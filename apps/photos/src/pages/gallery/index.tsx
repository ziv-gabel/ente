import {
    createContext,
    useContext,
    useEffect,
    useMemo,
    useRef,
    useState,
} from 'react';
import { useRouter } from 'next/router';
import {
    clearKeys,
    getKey,
    SESSION_KEYS,
} from '@ente/shared/storage/sessionStorage';
import { getLocalFiles, syncFiles } from 'services/fileService';
import { styled, Typography } from '@mui/material';
import {
    getAllLatestCollections,
    getFavItemIds,
    createAlbum,
    getCollectionSummaries,
    constructEmailList,
    getSectionSummaries,
    getHiddenItemsSummary,
    getAllLocalCollections,
} from 'services/collectionService';
import { t } from 'i18next';

import { checkSubscriptionPurchase } from 'utils/billing';

import FullScreenDropZone from 'components/FullScreenDropZone';
import Sidebar from 'components/Sidebar';
import { mergeMaps, preloadImage } from 'utils/common';
import {
    isFirstLogin,
    justSignedUp,
    setIsFirstLogin,
    setJustSignedUp,
} from '@ente/shared/storage/localStorage/helpers';
import {
    isTokenValid,
    syncMapEnabled,
    validateKey,
} from 'services/userService';
import { useDropzone } from 'react-dropzone';
import EnteSpinner from '@ente/shared/components/EnteSpinner';
import { LoadingOverlay } from 'components/LoadingOverlay';
import PhotoFrame from 'components/PhotoFrame';
import {
    FILE_OPS_TYPE,
    constructFileToCollectionMap,
    getSelectedFiles,
    getUniqueFiles,
    handleFileOps,
    mergeMetadata,
    sortFiles,
} from 'utils/file';
import SelectedFileOptions from 'components/pages/gallery/SelectedFileOptions';
import CollectionSelector, {
    CollectionSelectorAttributes,
} from 'components/Collections/CollectionSelector';

import CollectionNamer, {
    CollectionNamerAttributes,
} from 'components/Collections/CollectionNamer';
import PlanSelector from 'components/pages/gallery/PlanSelector';
import Uploader from 'components/Upload/Uploader';
import {
    ALL_SECTION,
    ARCHIVE_SECTION,
    CollectionSummaryType,
    HIDDEN_ITEMS_SECTION,
    DUMMY_UNCATEGORIZED_COLLECTION,
    TRASH_SECTION,
} from 'constants/collection';
import { AppContext } from 'pages/_app';
import { CustomError } from '@ente/shared/error';
import { PHOTOS_PAGES as PAGES } from '@ente/shared/constants/pages';
import {
    COLLECTION_OPS_TYPE,
    handleCollectionOps,
    getArchivedCollections,
    hasNonSystemCollections,
    splitNormalAndHiddenCollections,
    constructCollectionNameMap,
    getSelectedCollection,
    getDefaultHiddenCollectionIDs,
} from 'utils/collection';
import { logError } from '@ente/shared/sentry';
import { getLocalTrashedFiles, syncTrash } from 'services/trashService';

import FixCreationTime, {
    FixCreationTimeAttributes,
} from 'components/FixCreationTime';
import { Collection, CollectionSummaries } from 'types/collection';
import { EnteFile } from 'types/file';
import {
    GalleryContextType,
    SelectedState,
    UploadTypeSelectorIntent,
} from 'types/gallery';
import Collections from 'components/Collections';
import { GalleryNavbar } from 'components/pages/gallery/Navbar';
import { Search, SearchResultSummary, UpdateSearch } from 'types/search';
import SearchResultInfo from 'components/Search/SearchResultInfo';
import { ITEM_TYPE, TimeStampListItem } from 'components/PhotoList';
import UploadInputs from 'components/UploadSelectorInputs';
import useFileInput from '@ente/shared/hooks/useFileInput';
import { User } from '@ente/shared/user/types';
import { FamilyData } from 'types/user';
import { getData, LS_KEYS } from '@ente/shared/storage/localStorage';
import { CenteredFlex } from '@ente/shared/components/Container';
import { checkConnectivity } from 'utils/common';
import { SYNC_INTERVAL_IN_MICROSECONDS } from 'constants/gallery';
import ElectronAPIs from '@ente/shared/electron';
import uploadManager from 'services/upload/uploadManager';
import { getToken } from '@ente/shared/storage/localStorage/helpers';
import ExportModal from 'components/ExportModal';
import GalleryEmptyState from 'components/GalleryEmptyState';
import AuthenticateUserModal from 'components/AuthenticateUserModal';
import useMemoSingleThreaded from '@ente/shared/hooks/useMemoSingleThreaded';
import { isArchivedFile } from 'utils/magicMetadata';
import { getSessionExpiredMessage } from 'utils/ui';
import { syncEntities } from 'services/entityService';
import { constructUserIDToEmailMap } from 'services/collectionService';
import { getLocalFamilyData } from 'utils/user/family';
import InMemoryStore, { MS_KEYS } from '@ente/shared/storage/InMemoryStore';
import { syncEmbeddings } from 'services/embeddingService';
import { ClipService } from 'services/clipService';
import isElectron from 'is-electron';
import downloadManager from 'services/download';
import { APPS } from '@ente/shared/apps/constants';
import locationSearchService from 'services/locationSearchService';
import ComlinkSearchWorker from 'utils/comlink/ComlinkSearchWorker';
import useEffectSingleThreaded from '@ente/shared/hooks/useEffectSingleThreaded';

export const DeadCenter = styled('div')`
    flex: 1;
    display: flex;
    justify-content: center;
    align-items: center;
    text-align: center;
    flex-direction: column;
`;

const defaultGalleryContext: GalleryContextType = {
    showPlanSelectorModal: () => null,
    setActiveCollectionID: () => null,
    syncWithRemote: () => null,
    setBlockingLoad: () => null,
    setIsInSearchMode: () => null,
    photoListHeader: null,
    openExportModal: () => null,
    authenticateUser: () => null,
    user: null,
    userIDToEmailMap: null,
    emailList: null,
    openHiddenSection: () => null,
    isClipSearchResult: null,
};

export const GalleryContext = createContext<GalleryContextType>(
    defaultGalleryContext
);

export default function Gallery() {
    const router = useRouter();
    const [user, setUser] = useState(null);
    const [familyData, setFamilyData] = useState<FamilyData>(null);
    const [collections, setCollections] = useState<Collection[]>(null);
    const [hiddenCollections, setHiddenCollections] =
        useState<Collection[]>(null);
    const [defaultHiddenCollectionIDs, setDefaultHiddenCollectionIDs] =
        useState<Set<number>>();
    const [files, setFiles] = useState<EnteFile[]>(null);
    const [hiddenFiles, setHiddenFiles] = useState<EnteFile[]>(null);
    const [trashedFiles, setTrashedFiles] = useState<EnteFile[]>(null);

    const [favItemIds, setFavItemIds] = useState<Set<number>>();

    const [isFirstLoad, setIsFirstLoad] = useState(false);
    const [isFirstFetch, setIsFirstFetch] = useState(false);
    const [selected, setSelected] = useState<SelectedState>({
        ownCount: 0,
        count: 0,
        collectionID: 0,
    });
    const [planModalView, setPlanModalView] = useState(false);
    const [blockingLoad, setBlockingLoad] = useState(false);
    const [collectionSelectorAttributes, setCollectionSelectorAttributes] =
        useState<CollectionSelectorAttributes>(null);
    const [collectionSelectorView, setCollectionSelectorView] = useState(false);
    const [collectionNamerAttributes, setCollectionNamerAttributes] =
        useState<CollectionNamerAttributes>(null);
    const [collectionNamerView, setCollectionNamerView] = useState(false);
    const [search, setSearch] = useState<Search>(null);
    const [shouldDisableDropzone, setShouldDisableDropzone] = useState(false);
    const [isPhotoSwipeOpen, setIsPhotoSwipeOpen] = useState(false);

    const {
        getRootProps: getDragAndDropRootProps,
        getInputProps: getDragAndDropInputProps,
        acceptedFiles: dragAndDropFiles,
    } = useDropzone({
        noClick: true,
        noKeyboard: true,
        disabled: shouldDisableDropzone,
    });
    const {
        selectedFiles: webFileSelectorFiles,
        open: openFileSelector,
        getInputProps: getFileSelectorInputProps,
    } = useFileInput({
        directory: false,
    });
    const {
        selectedFiles: webFolderSelectorFiles,
        open: openFolderSelector,
        getInputProps: getFolderSelectorInputProps,
    } = useFileInput({
        directory: true,
    });

    const [isInSearchMode, setIsInSearchMode] = useState(false);
    const [searchResultSummary, setSetSearchResultSummary] =
        useState<SearchResultSummary>(null);
    const syncInProgress = useRef(true);
    const syncInterval = useRef<NodeJS.Timeout>();
    const resync = useRef<{ force: boolean; silent: boolean }>();
    // tempDeletedFileIds and tempHiddenFileIds are used to keep track of files that are deleted/hidden in the current session but not yet synced with the server.
    const [tempDeletedFileIds, setTempDeletedFileIds] = useState<Set<number>>(
        new Set<number>()
    );
    const [tempHiddenFileIds, setTempHiddenFileIds] = useState<Set<number>>(
        new Set<number>()
    );
    const { startLoading, finishLoading, setDialogMessage, ...appContext } =
        useContext(AppContext);
    const [collectionSummaries, setCollectionSummaries] =
        useState<CollectionSummaries>();
    const [hiddenCollectionSummaries, setHiddenCollectionSummaries] =
        useState<CollectionSummaries>();
    const [userIDToEmailMap, setUserIDToEmailMap] =
        useState<Map<number, string>>(null);
    const [emailList, setEmailList] = useState<string[]>(null);
    const [activeCollectionID, setActiveCollectionID] =
        useState<number>(undefined);
    const [hiddenFileIds, setHiddenFileIds] = useState<Set<number>>(
        new Set<number>()
    );
    const [fixCreationTimeView, setFixCreationTimeView] = useState(false);
    const [fixCreationTimeAttributes, setFixCreationTimeAttributes] =
        useState<FixCreationTimeAttributes>(null);

    const [archivedCollections, setArchivedCollections] =
        useState<Set<number>>();

    const showPlanSelectorModal = () => setPlanModalView(true);

    const [uploadTypeSelectorView, setUploadTypeSelectorView] = useState(false);
    const [uploadTypeSelectorIntent, setUploadTypeSelectorIntent] =
        useState<UploadTypeSelectorIntent>(
            UploadTypeSelectorIntent.normalUpload
        );

    const [sidebarView, setSidebarView] = useState(false);

    const closeSidebar = () => setSidebarView(false);
    const openSidebar = () => setSidebarView(true);
    const [photoListHeader, setPhotoListHeader] =
        useState<TimeStampListItem>(null);

    const [exportModalView, setExportModalView] = useState(false);

    const [authenticateUserModalView, setAuthenticateUserModalView] =
        useState(false);

    const onAuthenticateCallback = useRef<() => void>();

    const authenticateUser = (callback: () => void) => {
        onAuthenticateCallback.current = callback;
        setAuthenticateUserModalView(true);
    };
    const closeAuthenticateUserModal = () =>
        setAuthenticateUserModalView(false);

    const [isInHiddenSection, setIsInHiddenSection] = useState(false);

    const openHiddenSection: GalleryContextType['openHiddenSection'] = (
        callback
    ) => {
        authenticateUser(() => {
            setIsInHiddenSection(true);
            setActiveCollectionID(HIDDEN_ITEMS_SECTION);
            callback?.();
        });
    };

    const [isClipSearchResult, setIsClipSearchResult] =
        useState<boolean>(false);

    useEffect(() => {
        appContext.showNavBar(true);
        const key = getKey(SESSION_KEYS.ENCRYPTION_KEY);
        const token = getToken();
        if (!key || !token) {
            InMemoryStore.set(MS_KEYS.REDIRECT_URL, PAGES.GALLERY);
            router.push(PAGES.ROOT);
            return;
        }
        preloadImage('/images/subscription-card-background');
        const main = async () => {
            const valid = await validateKey();
            if (!valid) {
                return;
            }
            await downloadManager.init(APPS.PHOTOS, { token });
            setupSelectAllKeyBoardShortcutHandler();
            setActiveCollectionID(ALL_SECTION);
            setIsFirstLoad(isFirstLogin());
            setIsFirstFetch(true);
            if (justSignedUp()) {
                setPlanModalView(true);
            }
            setIsFirstLogin(false);
            const user = getData(LS_KEYS.USER);
            const familyData = getLocalFamilyData();
            const files = sortFiles(
                mergeMetadata(await getLocalFiles('normal'))
            );
            const hiddenFiles = sortFiles(
                mergeMetadata(await getLocalFiles('hidden'))
            );
            const collections = await getAllLocalCollections();
            const { normalCollections, hiddenCollections } =
                await splitNormalAndHiddenCollections(collections);
            const trashedFiles = await getLocalTrashedFiles();

            setUser(user);
            setFamilyData(familyData);
            setFiles(files);
            setTrashedFiles(trashedFiles);
            setHiddenFiles(hiddenFiles);
            setCollections(normalCollections);
            setHiddenCollections(hiddenCollections);
            await syncWithRemote(true);
            setIsFirstLoad(false);
            setJustSignedUp(false);
            setIsFirstFetch(false);
            locationSearchService.loadCities();
            syncInterval.current = setInterval(() => {
                syncWithRemote(false, true);
            }, SYNC_INTERVAL_IN_MICROSECONDS);
            if (isElectron()) {
                void ClipService.setupOnFileUploadListener();
                ElectronAPIs.registerForegroundEventListener(() => {
                    syncWithRemote(false, true);
                });
            }
        };
        main();
        return () => {
            clearInterval(syncInterval.current);
            if (isElectron()) {
                ElectronAPIs.registerForegroundEventListener(() => {});
                ClipService.removeOnFileUploadListener();
            }
        };
    }, []);

    useEffectSingleThreaded(
        async ([files]: [files: EnteFile[]]) => {
            const searchWorker = await ComlinkSearchWorker.getInstance();
            await searchWorker.setFiles(files);
        },
        [files]
    );

    useEffect(() => {
        if (!user || !files || !collections || !hiddenFiles || !trashedFiles) {
            return;
        }
        setDerivativeState(
            user,
            collections,
            hiddenCollections,
            files,
            trashedFiles,
            hiddenFiles
        );
    }, [
        collections,
        hiddenCollections,
        files,
        hiddenFiles,
        trashedFiles,
        user,
    ]);

    useEffect(() => {
        if (!collections || !user) {
            return;
        }
        const userIdToEmailMap = constructUserIDToEmailMap(user, collections);
        setUserIDToEmailMap(userIdToEmailMap);
    }, [collections]);

    useEffect(() => {
        if (!user || !collections) {
            return;
        }
        const emailList = constructEmailList(user, collections, familyData);
        setEmailList(emailList);
    }, [user, collections, familyData]);

    useEffect(() => {
        collectionSelectorAttributes && setCollectionSelectorView(true);
    }, [collectionSelectorAttributes]);

    useEffect(() => {
        collectionNamerAttributes && setCollectionNamerView(true);
    }, [collectionNamerAttributes]);
    useEffect(() => {
        fixCreationTimeAttributes && setFixCreationTimeView(true);
    }, [fixCreationTimeAttributes]);

    useEffect(() => {
        if (typeof activeCollectionID === 'undefined' || !router.isReady) {
            return;
        }
        let collectionURL = '';
        if (activeCollectionID !== ALL_SECTION) {
            collectionURL += '?collection=';
            if (activeCollectionID === ARCHIVE_SECTION) {
                collectionURL += t('ARCHIVE_SECTION_NAME');
            } else if (activeCollectionID === TRASH_SECTION) {
                collectionURL += t('TRASH');
            } else if (activeCollectionID === DUMMY_UNCATEGORIZED_COLLECTION) {
                collectionURL += t('UNCATEGORIZED');
            } else if (activeCollectionID === HIDDEN_ITEMS_SECTION) {
                collectionURL += t('HIDDEN_ITEMS_SECTION_NAME');
            } else {
                collectionURL += activeCollectionID;
            }
        }
        const href = `/gallery${collectionURL}`;
        router.push(href, undefined, { shallow: true });
    }, [activeCollectionID, router.isReady]);

    useEffect(() => {
        const key = getKey(SESSION_KEYS.ENCRYPTION_KEY);
        if (router.isReady && key) {
            checkSubscriptionPurchase(
                setDialogMessage,
                router,
                setBlockingLoad
            );
        }
    }, [router.isReady]);

    useEffect(() => {
        if (isInSearchMode && searchResultSummary) {
            setPhotoListHeader({
                height: 104,
                item: (
                    <SearchResultInfo
                        searchResultSummary={searchResultSummary}
                    />
                ),
                itemType: ITEM_TYPE.HEADER,
            });
        }
    }, [isInSearchMode, searchResultSummary]);

    const activeCollection = useMemo(() => {
        if (!collections || !hiddenCollections) {
            return null;
        }
        return [...collections, ...hiddenCollections].find(
            (collection) => collection.id === activeCollectionID
        );
    }, [collections, activeCollectionID]);

    const filteredData = useMemoSingleThreaded(async (): Promise<
        EnteFile[]
    > => {
        if (
            !files ||
            !user ||
            !trashedFiles ||
            !hiddenFiles ||
            !archivedCollections
        ) {
            return;
        }

        if (activeCollectionID === TRASH_SECTION && !isInSearchMode) {
            return getUniqueFiles([
                ...trashedFiles,
                ...files.filter((file) => tempDeletedFileIds?.has(file.id)),
            ]);
        }

        const searchWorker = await ComlinkSearchWorker.getInstance();

        let filteredFiles: EnteFile[] = [];
        if (isInSearchMode) {
            filteredFiles = getUniqueFiles(await searchWorker.search(search));
        } else {
            filteredFiles = getUniqueFiles(
                (isInHiddenSection ? hiddenFiles : files).filter((item) => {
                    if (tempDeletedFileIds?.has(item.id)) {
                        return false;
                    }

                    if (!isInHiddenSection && tempHiddenFileIds?.has(item.id)) {
                        return false;
                    }

                    // archived collections files can only be seen in their respective collection
                    if (archivedCollections.has(item.collectionID)) {
                        if (activeCollectionID === item.collectionID) {
                            return true;
                        } else {
                            return false;
                        }
                    }

                    // HIDDEN ITEMS SECTION - show all individual hidden files
                    if (
                        activeCollectionID === HIDDEN_ITEMS_SECTION &&
                        defaultHiddenCollectionIDs.has(item.collectionID)
                    ) {
                        return true;
                    }

                    // Archived files can only be seen in archive section or their respective collection
                    if (isArchivedFile(item)) {
                        if (
                            activeCollectionID === ARCHIVE_SECTION ||
                            activeCollectionID === item.collectionID
                        ) {
                            return true;
                        } else {
                            return false;
                        }
                    }

                    // ALL SECTION - show all files
                    if (activeCollectionID === ALL_SECTION) {
                        return true;
                    }

                    // COLLECTION SECTION - show files in the active collection
                    if (activeCollectionID === item.collectionID) {
                        return true;
                    } else {
                        return false;
                    }
<<<<<<< HEAD
                })
            );
        }
=======
                }

                // ALL SECTION - show all files
                if (activeCollectionID === ALL_SECTION) {
                    // show all files except the ones in hidden collections
                    if (hiddenFileIds.has(item.id)) {
                        return false;
                    } else {
                        return true;
                    }
                }

                // COLLECTION SECTION - show files in the active collection
                if (activeCollectionID === item.collectionID) {
                    return true;
                } else {
                    return false;
                }
            })
        );
>>>>>>> 95507da5
        if (search?.clip) {
            return filteredFiles.sort((a, b) => {
                return search.clip.get(b.id) - search.clip.get(a.id);
            });
        }
        const sortAsc = activeCollection?.pubMagicMetadata?.data?.asc ?? false;
        if (sortAsc) {
            return sortFiles(filteredFiles, true);
        } else {
            return filteredFiles;
        }
    }, [
        files,
        trashedFiles,
        hiddenFiles,
        tempDeletedFileIds,
        tempHiddenFileIds,
        hiddenFileIds,
        search,
        activeCollectionID,
        archivedCollections,
    ]);

    const selectAll = (e: KeyboardEvent) => {
        // ignore ctrl/cmd + a if the user is typing in a text field
        if (
            e.target instanceof HTMLInputElement ||
            e.target instanceof HTMLTextAreaElement
        ) {
            return;
        }
        // if any of the modals are open, don't select all
        if (
            sidebarView ||
            uploadTypeSelectorView ||
            collectionSelectorView ||
            collectionNamerView ||
            fixCreationTimeView ||
            planModalView ||
            exportModalView ||
            authenticateUserModalView ||
            isPhotoSwipeOpen ||
            !filteredData?.length ||
            !user
        ) {
            return;
        }
        e.preventDefault();
        const selected = {
            ownCount: 0,
            count: 0,
            collectionID: activeCollectionID,
        };

        filteredData.forEach((item) => {
            if (item.ownerID === user.id) {
                selected.ownCount++;
            }
            selected.count++;
            selected[item.id] = true;
        });
        setSelected(selected);
    };

    const clearSelection = () => {
        if (!selected?.count) {
            return;
        }
        setSelected({ ownCount: 0, count: 0, collectionID: 0 });
    };

    const keyboardShortcutHandlerRef = useRef({
        selectAll,
        clearSelection,
    });

    useEffect(() => {
        keyboardShortcutHandlerRef.current = {
            selectAll,
            clearSelection,
        };
    }, [selectAll, clearSelection]);

    const fileToCollectionsMap = useMemoSingleThreaded(() => {
        return constructFileToCollectionMap(files);
    }, [files]);

    const collectionNameMap = useMemo(() => {
        if (!collections || !hiddenCollections) {
            return new Map();
        }
        return constructCollectionNameMap([
            ...collections,
            ...hiddenCollections,
        ]);
    }, [collections, hiddenCollections]);

    const showSessionExpiredMessage = () => {
        setDialogMessage(getSessionExpiredMessage());
    };

    const syncWithRemote = async (force = false, silent = false) => {
        if (syncInProgress.current && !force) {
            resync.current = { force, silent };
            return;
        }
        syncInProgress.current = true;
        try {
            checkConnectivity();
            const token = getToken();
            if (!token) {
                return;
            }
            const tokenValid = await isTokenValid(token);
            if (!tokenValid) {
                throw new Error(CustomError.SESSION_EXPIRED);
            }
            !silent && startLoading();
            const collections = await getAllLatestCollections();
            const { normalCollections, hiddenCollections } =
                await splitNormalAndHiddenCollections(collections);
            setCollections(normalCollections);
            setHiddenCollections(hiddenCollections);
            await syncFiles('normal', normalCollections, setFiles);
            await syncFiles('hidden', hiddenCollections, setHiddenFiles);
            await syncTrash(collections, setTrashedFiles);
            await syncEntities();
            await syncMapEnabled();
            await syncEmbeddings();
            if (ClipService.isPlatformSupported()) {
                void ClipService.scheduleImageEmbeddingExtraction();
            }
        } catch (e) {
            switch (e.message) {
                case CustomError.SESSION_EXPIRED:
                    showSessionExpiredMessage();
                    break;
                case CustomError.KEY_MISSING:
                    clearKeys();
                    router.push(PAGES.CREDENTIALS);
                    break;
                case CustomError.NO_INTERNET_CONNECTION:
                    break;
                default:
                    logError(e, 'syncWithRemote failed');
            }
        } finally {
            setTempDeletedFileIds(new Set());
            setTempHiddenFileIds(new Set());
            !silent && finishLoading();
        }
        syncInProgress.current = false;
        if (resync.current) {
            const { force, silent } = resync.current;
            setTimeout(() => syncWithRemote(force, silent), 0);
            resync.current = null;
        }
    };

    const setupSelectAllKeyBoardShortcutHandler = () => {
        const handleKeyUp = (e: KeyboardEvent) => {
            switch (e.key) {
                case 'Escape':
                    keyboardShortcutHandlerRef.current.clearSelection();
                    break;
                case 'a':
                    if (e.ctrlKey || e.metaKey) {
                        keyboardShortcutHandlerRef.current.selectAll(e);
                    }
                    break;
            }
        };
        document.addEventListener('keydown', handleKeyUp);
        return () => {
            document.removeEventListener('keydown', handleKeyUp);
        };
    };

    const setDerivativeState = async (
        user: User,
        collections: Collection[],
        hiddenCollections: Collection[],
        files: EnteFile[],
        trashedFiles: EnteFile[],
        hiddenFiles: EnteFile[]
    ) => {
        const favItemIds = await getFavItemIds(files);
        setFavItemIds(favItemIds);
        const archivedCollections = getArchivedCollections(collections);
        setArchivedCollections(archivedCollections);
        const defaultHiddenCollectionIDs =
            getDefaultHiddenCollectionIDs(hiddenCollections);
        setDefaultHiddenCollectionIDs(defaultHiddenCollectionIDs);
        const hiddenFileIds = new Set<number>(hiddenFiles.map((f) => f.id));
        setHiddenFileIds(hiddenFileIds);
        const collectionSummaries = getCollectionSummaries(
            user,
            collections,
            files
        );
        const sectionSummaries = getSectionSummaries(
            files,
            trashedFiles,
            archivedCollections
        );
        const hiddenCollectionSummaries = getCollectionSummaries(
            user,
            hiddenCollections,
            hiddenFiles
        );
        const hiddenItemsSummaries = getHiddenItemsSummary(
            hiddenFiles,
            hiddenCollections
        );
        hiddenCollectionSummaries.set(
            HIDDEN_ITEMS_SECTION,
            hiddenItemsSummaries
        );
        setCollectionSummaries(
            mergeMaps(collectionSummaries, sectionSummaries)
        );
        setHiddenCollectionSummaries(hiddenCollectionSummaries);
    };

    if (!collectionSummaries || !filteredData) {
        return <div />;
    }

    const collectionOpsHelper =
        (ops: COLLECTION_OPS_TYPE) => async (collection: Collection) => {
            startLoading();
            try {
                setCollectionSelectorView(false);
                const selectedFiles = getSelectedFiles(selected, filteredData);
                const toProcessFiles =
                    ops === COLLECTION_OPS_TYPE.REMOVE
                        ? selectedFiles
                        : selectedFiles.filter(
                              (file) => file.ownerID === user.id
                          );
                if (toProcessFiles.length > 0) {
                    await handleCollectionOps(
                        ops,
                        collection,
                        toProcessFiles,
                        selected.collectionID
                    );
                }
                if (selected?.ownCount === filteredData?.length) {
                    if (
                        ops === COLLECTION_OPS_TYPE.REMOVE ||
                        ops === COLLECTION_OPS_TYPE.RESTORE ||
                        ops === COLLECTION_OPS_TYPE.MOVE
                    ) {
                        // redirect to all section when no items are left in the current collection.
                        setActiveCollectionID(ALL_SECTION);
                    } else if (ops === COLLECTION_OPS_TYPE.UNHIDE) {
                        exitHiddenSection();
                    }
                }
                clearSelection();
                await syncWithRemote(false, true);
            } catch (e) {
                logError(e, 'collection ops failed', { ops });
                setDialogMessage({
                    title: t('ERROR'),

                    close: { variant: 'critical' },
                    content: t('UNKNOWN_ERROR'),
                });
            } finally {
                finishLoading();
            }
        };

    const fileOpsHelper = (ops: FILE_OPS_TYPE) => async () => {
        startLoading();
        try {
            // passing files here instead of filteredData for hide ops because we want to move all files copies to hidden collection
            const selectedFiles = getSelectedFiles(
                selected,
                ops === FILE_OPS_TYPE.HIDE ? files : filteredData
            );
            const toProcessFiles =
                ops === FILE_OPS_TYPE.DOWNLOAD
                    ? selectedFiles
                    : selectedFiles.filter((file) => file.ownerID === user.id);
            if (toProcessFiles.length > 0) {
                await handleFileOps(
                    ops,
                    toProcessFiles,
                    setTempDeletedFileIds,
                    setTempHiddenFileIds,
                    setFixCreationTimeAttributes
                );
            }
            if (
                selected?.ownCount === filteredData?.length &&
                ops !== FILE_OPS_TYPE.ARCHIVE &&
                ops !== FILE_OPS_TYPE.DOWNLOAD &&
                ops !== FILE_OPS_TYPE.FIX_TIME
            ) {
                setActiveCollectionID(ALL_SECTION);
            }
            clearSelection();
            await syncWithRemote(false, true);
        } catch (e) {
            logError(e, 'file ops failed', { ops });
            setDialogMessage({
                title: t('ERROR'),

                close: { variant: 'critical' },
                content: t('UNKNOWN_ERROR'),
            });
        } finally {
            finishLoading();
        }
    };

    const showCreateCollectionModal = (ops: COLLECTION_OPS_TYPE) => {
        const callback = async (collectionName: string) => {
            try {
                startLoading();
                const collection = await createAlbum(collectionName);
                await collectionOpsHelper(ops)(collection);
            } catch (e) {
                logError(e, 'create and collection ops failed', { ops });
                setDialogMessage({
                    title: t('ERROR'),

                    close: { variant: 'critical' },
                    content: t('UNKNOWN_ERROR'),
                });
            } finally {
                finishLoading();
            }
        };
        return () =>
            setCollectionNamerAttributes({
                title: t('CREATE_COLLECTION'),
                buttonText: t('CREATE'),
                autoFilledName: '',
                callback,
            });
    };

    const updateSearch: UpdateSearch = (newSearch, summary) => {
        if (newSearch?.collection) {
            setActiveCollectionID(newSearch?.collection);
        } else {
            setSearch(newSearch);
        }
        setIsClipSearchResult(!!newSearch?.clip);
        if (!newSearch?.collection) {
            setIsInSearchMode(!!newSearch);
            setSetSearchResultSummary(summary);
        } else {
            setIsInSearchMode(false);
        }
    };

    const openUploader = (intent = UploadTypeSelectorIntent.normalUpload) => {
        if (!uploadManager.shouldAllowNewUpload()) {
            return;
        }
        setUploadTypeSelectorView(true);
        setUploadTypeSelectorIntent(intent);
    };

    const closeCollectionSelector = () => {
        setCollectionSelectorView(false);
    };

    const openExportModal = () => {
        setExportModalView(true);
    };

    const closeExportModal = () => {
        setExportModalView(false);
    };

    const exitHiddenSection = () => {
        setIsInHiddenSection(false);
        setActiveCollectionID(ALL_SECTION);
    };

    return (
        <GalleryContext.Provider
            value={{
                ...defaultGalleryContext,
                showPlanSelectorModal,
                setActiveCollectionID,
                syncWithRemote,
                setBlockingLoad,
                setIsInSearchMode,
                photoListHeader,
                openExportModal,
                authenticateUser,
                userIDToEmailMap,
                user,
                emailList,
                openHiddenSection,
                isClipSearchResult,
            }}>
            <FullScreenDropZone
                getDragAndDropRootProps={getDragAndDropRootProps}>
                <UploadInputs
                    getDragAndDropInputProps={getDragAndDropInputProps}
                    getFileSelectorInputProps={getFileSelectorInputProps}
                    getFolderSelectorInputProps={getFolderSelectorInputProps}
                />
                {blockingLoad && (
                    <LoadingOverlay>
                        <EnteSpinner />
                    </LoadingOverlay>
                )}
                {isFirstLoad && (
                    <CenteredFlex>
                        <Typography color="text.muted" variant="small">
                            {t('INITIAL_LOAD_DELAY_WARNING')}
                        </Typography>
                    </CenteredFlex>
                )}
                <PlanSelector
                    modalView={planModalView}
                    closeModal={() => setPlanModalView(false)}
                    setLoading={setBlockingLoad}
                />
                <CollectionNamer
                    show={collectionNamerView}
                    onHide={setCollectionNamerView.bind(null, false)}
                    attributes={collectionNamerAttributes}
                />
                <CollectionSelector
                    open={collectionSelectorView}
                    onClose={closeCollectionSelector}
                    collectionSummaries={collectionSummaries}
                    attributes={collectionSelectorAttributes}
                    collections={collections}
                />
                <FixCreationTime
                    isOpen={fixCreationTimeView}
                    hide={() => setFixCreationTimeView(false)}
                    show={() => setFixCreationTimeView(true)}
                    attributes={fixCreationTimeAttributes}
                />
                <GalleryNavbar
                    openSidebar={openSidebar}
                    isFirstFetch={isFirstFetch}
                    setIsInSearchMode={setIsInSearchMode}
                    isInHiddenSection={isInHiddenSection}
                    openUploader={openUploader}
                    isInSearchMode={isInSearchMode}
                    collections={collections}
                    files={files}
                    updateSearch={updateSearch}
                    exitHiddenSection={exitHiddenSection}
                />

                <Collections
                    activeCollection={activeCollection}
                    isInSearchMode={isInSearchMode}
                    isInHiddenSection={isInHiddenSection}
                    activeCollectionID={activeCollectionID}
                    setActiveCollectionID={setActiveCollectionID}
                    collectionSummaries={collectionSummaries}
                    hiddenCollectionSummaries={hiddenCollectionSummaries}
                    setCollectionNamerAttributes={setCollectionNamerAttributes}
                    setPhotoListHeader={setPhotoListHeader}
                />

                <Uploader
                    activeCollection={activeCollection}
                    syncWithRemote={syncWithRemote}
                    showCollectionSelector={setCollectionSelectorView.bind(
                        null,
                        true
                    )}
                    closeUploadTypeSelector={setUploadTypeSelectorView.bind(
                        null,
                        false
                    )}
                    setCollectionSelectorAttributes={
                        setCollectionSelectorAttributes
                    }
                    closeCollectionSelector={setCollectionSelectorView.bind(
                        null,
                        false
                    )}
                    uploadTypeSelectorIntent={uploadTypeSelectorIntent}
                    setLoading={setBlockingLoad}
                    setCollectionNamerAttributes={setCollectionNamerAttributes}
                    setShouldDisableDropzone={setShouldDisableDropzone}
                    setFiles={setFiles}
                    setCollections={setCollections}
                    isFirstUpload={
                        !hasNonSystemCollections(collectionSummaries)
                    }
                    webFileSelectorFiles={webFileSelectorFiles}
                    webFolderSelectorFiles={webFolderSelectorFiles}
                    dragAndDropFiles={dragAndDropFiles}
                    uploadTypeSelectorView={uploadTypeSelectorView}
                    showUploadFilesDialog={openFileSelector}
                    showUploadDirsDialog={openFolderSelector}
                    showSessionExpiredMessage={showSessionExpiredMessage}
                />
                <Sidebar
                    collectionSummaries={collectionSummaries}
                    sidebarView={sidebarView}
                    closeSidebar={closeSidebar}
                />
                {!isInSearchMode &&
                !isFirstLoad &&
                !files?.length &&
                !hiddenFiles?.length &&
                activeCollectionID === ALL_SECTION ? (
                    <GalleryEmptyState openUploader={openUploader} />
                ) : (
                    <PhotoFrame
                        page={PAGES.GALLERY}
                        files={filteredData}
                        syncWithRemote={syncWithRemote}
                        favItemIds={favItemIds}
                        setSelected={setSelected}
                        selected={selected}
                        tempDeletedFileIds={tempDeletedFileIds}
                        setTempDeletedFileIds={setTempDeletedFileIds}
                        setIsPhotoSwipeOpen={setIsPhotoSwipeOpen}
                        activeCollectionID={activeCollectionID}
                        enableDownload={true}
                        fileToCollectionsMap={fileToCollectionsMap}
                        collectionNameMap={collectionNameMap}
                        showAppDownloadBanner={
                            files.length < 30 && !isInSearchMode
                        }
                        isInHiddenSection={isInHiddenSection}
                    />
                )}
                {selected.count > 0 &&
                    selected.collectionID === activeCollectionID && (
                        <SelectedFileOptions
                            handleCollectionOps={collectionOpsHelper}
                            handleFileOps={fileOpsHelper}
                            showCreateCollectionModal={
                                showCreateCollectionModal
                            }
                            setCollectionSelectorAttributes={
                                setCollectionSelectorAttributes
                            }
                            count={selected.count}
                            ownCount={selected.ownCount}
                            clearSelection={clearSelection}
                            activeCollectionID={activeCollectionID}
                            selectedCollection={getSelectedCollection(
                                selected.collectionID,
                                collections
                            )}
                            isFavoriteCollection={
                                collectionSummaries.get(activeCollectionID)
                                    ?.type === CollectionSummaryType.favorites
                            }
                            isUncategorizedCollection={
                                collectionSummaries.get(activeCollectionID)
                                    ?.type ===
                                CollectionSummaryType.uncategorized
                            }
                            isIncomingSharedCollection={
                                collectionSummaries.get(activeCollectionID)
                                    ?.type ===
                                    CollectionSummaryType.incomingShareCollaborator ||
                                collectionSummaries.get(activeCollectionID)
                                    ?.type ===
                                    CollectionSummaryType.incomingShareViewer
                            }
                            isInSearchMode={isInSearchMode}
                            isInHiddenSection={isInHiddenSection}
                        />
                    )}
                <ExportModal
                    show={exportModalView}
                    onHide={closeExportModal}
                    collectionNameMap={collectionNameMap}
                />
                <AuthenticateUserModal
                    open={authenticateUserModalView}
                    onClose={closeAuthenticateUserModal}
                    onAuthenticate={onAuthenticateCallback.current}
                />
            </FullScreenDropZone>
        </GalleryContext.Provider>
    );
}<|MERGE_RESOLUTION|>--- conflicted
+++ resolved
@@ -548,7 +548,12 @@
 
                     // ALL SECTION - show all files
                     if (activeCollectionID === ALL_SECTION) {
-                        return true;
+                        // show all files except the ones in hidden collections
+                        if (hiddenFileIds.has(item.id)) {
+                            return false;
+                        } else {
+                            return true;
+                        }
                     }
 
                     // COLLECTION SECTION - show files in the active collection
@@ -557,32 +562,9 @@
                     } else {
                         return false;
                     }
-<<<<<<< HEAD
                 })
             );
         }
-=======
-                }
-
-                // ALL SECTION - show all files
-                if (activeCollectionID === ALL_SECTION) {
-                    // show all files except the ones in hidden collections
-                    if (hiddenFileIds.has(item.id)) {
-                        return false;
-                    } else {
-                        return true;
-                    }
-                }
-
-                // COLLECTION SECTION - show files in the active collection
-                if (activeCollectionID === item.collectionID) {
-                    return true;
-                } else {
-                    return false;
-                }
-            })
-        );
->>>>>>> 95507da5
         if (search?.clip) {
             return filteredFiles.sort((a, b) => {
                 return search.clip.get(b.id) - search.clip.get(a.id);
