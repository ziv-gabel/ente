--- conflicted
+++ resolved
@@ -246,12 +246,8 @@
 }
 
 Future<bool> deleteFromTrash(BuildContext context, List<File> files) async {
-<<<<<<< HEAD
+  bool didDeletionStart = false;
   final result = await showChoiceDialog(
-=======
-  bool didDeletionStart = false;
-  final result = await showNewChoiceDialog(
->>>>>>> af584120
     context,
     title: "Delete permanently",
     body: "This action cannot be undone",
