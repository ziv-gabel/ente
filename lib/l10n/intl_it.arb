{
  "enterYourEmailAddress": "Inserisci il tuo indirizzo email",
  "accountWelcomeBack": "Bentornato!",
  "email": "Email",
  "cancel": "Annulla",
  "verify": "Verifica",
  "invalidEmailAddress": "Indirizzo email non valido",
  "enterValidEmail": "Inserisci un indirizzo email valido.",
  "deleteAccount": "Elimina account",
  "askDeleteReason": "Qual è il motivo principale per cui stai cancellando il tuo account?",
  "deleteAccountFeedbackPrompt": "Ci dispiace vederti andare via. Facci sapere se hai bisogno di aiuto o se vuoi aiutarci a migliorare.",
  "feedback": "Suggerimenti",
  "kindlyHelpUsWithThisInformation": "Aiutaci con queste informazioni",
  "confirmDeletePrompt": "Sì, voglio eliminare definitivamente questo account e tutti i suoi dati.",
  "confirmAccountDeletion": "Conferma eliminazione account",
  "deleteConfirmDialogBody": "Stai per eliminare definitivamente il tuo account e tutti i suoi dati.\nQuesta azione è irreversibile.",
  "deleteAccountPermanentlyButton": "Cancella definitivamente il tuo account",
  "yourAccountHasBeenDeleted": "Il tuo account è stato eliminato",
  "selectReason": "Seleziona un motivo",
  "deleteReason1": "Manca una caratteristica chiave di cui ho bisogno",
  "deleteReason2": "L'app o una determinata funzionalità non si comporta come dovrebbe",
  "deleteReason3": "Ho trovato un altro servizio che mi piace di più",
  "deleteReason4": "Il motivo non è elencato",
  "sendEmail": "Invia email",
  "deleteRequestSLAText": "La tua richiesta verrà elaborata entro 72 ore.",
  "deleteEmailRequest": "Invia un'email a <warning>account-deletion@ente.io</warning> dal tuo indirizzo email registrato.",
  "entePhotosPerm": "ente <i>necessita del permesso per</i> preservare le tue foto",
  "ok": "Ok",
  "createAccount": "Crea account",
  "createNewAccount": "Crea un nuovo account",
  "password": "Password",
  "confirmPassword": "Conferma password",
  "activeSessions": "Sessioni attive",
  "oops": "Oops",
  "somethingWentWrongPleaseTryAgain": "Qualcosa è andato storto, per favore riprova",
  "thisWillLogYouOutOfThisDevice": "Verrai disconnesso dal tuo dispositivo!",
  "thisWillLogYouOutOfTheFollowingDevice": "Verrai disconnesso dai seguenti dispositivi:",
  "terminateSession": "Termina sessione?",
  "terminate": "Terminata",
  "thisDevice": "Questo dispositivo",
  "recoverButton": "Recupera",
  "recoverySuccessful": "Recupero riuscito!",
  "decrypting": "Decriptando...",
  "incorrectRecoveryKeyTitle": "Chiave di recupero errata",
  "incorrectRecoveryKeyBody": "Il codice che hai inserito non è corretto",
  "forgotPassword": "Password dimenticata",
  "enterYourRecoveryKey": "Inserisci la tua chiave di recupero",
  "noRecoveryKey": "Nessuna chiave di recupero?",
  "sorry": "Siamo spiacenti",
  "noRecoveryKeyNoDecryption": "A causa della natura del nostro protocollo di crittografia end-to-end, i tuoi dati non possono essere decifrati senza password o chiave di ripristino",
  "verifyEmail": "Verifica email",
  "toResetVerifyEmail": "Per reimpostare la tua password, verifica prima la tua email.",
  "checkInboxAndSpamFolder": "Per favore, controlla la tua casella di posta (e lo spam) per completare la verifica",
  "tapToEnterCode": "Tocca per inserire il codice",
  "resendEmail": "Rinvia email",
  "weHaveSendEmailTo": "Abbiamo inviato una mail a <green>{email}</green>",
  "@weHaveSendEmailTo": {
    "description": "Text to indicate that we have sent a mail to the user",
    "placeholders": {
      "email": {
        "description": "The email address of the user",
        "type": "String",
        "example": "example@ente.io"
      }
    }
  },
  "setPasswordTitle": "Imposta password",
  "changePasswordTitle": "Modifica password",
  "resetPasswordTitle": "Reimposta password",
  "encryptionKeys": "Chiavi di crittografia",
  "passwordWarning": "Noi non memorizziamo la tua password, quindi se te la dimentichi, <underline>non possiamo decriptare i tuoi dati</underline>",
  "enterPasswordToEncrypt": "Inserisci una password per criptare i tuoi dati",
  "enterNewPasswordToEncrypt": "Inserisci una nuova password per criptare i tuoi dati",
  "weakStrength": "Debole",
  "strongStrength": "Forte",
  "moderateStrength": "Mediocre",
  "passwordStrength": "Sicurezza password: {passwordStrengthValue}",
  "@passwordStrength": {
    "description": "Text to indicate the password strength",
    "placeholders": {
      "passwordStrengthValue": {
        "description": "The strength of the password as a string",
        "type": "String",
        "example": "Weak or Moderate or Strong"
      }
    },
    "message": "Password Strength: {passwordStrengthText}"
  },
  "passwordChangedSuccessfully": "Password modificata con successo",
  "generatingEncryptionKeys": "Generazione delle chiavi di crittografia...",
  "pleaseWait": "Attendere...",
  "continueLabel": "Continua",
  "insecureDevice": "Dispositivo non sicuro",
  "sorryWeCouldNotGenerateSecureKeysOnThisDevicennplease": "Siamo spiacenti, non possiamo generare le chiavi sicure su questo dispositivo.\n\nPer favore, accedi da un altro dispositivo.",
  "howItWorks": "Come funziona",
  "encryption": "Crittografia",
  "ackPasswordLostWarning": "Comprendo che se perdo la password potrei perdere l'accesso ai miei dati poiché sono <underline>criptati end-to-end</underline>.",
  "privacyPolicyTitle": "Privacy Policy",
  "termsOfServicesTitle": "Termini d'uso",
  "signUpTerms": "Accetto i <u-terms>termini di servizio</u-terms> e la <u-policy>politica sulla privacy</u-policy>",
  "logInLabel": "Accedi",
  "loginTerms": "Cliccando sul pulsante Accedi, accetti i <u-terms>termini di servizio</u-terms> e la <u-policy>politica sulla privacy</u-policy>",
  "changeEmail": "Modifica email",
  "enterYourPassword": "Inserisci la tua password",
  "welcomeBack": "Bentornato/a!",
  "contactSupport": "Contatta il supporto",
  "incorrectPasswordTitle": "Password sbagliata",
  "pleaseTryAgain": "Riprova",
  "recreatePasswordTitle": "Reimposta password",
  "useRecoveryKey": "Utilizza un codice di recupero",
  "recreatePasswordBody": "Il dispositivo attuale non è abbastanza potente per verificare la tua password, ma la possiamo rigenerare in un modo che funzioni su tutti i dispositivi.\n\nEffettua il login utilizzando la tua chiave di recupero e rigenera la tua password (puoi utilizzare nuovamente la stessa se vuoi).",
  "verifyPassword": "Verifica password",
  "recoveryKey": "Chiave di recupero",
  "recoveryKeyOnForgotPassword": "Se dimentichi la password, questa chiave è l'unico modo per recuperare i tuoi dati.",
  "recoveryKeySaveDescription": "Noi non memorizziamo questa chiave, per favore salva queste 24 parole in un posto sicuro.",
  "doThisLater": "In seguito",
  "saveKey": "Salva chiave",
  "recoveryKeyCopiedToClipboard": "Chiave di recupero copiata negli appunti",
  "recoverAccount": "Recupera account",
  "recover": "Recupera",
  "dropSupportEmail": "Per favore invia un'email a {supportEmail} dall'indirizzo email con cui ti sei registrato",
  "@dropSupportEmail": {
    "placeholders": {
      "supportEmail": {
        "description": "The support email address",
        "type": "String",
        "example": "support@ente.io"
      }
    }
  },
  "twofactorSetup": "Configura autenticazione a due fattori",
  "enterCode": "Inserisci codice",
  "scanCode": "Scansiona codice",
  "codeCopiedToClipboard": "Codice copiato negli appunti",
  "copypasteThisCodentoYourAuthenticatorApp": "Copia-incolla questo codice\nnella tua app di autenticazione",
  "tapToCopy": "tocca per copiare",
  "scanThisBarcodeWithnyourAuthenticatorApp": "Scansione questo codice QR\ncon la tua app di autenticazione",
  "enterThe6digitCodeFromnyourAuthenticatorApp": "Inserisci il codice di 6 cifre\ndalla tua app di autenticazione",
  "confirm": "Conferma",
  "setupComplete": "Configurazione completata",
  "saveYourRecoveryKeyIfYouHaventAlready": "Salva la tua chiave di recupero se non l'hai ancora fatto",
  "thisCanBeUsedToRecoverYourAccountIfYou": "Può essere utilizzata per recuperare il tuo account in caso tu non possa usare l'autenticazione a due fattori",
  "twofactorAuthenticationPageTitle": "Autenticazione a due fattori",
  "lostDevice": "Dispositivo perso?",
  "verifyingRecoveryKey": "Verifica della chiave di recupero...",
  "recoveryKeyVerified": "Chiave di recupero verificata",
  "recoveryKeySuccessBody": "Ottimo! La tua chiave di recupero è valida. Grazie per averla verificata.\n\nRicordati di salvare la tua chiave di recupero in un posto sicuro.",
  "invalidRecoveryKey": "La chiave di recupero che hai inserito non è valida. Assicurati che contenga 24 parole e controlla l'ortografia di ciascuna parola.\n\nSe hai inserito un vecchio codice di recupero, assicurati che sia lungo 64 caratteri e controlla ciascuno di essi.",
  "invalidKey": "Chiave non valida",
  "tryAgain": "Riprova",
  "viewRecoveryKey": "Visualizza chiave di recupero",
  "confirmRecoveryKey": "Conferma chiave di recupero",
  "recoveryKeyVerifyReason": "La tua chiave di recupero è l'unico modo per recuperare le foto se ti dimentichi la password. Puoi trovare la tua chiave di recupero in Impostazioni > Account.\n\nInserisci qui la tua chiave di recupero per verificare di averla salvata correttamente.",
  "confirmYourRecoveryKey": "Conferma la tua chiave di recupero",
  "addViewer": "Aggiungi in sola lettura",
  "addCollaborator": "Aggiungi collaboratore",
  "addANewEmail": "Aggiungi una nuova email",
  "orPickAnExistingOne": "Oppure scegline una esistente",
  "collaboratorsCanAddPhotosAndVideosToTheSharedAlbum": "I collaboratori possono aggiungere foto e video all'album condiviso.",
  "enterEmail": "Inserisci email",
  "albumOwner": "Proprietario",
  "@albumOwner": {
    "description": "Role of the album owner"
  },
  "you": "Tu",
  "collaborator": "Collaboratore",
  "addMore": "Aggiungi altri",
  "@addMore": {
    "description": "Button text to add more collaborators/viewers"
  },
  "viewer": "Sola lettura",
  "remove": "Rimuovi",
  "removeParticipant": "Rimuovi partecipante",
  "@removeParticipant": {
    "description": "menuSectionTitle for removing a participant"
  },
  "manage": "Gestisci",
  "addedAs": "Aggiunto come",
  "changePermissions": "Cambio i permessi?",
  "yesConvertToViewer": "Sì, converti in sola lettura",
  "cannotAddMorePhotosAfterBecomingViewer": "{user} non sarà più in grado di aggiungere altre foto a questo album\n\nSarà ancora in grado di rimuovere le foto esistenti aggiunte da lui o lei",
  "allowAddingPhotos": "Consenti l'aggiunta di foto",
  "@allowAddingPhotos": {
    "description": "Switch button to enable uploading photos to a public link"
  },
  "allowAddPhotosDescription": "Permetti anche alle persone con il link di aggiungere foto all'album condiviso.",
  "passwordLock": "Blocco con password",
  "disableDownloadWarningTitle": "Nota bene",
  "disableDownloadWarningBody": "I visualizzatori possono scattare screenshot o salvare una copia delle foto utilizzando strumenti esterni",
  "allowDownloads": "Consenti download",
  "linkDeviceLimit": "Limite dei dispositivi",
  "linkExpiry": "Scadenza del link",
  "linkExpired": "Scaduto",
  "linkEnabled": "Attivato",
  "linkNeverExpires": "Mai",
  "expiredLinkInfo": "Questo link è scaduto. Si prega di selezionare un nuovo orario di scadenza o disabilitare la scadenza del link.",
  "setAPassword": "Imposta una password",
  "lockButtonLabel": "Blocca",
  "enterPassword": "Inserisci password",
  "removeLink": "Elimina link",
  "manageLink": "Gestisci link",
  "linkExpiresOn": "Il link scadrà il {expiryTime}",
  "albumUpdated": "Album aggiornato",
  "maxDeviceLimitSpikeHandling": "Se impostato al massimo ({maxValue}), il limite del dispositivo verrà ridotto per consentire picchi temporanei di un numero elevato di visualizzatori.",
  "@maxDeviceLimitSpikeHandling": {
    "placeholders": {
      "maxValue": {
        "type": "int",
        "example": "100"
      }
    }
  },
  "never": "Mai",
  "custom": "Personalizza",
  "@custom": {
    "description": "Label for setting custom value for link expiry"
  },
  "after1Hour": "Dopo un’ora ",
  "after1Day": "Dopo un giorno",
  "after1Week": "Dopo una settimana",
  "after1Month": "Dopo un mese",
  "after1Year": "Dopo un anno",
  "manageParticipants": "Gestisci",
  "albumParticipantsCount": "{count, plural, one {}=0 {Nessun partecipante} =1 {1 Partecipante} other {{count} Partecipanti}}",
  "@albumParticipantsCount": {
    "placeholders": {
      "count": {
        "type": "int",
        "example": "5"
      }
    },
    "description": "Number of participants in an album, including the album owner."
  },
  "collabLinkSectionDescription": "Crea un link per consentire alle persone di aggiungere e visualizzare foto nel tuo album condiviso senza bisogno di un'applicazione o di un account ente. Ottimo per raccogliere foto di un evento.",
  "collectPhotos": "Raccogli le foto",
  "collaborativeLink": "Link collaborativo",
  "shareWithNonenteUsers": "Condividi con utenti che non hanno un account ente",
  "createPublicLink": "Crea link pubblico",
  "sendLink": "Invia link",
  "copyLink": "Copia link",
  "linkHasExpired": "Il link è scaduto",
  "publicLinkEnabled": "Link pubblico abilitato",
  "shareALink": "Condividi un link",
  "sharedAlbumSectionDescription": "Crea album condivisi e collaborativi con altri utenti ente, inclusi utenti su piani gratuiti.",
  "shareWithPeopleSectionTitle": "{numberOfPeople, plural, one {}=0 {Condividi con persone specifiche} =1 {Condividi con una persona} other {Condividi con {numberOfPeople} persone}}",
  "@shareWithPeopleSectionTitle": {
    "placeholders": {
      "numberOfPeople": {
        "type": "int",
        "example": "2"
      }
    }
  },
  "thisIsYourVerificationId": "Questo è il tuo ID di verifica",
  "someoneSharingAlbumsWithYouShouldSeeTheSameId": "Chi condivide gli album con te deve vedere lo stesso ID sul proprio dispositivo.",
  "howToViewShareeVerificationID": "Chiedi di premere a lungo il loro indirizzo email nella schermata delle impostazioni e verificare che gli ID su entrambi i dispositivi corrispondano.",
  "thisIsPersonVerificationId": "Questo è l'ID di verifica di {email}",
  "@thisIsPersonVerificationId": {
    "placeholders": {
      "email": {
        "type": "String",
        "example": "someone@ente.io"
      }
    }
  },
  "verificationId": "ID di verifica",
  "verifyEmailID": "Verifica {email}",
  "emailNoEnteAccount": "{email} non ha un account su ente.\n\nInvia un invito per condividere foto.",
  "shareMyVerificationID": "Ecco il mio ID di verifica: {verificationID} per ente.io.",
  "shareTextConfirmOthersVerificationID": "Hey, puoi confermare che questo è il tuo ID di verifica: {verificationID} su ente.io",
  "somethingWentWrong": "Qualcosa è andato storto",
  "sendInvite": "Invita",
  "shareTextRecommendUsingEnte": "Scarica ente in modo da poter facilmente condividere foto e video senza perdita di qualità\n\nhttps://ente.io",
  "done": "Completato",
  "applyCodeTitle": "Applica codice",
  "enterCodeDescription": "Inserisci il codice fornito dal tuo amico per richiedere spazio gratuito per entrambi",
  "apply": "Applica",
  "failedToApplyCode": "Impossibile applicare il codice",
  "enterReferralCode": "Inserisci il codice di invito",
  "codeAppliedPageTitle": "Codice applicato",
  "storageInGB": "{storageAmountInGB} GB",
  "claimed": "Riscattato",
  "@claimed": {
    "description": "Used to indicate storage claimed, like 10GB Claimed"
  },
  "details": "Dettagli",
  "claimMore": "Richiedine di più!",
  "theyAlsoGetXGb": "Anche loro riceveranno {storageAmountInGB} GB",
  "freeStorageOnReferralSuccess": "{storageAmountInGB} GB ogni volta che qualcuno si iscrive a un piano a pagamento e applica il tuo codice",
  "shareTextReferralCode": "ente referral code: {referralCode} \n\nApplicalo in Impostazioni → Generale → Referral per ottenere {referralStorageInGB} GB gratis dopo la registrazione di un piano a pagamento\n\nhttps://ente.io",
  "claimFreeStorage": "Richiedi spazio gratuito",
  "inviteYourFriends": "Invita i tuoi amici",
  "failedToFetchReferralDetails": "Impossibile recuperare i dettagli. Per favore, riprova più tardi.",
  "referralStep1": "1. Condividi questo codice con i tuoi amici",
  "referralStep2": "2. Si iscrivono per un piano a pagamento",
  "referralStep3": "3. Ottenete entrambi {storageInGB} GB* gratis",
  "referralsAreCurrentlyPaused": "I referral code sono attualmente in pausa",
  "youCanAtMaxDoubleYourStorage": "* Puoi al massimo raddoppiare il tuo spazio",
  "claimedStorageSoFar": "{isFamilyMember, select, true {Il tuo piano famiglia ha già richiesto {storageAmountInGb} GB finora} false {Hai già richiesto {storageAmountInGb} GB finora} other {Hai già richiesto {storageAmountInGb} GB finora!}}",
  "@claimedStorageSoFar": {
    "placeholders": {
      "isFamilyMember": {
        "type": "String",
        "example": "true"
      },
      "storageAmountInGb": {
        "type": "int",
        "example": "10"
      }
    }
  },
  "faq": "FAQ",
  "oopsSomethingWentWrong": "Oops! Qualcosa è andato storto",
  "peopleUsingYourCode": "Persone che hanno usato il tuo codice",
  "eligible": "idoneo",
  "total": "totale",
  "codeUsedByYou": "Codice utilizzato da te",
  "freeStorageClaimed": "Spazio gratuito richiesto",
  "freeStorageUsable": "Spazio libero utilizzabile",
  "usableReferralStorageInfo": "Lo spazio disponibile è limitato dal tuo piano corrente. L'archiviazione in eccesso diventerà automaticamente utilizzabile quando aggiornerai il tuo piano.",
  "removeFromAlbumTitle": "Rimuovi dall'album?",
  "removeFromAlbum": "Rimuovi dall'album",
  "itemsWillBeRemovedFromAlbum": "Gli elementi selezionati saranno rimossi da questo album",
  "removeShareItemsWarning": "Alcuni degli elementi che stai rimuovendo sono stati aggiunti da altre persone e ne perderai l'accesso",
  "addingToFavorites": "Aggiunto ai preferiti...",
  "removingFromFavorites": "Rimosso dai preferiti...",
  "sorryCouldNotAddToFavorites": "Spiacenti, non è stato possibile aggiungere ai preferiti!",
  "sorryCouldNotRemoveFromFavorites": "Siamo spiacenti, non è stato possibile rimuovere dai preferiti!",
  "subscribeToEnableSharing": "Sembra che il tuo abbonamento sia scaduto. Iscriviti per abilitare la condivisione.",
  "subscribe": "Iscriviti",
  "canOnlyRemoveFilesOwnedByYou": "Puoi rimuovere solo i file di tua proprietà",
  "deleteSharedAlbum": "Eliminare l'album condiviso?",
  "deleteAlbum": "Elimina album",
  "deleteAlbumDialog": "Eliminare anche le foto (e i video) presenti in questo album da <bold>tutti</bold> gli altri album di cui fanno parte?",
  "deleteSharedAlbumDialogBody": "L'album verrà eliminato per tutti\n\nPerderai l'accesso alle foto condivise in questo album che sono di proprietà di altri",
  "yesRemove": "Sì, rimuovi",
  "creatingLink": "Creazione link...",
  "removeWithQuestionMark": "Rimuovi?",
  "removeParticipantBody": "{userEmail} verrà rimosso da questo album condiviso\n\nQualsiasi foto aggiunta dall'utente verrà rimossa dall'album",
  "keepPhotos": "Mantieni foto",
  "deletePhotos": "Elimina foto",
  "inviteToEnte": "Invita su ente",
  "removePublicLink": "Rimuovi link pubblico",
  "disableLinkMessage": "Questo rimuoverà il link pubblico per accedere a \"{albumName}\".",
  "sharing": "Condivisione in corso...",
  "youCannotShareWithYourself": "Non puoi condividere con te stesso",
  "archive": "Archivio",
  "createAlbumActionHint": "Premi a lungo per selezionare le foto e fai clic su + per creare un album",
  "importing": "Importazione in corso....",
  "failedToLoadAlbums": "Impossibile caricare gli album",
  "hidden": "Nascosti",
  "authToViewYourHiddenFiles": "Autenticati per visualizzare i file nascosti",
  "trash": "Cestino",
  "uncategorized": "Senza categoria",
  "videoSmallCase": "video",
  "photoSmallCase": "foto",
  "singleFileDeleteHighlight": "Verrà eliminato da tutti gli album.",
  "singleFileInBothLocalAndRemote": "Questo {fileType} è sia su ente che sul tuo dispositivo.",
  "singleFileInRemoteOnly": "Questo {fileType} verrà eliminato su ente.",
  "singleFileDeleteFromDevice": "Questo {fileType} verrà eliminato dal tuo dispositivo.",
  "deleteFromEnte": "Elimina da ente",
  "yesDelete": "Sì, elimina",
  "movedToTrash": "Spostato nel cestino",
  "deleteFromDevice": "Elimina dal dispositivo",
  "deleteFromBoth": "Elimina da entrambi",
  "newAlbum": "Nuovo album",
  "albums": "Album",
  "memoryCount": "{count, plural, one{{formattedCount} ricordo} other{{formattedCount} ricordi}}",
  "@memoryCount": {
    "description": "The text to display the number of memories",
    "type": "text",
    "placeholders": {
      "count": {
        "example": "1",
        "type": "int"
      },
      "formattedCount": {
        "type": "String",
        "example": "11.513, 11,511"
      }
    }
  },
  "selectedPhotos": "{count} selezionati",
  "@selectedPhotos": {
    "description": "Display the number of selected photos",
    "type": "text",
    "placeholders": {
      "count": {
        "example": "5",
        "type": "int"
      }
    }
  },
  "selectedPhotosWithYours": "{count} selezionato ({yourCount} tuoi)",
  "@selectedPhotosWithYours": {
    "description": "Display the number of selected photos, including the number of selected photos owned by the user",
    "type": "text",
    "placeholders": {
      "count": {
        "example": "12",
        "type": "int"
      },
      "yourCount": {
        "example": "2",
        "type": "int"
      }
    }
  },
  "advancedSettings": "Avanzate",
  "@advancedSettings": {
    "description": "The text to display in the advanced settings section"
  },
  "photoGridSize": "Dimensione griglia foto",
  "manageDeviceStorage": "Gestisci memoria dispositivo",
  "selectFoldersForBackup": "Seleziona cartelle per il backup",
  "selectedFoldersWillBeEncryptedAndBackedUp": "Le cartelle selezionate verranno crittografate e salvate su ente",
  "unselectAll": "Deseleziona tutto",
  "selectAll": "Seleziona tutto",
  "skip": "Salta",
  "updatingFolderSelection": "Aggiornamento della selezione delle cartelle...",
  "itemCount": "{count, plural, one{{count} elemento} other{{count} elementi}}",
  "deleteItemCount": "{count, plural, one {}=1 {Elimina {count} elemento} other {Elimina {count} elementi}}",
  "duplicateItemsGroup": "{count} file, {formattedSize} l'uno",
  "@duplicateItemsGroup": {
    "description": "Display the number of duplicate files and their size",
    "type": "text",
    "placeholders": {
      "count": {
        "example": "12",
        "type": "int"
      },
      "formattedSize": {
        "example": "2.3 MB",
        "type": "String"
      }
    }
  },
  "yearsAgo": "{count, plural, one{{count} anno fa} other{{count} anni fa}}",
  "backupSettings": "Impostazioni backup",
  "backupOverMobileData": "Backup su dati mobili",
  "backupVideos": "Backup dei video",
  "disableAutoLock": "Disabilita blocco automatico",
  "deviceLockExplanation": "Disabilita il blocco schermo del dispositivo quando ente è in primo piano e c'è un backup in corso. Questo normalmente non è necessario, ma può aiutare durante grossi caricamenti e le importazioni iniziali di grandi librerie si completano più velocemente.",
  "about": "Info",
  "weAreOpenSource": "Siamo open source!",
  "privacy": "Privacy",
  "terms": "Termini d'uso",
  "checkForUpdates": "Controlla aggiornamenti",
  "checking": "Controllo in corso...",
  "youAreOnTheLatestVersion": "Stai utilizzando l'ultima versione",
  "account": "Account",
  "manageSubscription": "Gestisci abbonamento",
  "authToChangeYourEmail": "Autenticati per cambiare la tua email",
  "changePassword": "Cambia password",
  "authToChangeYourPassword": "Autenticati per cambiare la tua password",
  "emailVerificationToggle": "Verifica Email",
  "authToChangeEmailVerificationSetting": "Autenticati per modificare la verifica email",
  "exportYourData": "Esporta dati",
  "logout": "Disconnetti",
  "authToInitiateAccountDeletion": "Autenticati per avviare l'eliminazione dell'account",
  "areYouSureYouWantToLogout": "Sei sicuro di volerti disconnettere?",
  "yesLogout": "Sì, disconnetti",
  "aNewVersionOfEnteIsAvailable": "Una nuova versione di ente è disponibile.",
  "update": "Aggiorna",
  "installManually": "Installa manualmente",
  "criticalUpdateAvailable": "Un aggiornamento importante è disponibile",
  "updateAvailable": "Aggiornamento disponibile",
  "ignoreUpdate": "Ignora",
  "downloading": "Scaricamento in corso...",
  "theDownloadCouldNotBeCompleted": "Il download non può essere completato",
  "retry": "Riprova",
  "backedUpFolders": "Cartelle salvate",
  "backup": "Backup",
  "freeUpDeviceSpace": "Libera spazio",
  "allClear": "✨ Tutto pulito",
  "noDeviceThatCanBeDeleted": "Non hai file su questo dispositivo che possono essere eliminati",
  "removeDuplicates": "Rimuovi i doppioni",
  "noDuplicates": "✨ Nessun doppione",
  "youveNoDuplicateFilesThatCanBeCleared": "Non hai file duplicati che possono essere cancellati",
  "success": "Operazione riuscita",
  "rateUs": "Lascia una recensione",
  "remindToEmptyDeviceTrash": "Vuota anche \"Cancellati di recente\" da \"Impostazioni\" -> \"Storage\" per avere più spazio libero",
  "youHaveSuccessfullyFreedUp": "Hai liberato con successo {storageSaved}!",
  "@youHaveSuccessfullyFreedUp": {
    "description": "The text to display when the user has successfully freed up storage",
    "type": "text",
    "placeholders": {
      "storageSaved": {
        "example": "1.2 GB",
        "type": "String"
      }
    }
  },
  "remindToEmptyEnteTrash": "Svuota anche il tuo \"Cestino\" per avere più spazio libero",
  "sparkleSuccess": "✨ Operazione riuscita",
  "duplicateFileCountWithStorageSaved": "Hai ripulito {count, plural, one{{count} doppione} other{{count} doppioni}}, salvando ({storageSaved}!)",
  "@duplicateFileCountWithStorageSaved": {
    "description": "The text to display when the user has successfully cleaned up duplicate files",
    "type": "text",
    "placeholders": {
      "count": {
        "example": "1",
        "type": "int"
      },
      "storageSaved": {
        "example": "1.2 GB",
        "type": "String"
      }
    }
  },
  "familyPlans": "Piano famiglia",
  "referrals": "Invita un Amico",
  "notifications": "Notifiche",
  "sharedPhotoNotifications": "Nuove foto condivise",
  "sharedPhotoNotificationsExplanation": "Ricevi notifiche quando qualcuno aggiunge una foto a un album condiviso, di cui fai parte",
  "advanced": "Avanzate",
  "general": "Generali",
  "security": "Sicurezza",
  "authToViewYourRecoveryKey": "Autenticati per visualizzare la tua chiave di recupero",
  "twofactor": "Due fattori",
  "authToConfigureTwofactorAuthentication": "Autenticati per configurare l'autenticazione a due fattori",
  "lockscreen": "Schermata di blocco",
  "authToChangeLockscreenSetting": "Autenticati per modificare le impostazioni della schermata di blocco",
  "lockScreenEnablePreSteps": "Per abilitare la schermata di blocco, configura il codice di accesso del dispositivo o il blocco schermo nelle impostazioni di sistema.",
  "viewActiveSessions": "Visualizza sessioni attive",
  "authToViewYourActiveSessions": "Autenticati per visualizzare le sessioni attive",
  "disableTwofactor": "Disabilita autenticazione a due fattori",
  "confirm2FADisable": "Sei sicuro di voler disattivare l'autenticazione a due fattori?",
  "no": "No",
  "yes": "Si",
  "social": "Social",
  "rateUsOnStore": "Valutaci su {storeName}",
  "blog": "Blog",
  "merchandise": "Merchandise",
  "twitter": "Twitter",
  "mastodon": "Mastodon",
  "matrix": "Matrix",
  "discord": "Discord",
  "reddit": "Reddit",
  "yourStorageDetailsCouldNotBeFetched": "Impossibile recuperare i dettagli di archiviazione",
  "reportABug": "Segnala un bug",
  "reportBug": "Segnala un bug",
  "suggestFeatures": "Suggerisci una funzionalità",
  "support": "Assistenza",
  "theme": "Tema",
  "lightTheme": "Chiaro",
  "darkTheme": "Scuro",
  "systemTheme": "Sistema",
  "freeTrial": "Prova gratuita",
  "selectYourPlan": "Seleziona un piano",
  "enteSubscriptionPitch": "ente conserva i tuoi ricordi, in modo che siano sempre a disposizione, anche se perdi il dispositivo.",
  "enteSubscriptionShareWithFamily": "Aggiungi la tua famiglia al tuo piano.",
  "currentUsageIs": "Spazio attualmente utilizzato ",
  "@currentUsageIs": {
    "description": "This text is followed by storage usaged",
    "examples": {
      "0": "Current usage is 1.2 GB"
    },
    "type": "text"
  },
  "faqs": "FAQ",
  "renewsOn": "Si rinnova il {endDate}",
  "freeTrialValidTill": "La prova gratuita termina il {endDate}",
  "playStoreFreeTrialValidTill": "Prova gratuita valida fino al {endDate}.\nPuoi scegliere un piano a pagamento in seguito.",
  "subWillBeCancelledOn": "L'abbonamento verrà cancellato il {endDate}",
  "subscription": "Abbonamento",
  "paymentDetails": "Dettagli di Pagamento",
  "manageFamily": "Gestisci Piano famiglia",
  "contactToManageSubscription": "Scrivi all'indirizzo support@ente.io per gestire il tuo abbonamento {provider}.",
  "renewSubscription": "Rinnova abbonamento",
  "cancelSubscription": "Annulla abbonamento",
  "areYouSureYouWantToRenew": "Sei sicuro di volere rinnovare?",
  "yesRenew": "Sì, Rinnova",
  "areYouSureYouWantToCancel": "Sicuro di volerlo cancellare?",
  "yesCancel": "Sì, cancella",
  "failedToRenew": "Rinnovo fallito",
  "failedToCancel": "Impossibile annullare",
  "twoMonthsFreeOnYearlyPlans": "2 mesi gratis sui piani annuali",
  "monthly": "Mensile",
  "@monthly": {
    "description": "The text to display for monthly plans",
    "type": "text"
  },
  "yearly": "Annuale",
  "@yearly": {
    "description": "The text to display for yearly plans",
    "type": "text"
  },
  "confirmPlanChange": "Conferma le modifiche al piano",
  "areYouSureYouWantToChangeYourPlan": "Sei sicuro di voler cambiare il piano?",
  "youCannotDowngradeToThisPlan": "Non puoi effettuare il downgrade su questo piano",
  "cancelOtherSubscription": "Annulla prima il tuo abbonamento esistente da {paymentProvider}",
  "@cancelOtherSubscription": {
    "description": "The text to display when the user has an existing subscription from a different payment provider",
    "type": "text",
    "placeholders": {
      "paymentProvider": {
        "example": "Apple",
        "type": "String"
      }
    }
  },
  "optionalAsShortAsYouLike": "Facoltativo, breve quanto vuoi...",
  "send": "Invia",
  "askCancelReason": "Il tuo abbonamento è stato annullato. Vuoi condividere il motivo?",
  "thankYouForSubscribing": "Grazie per esserti iscritto!",
  "yourPurchaseWasSuccessful": "Acquisto andato a buon fine",
  "yourPlanWasSuccessfullyUpgraded": "Il tuo piano è stato aggiornato con successo",
  "yourPlanWasSuccessfullyDowngraded": "Il tuo piano è stato aggiornato con successo",
  "yourSubscriptionWasUpdatedSuccessfully": "Il tuo abbonamento è stato modificato correttamente",
  "googlePlayId": "Google Play ID",
  "appleId": "Apple ID",
  "playstoreSubscription": "Abbonamento su PlayStore",
  "appstoreSubscription": "abbonamento AppStore",
  "subAlreadyLinkedErrMessage": "Il tuo {id} è già collegato ad un altro account ente.\nSe desideri utilizzare il tuo {id} con questo account, contatta il nostro supporto''",
  "visitWebToManage": "Visita web.ente.io per gestire il tuo abbonamento",
  "couldNotUpdateSubscription": "Impossibile aggiornare l'abbonamento",
  "pleaseContactSupportAndWeWillBeHappyToHelp": "Contatta support@ente.io e saremo felici di aiutarti!",
  "paymentFailed": "Pagamento non riuscito",
  "paymentFailedTalkToProvider": "Si prega di parlare con il supporto di {providerName} se ti è stato addebitato qualcosa",
  "@paymentFailedTalkToProvider": {
    "description": "The text to display when the payment failed",
    "type": "text",
    "placeholders": {
      "providerName": {
        "example": "AppStore|PlayStore",
        "type": "String"
      }
    }
  },
  "continueOnFreeTrial": "Continua la prova gratuita",
  "areYouSureYouWantToExit": "Sei sicuro di voler uscire?",
  "thankYou": "Grazie",
  "failedToVerifyPaymentStatus": "Impossibile verificare lo stato del pagamento",
  "pleaseWaitForSometimeBeforeRetrying": "Riprova tra qualche minuto",
  "paymentFailedWithReason": "Purtroppo il tuo pagamento non è riuscito a causa di {reason}",
  "youAreOnAFamilyPlan": "Sei un utente con piano famiglia!",
  "contactFamilyAdmin": "Contatta <green>{familyAdminEmail}</green> per gestire il tuo abbonamento",
  "leaveFamily": "Abbandona il piano famiglia",
  "areYouSureThatYouWantToLeaveTheFamily": "Sei sicuro di voler uscire dal piano famiglia?",
  "leave": "Lascia",
  "rateTheApp": "Valuta l'app",
  "startBackup": "Avvia backup",
  "noPhotosAreBeingBackedUpRightNow": "Il backup delle foto attualmente non viene eseguito",
  "preserveMore": "Salva più foto",
  "existingUser": "Accedi",
  "privateBackups": "Backup privato",
  "forYourMemories": "per i tuoi ricordi",
  "endtoendEncryptedByDefault": "Crittografia end-to-end",
  "safelyStored": "Salvati in sicurezza",
  "atAFalloutShelter": "in un rifugio antiatomico",
  "designedToOutlive": "Progettato per sopravvivere",
  "available": "Disponibile",
  "everywhere": "ovunque",
  "androidIosWebDesktop": "Android, iOS, Web, Desktop",
  "mobileWebDesktop": "Mobile, Web, Desktop",
  "newToEnte": "Nuovo utente",
  "pleaseLoginAgain": "Effettua nuovamente l'accesso",
  "devAccountChanged": "L'account sviluppatore che utilizziamo per pubblicare ente su App Store è cambiato. Per questo motivo dovrai effettuare nuovamente il login.\n\nCi dispiace per il disagio, ma era inevitabile.",
  "yourSubscriptionHasExpired": "Il tuo abbonamento è scaduto",
  "storageLimitExceeded": "Limite d'archiviazione superato",
  "upgrade": "Acquista altro spazio",
  "raiseTicket": "Invia ticket",
  "@raiseTicket": {
    "description": "Button text for raising a support tickets in case of unhandled errors during backup",
    "type": "text"
  },
  "backupFailed": "Backup fallito",
  "couldNotBackUpTryLater": "Impossibile eseguire il backup dei tuoi dati.\nRiproveremo più tardi.",
  "enteCanEncryptAndPreserveFilesOnlyIfYouGrant": "ente può criptare e preservare i file solo se concedi l'accesso alle foto e ai video",
  "pleaseGrantPermissions": "Concedi i permessi",
  "grantPermission": "Concedi il permesso",
  "privateSharing": "Condivisioni private",
  "shareOnlyWithThePeopleYouWant": "Condividi solo con le persone che vuoi",
  "usePublicLinksForPeopleNotOnEnte": "Usa link pubblici per persone non registrate su ente",
  "allowPeopleToAddPhotos": "Permetti alle persone di aggiungere foto",
  "shareAnAlbumNow": "Condividi un album",
  "collectEventPhotos": "Raccogli le foto di un evento",
  "sessionExpired": "Sessione scaduta",
  "loggingOut": "Disconnessione...",
  "@onDevice": {
    "description": "The text displayed above folders/albums stored on device",
    "type": "text"
  },
  "onDevice": "Sul dispositivo",
  "@onEnte": {
    "description": "The text displayed above albums backed up to ente",
    "type": "text"
  },
  "onEnte": "Su <branding>ente</branding>",
  "name": "Nome",
  "newest": "Più recenti",
  "lastUpdated": "Ultimo aggiornamento",
  "deleteEmptyAlbums": "Elimina gli album vuoti",
  "deleteEmptyAlbumsWithQuestionMark": "Eliminare gli album vuoti?",
  "deleteAlbumsDialogBody": "Questo eliminerà tutti gli album vuoti. È utile quando si desidera ridurre l'ingombro nella lista degli album.",
  "deleteProgress": "Eliminazione di {currentlyDeleting} / {totalCount}",
  "permanentlyDelete": "Elimina definitivamente",
  "canOnlyCreateLinkForFilesOwnedByYou": "Puoi creare solo link per i file di tua proprietà",
  "publicLinkCreated": "Link pubblico creato",
  "youCanManageYourLinksInTheShareTab": "Puoi gestire i tuoi link nella scheda condivisione.",
  "linkCopiedToClipboard": "Link copiato negli appunti",
  "restore": "Ripristina",
  "@restore": {
    "description": "Display text for an action which triggers a restore of item from trash",
    "type": "text"
  },
  "moveToAlbum": "Sposta nell'album",
  "unhide": "Mostra",
  "unarchive": "Rimuovi dall'archivio",
  "favorite": "Preferito",
  "removeFromFavorite": "Rimuovi dai preferiti",
  "shareLink": "Condividi link",
  "createCollage": "Crea un collage",
  "saveCollage": "Salva il collage",
  "collageSaved": "Collage salvato nella galleria",
  "collageLayout": "Disposizione",
  "addToEnte": "Aggiungi su ente",
  "addToAlbum": "Aggiungi all'album",
  "delete": "Cancella",
  "hide": "Nascondi",
  "share": "Condividi",
  "unhideToAlbum": "Non nascondere l'album",
  "restoreToAlbum": "Ripristina l'album",
  "moveItem": "{count, plural, one {Sposta elemento} other {Sposta elementi}}",
  "@moveItem": {
    "description": "Page title while moving one or more items to an album"
  },
  "addItem": "{count, plural, one {Aggiungi elemento} other {Aggiungi elementi}}",
  "@addItem": {
    "description": "Page title while adding one or more items to album"
  },
  "createOrSelectAlbum": "Crea o seleziona album",
  "selectAlbum": "Seleziona album",
  "searchByAlbumNameHint": "Nome album",
  "albumTitle": "Titolo album",
  "enterAlbumName": "Inserisci il nome dell'album",
  "restoringFiles": "Ripristinando file...",
  "movingFilesToAlbum": "Spostamento dei file nell'album...",
  "unhidingFilesToAlbum": "Mostra i file nell'album",
  "canNotUploadToAlbumsOwnedByOthers": "Impossibile caricare su album di proprietà altrui",
  "uploadingFilesToAlbum": "Caricamento dei file nell'album...",
  "addedSuccessfullyTo": "Aggiunto con successo su {albumName}",
  "movedSuccessfullyTo": "Spostato con successo su {albumName}",
  "thisAlbumAlreadyHDACollaborativeLink": "Questo album ha già un link collaborativo",
  "collaborativeLinkCreatedFor": "Link collaborativo creato per {albumName}",
  "askYourLovedOnesToShare": "Invita amici, amiche e parenti su ente",
  "invite": "Invita",
  "shareYourFirstAlbum": "Condividi il tuo primo album",
  "sharedWith": "Condiviso con {emailIDs}",
  "sharedWithMe": "Condivisi con me",
  "sharedByMe": "Condiviso da me",
  "doubleYourStorage": "Raddoppia il tuo spazio",
  "referFriendsAnd2xYourPlan": "Invita un amico e raddoppia il tuo spazio",
  "shareAlbumHint": "Apri un album e tocca il pulsante di condivisione in alto a destra per condividerlo.",
  "itemsShowTheNumberOfDaysRemainingBeforePermanentDeletion": "Gli elementi mostrano il numero di giorni rimanenti prima della cancellazione permanente",
  "trashDaysLeft": "{count, plural, one {}=0 {} =1 {1 giorno} other {{count} giorni}}",
  "@trashDaysLeft": {
    "description": "Text to indicate number of days remaining before permanent deletion",
    "placeholders": {
      "count": {
        "example": "1|2|3",
        "type": "int"
      }
    }
  },
  "deleteAll": "Elimina tutto",
  "renameAlbum": "Rinomina album",
  "convertToAlbum": "Converti in album",
  "setCover": "Imposta copertina",
  "@setCover": {
    "description": "Text to set cover photo for an album"
  },
  "sortAlbumsBy": "Ordina per",
  "sortNewestFirst": "Prima le più nuove",
  "sortOldestFirst": "Prima le più vecchie",
  "rename": "Rinomina",
  "leaveSharedAlbum": "Abbandonare l'album condiviso?",
  "leaveAlbum": "Abbandona l'album",
  "photosAddedByYouWillBeRemovedFromTheAlbum": "Le foto aggiunte da te verranno rimosse dall'album",
  "youveNoFilesInThisAlbumThatCanBeDeleted": "Non hai file in questo album che possono essere eliminati",
  "youDontHaveAnyArchivedItems": "Non hai nulla di archiviato.",
  "ignoredFolderUploadReason": "Alcuni file in questo album vengono ignorati dal caricamento perché erano stati precedentemente cancellati da ente.",
  "resetIgnoredFiles": "Ripristina i file ignorati",
  "deviceFilesAutoUploading": "I file aggiunti in questa cartella del dispositivo verranno automaticamente caricati su ente.",
  "turnOnBackupForAutoUpload": "Attiva il backup per caricare automaticamente i file aggiunti in questa cartella del dispositivo su ente.",
  "noHiddenPhotosOrVideos": "Nessuna foto o video nascosti",
  "toHideAPhotoOrVideo": "Per nascondere una foto o un video",
  "openTheItem": "• Apri la foto o il video",
  "clickOnTheOverflowMenu": "• Fai clic sul menu",
  "click": "• Clic",
  "nothingToSeeHere": "Nulla da vedere qui! 👀",
  "unarchiveAlbum": "Rimuovi album dall'archivio",
  "archiveAlbum": "Archivia album",
  "calculating": "Calcolando...",
  "pleaseWaitDeletingAlbum": "Attendere, sto eliminando l'album",
  "searchHintText": "Album, mesi, giorni, anni, ...",
  "searchByExamples": "• Nomi degli album (es. \"Camera\")\n• Tipi di file (es. \"Video\", \".gif\")\n• Anni e mesi (e.. \"2022\", \"gennaio\")\n• Vacanze (ad es. \"Natale\")\n• Descrizioni delle foto (ad es. “#mare”)",
  "youCanTrySearchingForADifferentQuery": "Prova con una ricerca differente.",
  "noResultsFound": "Nessun risultato trovato",
  "addedBy": "Aggiunto da {emailOrName}",
  "loadingExifData": "Caricamento dati EXIF...",
  "viewAllExifData": "Mostra tutti i dati EXIF",
  "noExifData": "Nessun dato EXIF",
  "thisImageHasNoExifData": "Questa immagine non ha dati EXIF",
  "exif": "EXIF",
  "noResults": "Nessun risultato",
  "weDontSupportEditingPhotosAndAlbumsThatYouDont": "Non puoi modificare foto e album che non possiedi",
  "failedToFetchOriginalForEdit": "Impossibile recuperare l'originale per la modifica",
  "close": "Chiudi",
  "setAs": "Imposta come",
  "fileSavedToGallery": "File salvato nella galleria",
  "fileFailedToSaveToGallery": "Impossibile salvare il file nella galleria",
  "download": "Scarica",
  "pressAndHoldToPlayVideo": "Tieni premuto per riprodurre il video",
  "downloadFailed": "Scaricamento fallito",
  "deduplicateFiles": "File Duplicati",
  "deselectAll": "Deseleziona tutti",
  "reviewDeduplicateItems": "Controlla ed elimina gli elementi che credi siano dei doppioni.",
  "clubByCaptureTime": "Club per tempo di cattura",
  "clubByFileName": "Unisci per nome file",
  "count": "Conteggio",
  "totalSize": "Dimensioni totali",
  "time": "Ora",
  "longpressOnAnItemToViewInFullscreen": "Premi a lungo su un elemento per visualizzarlo a schermo intero",
  "decryptingVideo": "Decifratura video...",
  "authToViewYourMemories": "Autenticati per visualizzare le tue foto",
  "unlock": "Sblocca",
  "freeUpSpace": "Libera spazio",
  "freeUpSpaceSaving": "{count, plural, one {Può essere cancellata per liberare {formattedSize}} other {Possono essere cancellati per liberare {formattedSize}}}",
  "filesBackedUpInAlbum": "{count, plural, one {1 file} other {{formattedNumber} file}} di quest'album sono stati salvati in modo sicuro",
  "@filesBackedUpInAlbum": {
    "description": "Text to tell user how many files have been backed up in the album",
    "placeholders": {
      "count": {
        "example": "1",
        "type": "int"
      },
      "formattedNumber": {
        "content": "{formattedNumber}",
        "example": "1,000",
        "type": "String"
      }
    }
  },
  "filesBackedUpFromDevice": "{count, plural, one {1 file} other {{formattedNumber} file}} di quest'album sono stati salvati in modo sicuro",
  "@filesBackedUpFromDevice": {
    "description": "Text to tell user how many files have been backed up from this device",
    "placeholders": {
      "count": {
        "example": "1",
        "type": "int"
      },
      "formattedNumber": {
        "content": "{formattedNumber}",
        "example": "1,000",
        "type": "String"
      }
    }
  },
  "@freeUpSpaceSaving": {
    "description": "Text to tell user how much space they can free up by deleting items from the device"
  },
  "freeUpAccessPostDelete": "Puoi ancora accedere a {count, plural, one {} other {loro}} su ente finché hai un abbonamento attivo",
  "@freeUpAccessPostDelete": {
    "placeholders": {
      "count": {
        "example": "1",
        "type": "int"
      }
    }
  },
  "freeUpAmount": "Libera {sizeInMBorGB}",
  "thisEmailIsAlreadyInUse": "Questo indirizzo email è già registrato",
  "incorrectCode": "Codice sbagliato",
  "authenticationFailedPleaseTryAgain": "Autenticazione non riuscita, prova di nuovo",
  "verificationFailedPleaseTryAgain": "Verifica fallita, per favore prova di nuovo",
  "authenticating": "Autenticazione...",
  "authenticationSuccessful": "Autenticazione riuscita!",
  "incorrectRecoveryKey": "Chiave di recupero errata",
  "theRecoveryKeyYouEnteredIsIncorrect": "La chiave di recupero inserita non è corretta",
  "twofactorAuthenticationSuccessfullyReset": "Autenticazione a due fattori resettata con successo",
  "pleaseVerifyTheCodeYouHaveEntered": "Verifica il codice che hai inserito",
  "pleaseContactSupportIfTheProblemPersists": "Riprova. Se il problema persiste, ti invitiamo a contattare l'assistenza",
  "twofactorAuthenticationHasBeenDisabled": "L'autenticazione a due fattori è stata disabilitata",
  "sorryTheCodeYouveEnteredIsIncorrect": "Il codice immesso non è corretto",
  "yourVerificationCodeHasExpired": "Il tuo codice di verifica è scaduto",
  "emailChangedTo": "Email cambiata in {newEmail}",
  "verifying": "Verifica in corso...",
  "disablingTwofactorAuthentication": "Disattivazione autenticazione a due fattori...",
  "allMemoriesPreserved": "Tutti i ricordi conservati",
  "loadingGallery": "Caricamento galleria...",
  "syncing": "Sincronizzazione in corso...",
  "encryptingBackup": "Crittografando il backup...",
  "syncStopped": "Sincronizzazione interrotta",
  "syncProgress": "{completed}/{total} ricordi conservati",
  "@syncProgress": {
    "description": "Text to tell user how many memories have been preserved",
    "placeholders": {
      "completed": {
        "type": "int"
      },
      "total": {
        "type": "int"
      }
    }
  },
  "archiving": "Archiviazione...",
  "unarchiving": "Togliendo dall'archivio...",
  "successfullyArchived": "Archiviato correttamente",
  "successfullyUnarchived": "Rimosso dall'archivio correttamente",
  "renameFile": "Rinomina file",
  "enterFileName": "Inserisci un nome per il file",
  "filesDeleted": "File eliminati",
  "selectedFilesAreNotOnEnte": "I file selezionati non sono su ente",
  "thisActionCannotBeUndone": "Questa azione non può essere annullata",
  "emptyTrash": "Vuoi svuotare il cestino?",
  "permDeleteWarning": "Tutti gli elementi nel cestino verranno eliminati definitivamente\n\nQuesta azione non può essere annullata",
  "empty": "Vuoto",
  "couldNotFreeUpSpace": "Impossibile liberare lo spazio",
  "permanentlyDeleteFromDevice": "Eliminare definitivamente dal dispositivo?",
  "someOfTheFilesYouAreTryingToDeleteAre": "Alcuni dei file che si sta tentando di eliminare sono disponibili solo sul dispositivo e non possono essere recuperati se cancellati",
  "theyWillBeDeletedFromAllAlbums": "Verranno eliminati da tutti gli album.",
  "someItemsAreInBothEnteAndYourDevice": "Alcuni elementi sono sia su ente che sul tuo dispositivo.",
  "selectedItemsWillBeDeletedFromAllAlbumsAndMoved": "Gli elementi selezionati verranno eliminati da tutti gli album e spostati nel cestino.",
  "theseItemsWillBeDeletedFromYourDevice": "Questi file verranno eliminati dal tuo dispositivo.",
  "itLooksLikeSomethingWentWrongPleaseRetryAfterSome": "Sembra che qualcosa sia andato storto. Riprova tra un po'. Se l'errore persiste, contatta il nostro team di supporto.",
  "error": "Errore",
  "tempErrorContactSupportIfPersists": "Sembra che qualcosa sia andato storto. Riprova tra un po'. Se l'errore persiste, contatta il nostro team di supporto.",
  "cachedData": "Dati nella cache",
  "clearCaches": "Svuota cache",
  "remoteImages": "Immagini remote",
  "remoteVideos": "Video remoti",
  "remoteThumbnails": "Miniature remote",
  "pendingSync": "Sincronizzazione in sospeso",
  "localGallery": "Galleria locale",
  "todaysLogs": "Log di oggi",
  "viewLogs": "Visualizza i log",
  "logsDialogBody": "Invia i log per aiutarci a risolvere il tuo problema. Si prega di notare che i nomi dei file saranno inclusi per aiutare a tenere traccia di problemi con file specifici.",
  "preparingLogs": "Preparando i log...",
  "emailYourLogs": "Invia una mail con i tuoi log",
  "pleaseSendTheLogsTo": "Invia i log a \n{toEmail}",
  "copyEmailAddress": "Copia indirizzo email",
  "exportLogs": "Esporta log",
  "pleaseEmailUsAt": "Per favore invia un'email a {toEmail}",
  "dismiss": "Ignora",
  "didYouKnow": "Lo sapevi che?",
  "loadingMessage": "Caricando le tue foto...",
  "loadMessage1": "Puoi condividere il tuo abbonamento con la tua famiglia",
  "loadMessage2": "Fino ad oggi abbiamo conservato oltre 10 milioni di ricordi",
  "loadMessage3": "Teniamo 3 copie dei tuoi dati, uno in un rifugio sotterraneo antiatomico",
  "loadMessage4": "Tutte le nostre app sono open source",
  "loadMessage5": "Il nostro codice sorgente e la crittografia hanno ricevuto audit esterni",
  "loadMessage6": "Puoi condividere i link ai tuoi album con i tuoi cari",
  "loadMessage7": "Le nostre app per smartphone vengono eseguite in background per crittografare e eseguire il backup di qualsiasi nuova foto o video",
  "loadMessage8": "web.ente.io ha un uploader intuitivo",
  "loadMessage9": "Usiamo Xchacha20Poly1305 per crittografare in modo sicuro i tuoi dati",
  "language": "Lingua",
  "selectLanguage": "Seleziona una lingua",
  "locationName": "Nome della località",
  "addLocation": "Aggiungi luogo",
  "groupNearbyPhotos": "Raggruppa foto nelle vicinanze",
  "location": "Luogo",
  "kiloMeterUnit": "km",
  "addLocationButton": "Aggiungi",
  "radius": "Raggio",
  "locationTagFeatureDescription": "Un tag di localizzazione raggruppa tutte le foto scattate entro il raggio di una foto",
  "galleryMemoryLimitInfo": "Fino a 1000 ricordi mostrati nella galleria",
  "save": "Salva",
  "centerPoint": "Punto centrale",
  "pickCenterPoint": "Selezionare il punto centrale",
  "useSelectedPhoto": "Usa la foto selezionata",
  "resetToDefault": "Ripristina predefinita",
  "@resetToDefault": {
    "description": "Button text to reset cover photo to default"
  },
  "edit": "Modifica",
  "deleteLocation": "Elimina posizione",
  "rotateLeft": "Ruota a sinistra",
  "flip": "Capovolgi",
  "rotateRight": "Ruota a destra",
  "saveCopy": "Salva una copia",
  "light": "Chiaro",
  "color": "Colore",
  "yesDiscardChanges": "Sì, ignora le mie modifiche",
  "doYouWantToDiscardTheEditsYouHaveMade": "Vuoi scartare le modifiche che hai fatto?",
  "saving": "Salvataggio...",
  "editsSaved": "Modifiche salvate",
  "oopsCouldNotSaveEdits": "Ops, impossibile salvare le modifiche",
  "distanceInKMUnit": "km",
  "@distanceInKMUnit": {
    "description": "Unit for distance in km"
  },
  "dayToday": "Oggi",
  "dayYesterday": "Ieri",
  "storage": "Spazio di archiviazione",
  "usedSpace": "Spazio utilizzato",
  "storageBreakupFamily": "Famiglia",
  "storageBreakupYou": "Tu",
  "@storageBreakupYou": {
    "description": "Label to indicate how much storage you are using when you are part of a family plan"
  },
  "storageUsageInfo": "{usedAmount} {usedStorageUnit} di {totalAmount} {totalStorageUnit} utilizzati",
  "@storageUsageInfo": {
    "description": "Example: 1.2 GB of 2 GB used or 100 GB or 2TB used"
  },
  "freeStorageSpace": "{freeAmount} {storageUnit} liberi",
  "appVersion": "Versione: {versionValue}",
  "verifyIDLabel": "Verifica",
  "fileInfoAddDescHint": "Aggiungi descrizione...",
  "editLocationTagTitle": "Modifica luogo",
  "setLabel": "Imposta",
  "@setLabel": {
    "description": "Label of confirm button to add a new custom radius to the radius selector of a location tag"
  },
  "setRadius": "Imposta raggio",
  "familyPlanPortalTitle": "Famiglia",
  "familyPlanOverview": "Aggiungi 5 membri della famiglia al tuo piano esistente senza pagare extra.\n\nOgni membro ottiene il proprio spazio privato e non può vedere i file dell'altro a meno che non siano condivisi.\n\nI piani familiari sono disponibili per i clienti che hanno un abbonamento ente a pagamento.\n\nIscriviti ora per iniziare!",
  "androidBiometricHint": "Verifica l'identità",
  "@androidBiometricHint": {
    "description": "Hint message advising the user how to authenticate with biometrics. It is used on Android side. Maximum 60 characters."
  },
  "androidBiometricNotRecognized": "Non riconosciuto. Riprova.",
  "@androidBiometricNotRecognized": {
    "description": "Message to let the user know that authentication was failed. It is used on Android side. Maximum 60 characters."
  },
  "androidBiometricSuccess": "Operazione riuscita",
  "@androidBiometricSuccess": {
    "description": "Message to let the user know that authentication was successful. It is used on Android side. Maximum 60 characters."
  },
  "androidCancelButton": "Annulla",
  "@androidCancelButton": {
    "description": "Message showed on a button that the user can click to leave the current dialog. It is used on Android side. Maximum 30 characters."
  },
  "androidSignInTitle": "Autenticazione necessaria",
  "@androidSignInTitle": {
    "description": "Message showed as a title in a dialog which indicates the user that they need to scan biometric to continue. It is used on Android side. Maximum 60 characters."
  },
  "androidBiometricRequiredTitle": "Autenticazione biometrica",
  "@androidBiometricRequiredTitle": {
    "description": "Message showed as a title in a dialog which indicates the user has not set up biometric authentication on their device. It is used on Android side. Maximum 60 characters."
  },
  "androidDeviceCredentialsRequiredTitle": "Inserisci le credenziali del dispositivo",
  "@androidDeviceCredentialsRequiredTitle": {
    "description": "Message showed as a title in a dialog which indicates the user has not set up credentials authentication on their device. It is used on Android side. Maximum 60 characters."
  },
  "androidDeviceCredentialsSetupDescription": "Inserisci le credenziali del dispositivo",
  "@androidDeviceCredentialsSetupDescription": {
    "description": "Message advising the user to go to the settings and configure device credentials on their device. It shows in a dialog on Android side."
  },
  "goToSettings": "Vai alle impostazioni",
  "@goToSettings": {
    "description": "Message showed on a button that the user can click to go to settings pages from the current dialog. It is used on both Android and iOS side. Maximum 30 characters."
  },
  "androidGoToSettingsDescription": "L'autenticazione biometrica non è impostata sul tuo dispositivo. Vai a 'Impostazioni > Sicurezza' per impostarla.",
  "@androidGoToSettingsDescription": {
    "description": "Message advising the user to go to the settings and configure biometric on their device. It shows in a dialog on Android side."
  },
  "iOSLockOut": "L'autenticazione biometrica è disabilitata. Blocca e sblocca lo schermo per abilitarla.",
  "@iOSLockOut": {
    "description": "Message advising the user to re-enable biometrics on their device. It shows in a dialog on iOS side."
  },
  "iOSGoToSettingsDescription": "L'autenticazione biometrica non è impostata sul tuo dispositivo. Abilita Touch ID o Face ID sul tuo telefono.",
  "@iOSGoToSettingsDescription": {
    "description": "Message advising the user to go to the settings and configure Biometrics for their device. It shows in a dialog on iOS side."
  },
  "iOSOkButton": "OK",
  "@iOSOkButton": {
    "description": "Message showed on a button that the user can click to leave the current dialog. It is used on iOS side. Maximum 30 characters."
  },
  "openstreetmapContributors": "Collaboratori di OpenStreetMap",
  "hostedAtOsmFrance": "Ospitato presso OSM France",
  "map": "Mappa",
  "@map": {
    "description": "Label for the map view"
  },
  "maps": "Mappe",
  "enableMaps": "Abilita le Mappe",
  "enableMapsDesc": "Questo mostrerà le tue foto su una mappa del mondo.\n\nQuesta mappa è ospitata da Open Street Map e le posizioni esatte delle tue foto non sono mai condivise.\n\nPuoi disabilitare questa funzionalità in qualsiasi momento, dalle Impostazioni.",
  "quickLinks": "Collegamenti rapidi",
  "selectItemsToAdd": "Seleziona gli elementi da aggiungere",
  "addSelected": "Aggiungi selezionate",
  "addFromDevice": "Aggiungi dal dispositivo",
  "addPhotos": "Aggiungi foto",
  "noPhotosFoundHere": "Nessuna foto trovata",
  "zoomOutToSeePhotos": "Zoom indietro per visualizzare le foto",
  "noImagesWithLocation": "Nessuna immagine con posizione",
  "unpinAlbum": "Non fissare album",
  "pinAlbum": "Fissa l'album",
<<<<<<< HEAD
  "nothingSharedWithYouYet": "Nothing shared with you yet",
  "noAlbumsSharedByYouYet": "No albums shared by you yet",
  "sharedWithYou": "Shared with you",
  "sharedByYou": "Shared by you",
  "inviteYourFriendsToEnte": "Invite your friends to ente",
  "failedToDownloadVideo": "Failed to download video",
  "hiding": "Hiding...",
  "unhiding": "Unhiding...",
  "successfullyHid": "Successfully hid",
  "successfullyUnhid": "Successfully unhid"
=======
  "create": "Crea",
  "viewAll": "Visualizza tutte",
  "nothingSharedWithYouYet": "Ancora nulla di condiviso con te",
  "noAlbumsSharedByYouYet": "Ancora nessun album condiviso da te",
  "sharedWithYou": "Condivise con te",
  "sharedByYou": "Condivise da te",
  "inviteYourFriendsToEnte": "Invita i tuoi amici a ente",
  "failedToDownloadVideo": "Download del video non riuscito",
  "crashReporting": "Segnalazione di crash"
>>>>>>> d13f574f
}<|MERGE_RESOLUTION|>--- conflicted
+++ resolved
@@ -1087,18 +1087,10 @@
   "noImagesWithLocation": "Nessuna immagine con posizione",
   "unpinAlbum": "Non fissare album",
   "pinAlbum": "Fissa l'album",
-<<<<<<< HEAD
-  "nothingSharedWithYouYet": "Nothing shared with you yet",
-  "noAlbumsSharedByYouYet": "No albums shared by you yet",
-  "sharedWithYou": "Shared with you",
-  "sharedByYou": "Shared by you",
-  "inviteYourFriendsToEnte": "Invite your friends to ente",
-  "failedToDownloadVideo": "Failed to download video",
   "hiding": "Hiding...",
   "unhiding": "Unhiding...",
   "successfullyHid": "Successfully hid",
-  "successfullyUnhid": "Successfully unhid"
-=======
+  "successfullyUnhid": "Successfully unhid",
   "create": "Crea",
   "viewAll": "Visualizza tutte",
   "nothingSharedWithYouYet": "Ancora nulla di condiviso con te",
@@ -1108,5 +1100,4 @@
   "inviteYourFriendsToEnte": "Invita i tuoi amici a ente",
   "failedToDownloadVideo": "Download del video non riuscito",
   "crashReporting": "Segnalazione di crash"
->>>>>>> d13f574f
 }