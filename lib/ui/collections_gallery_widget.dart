import 'dart:async';
import 'dart:io';

import 'package:flutter/material.dart';
import 'package:logging/logging.dart';
import 'package:photos/core/configuration.dart';
import 'package:photos/core/event_bus.dart';
import 'package:photos/db/device_files_db.dart';
import 'package:photos/db/files_db.dart';
import 'package:photos/events/backup_folders_updated_event.dart';
import 'package:photos/events/collection_updated_event.dart';
import 'package:photos/events/local_photos_updated_event.dart';
import 'package:photos/events/user_logged_out_event.dart';
import 'package:photos/models/collection_items.dart';
import 'package:photos/models/device_folder.dart';
import 'package:photos/services/collections_service.dart';
import 'package:photos/ui/collections/device_folders_grid_view_widget.dart';
import 'package:photos/ui/collections/ente_section_title.dart';
import 'package:photos/ui/collections/hidden_collections_button_widget.dart';
import 'package:photos/ui/collections/remote_collections_grid_view_widget.dart';
import 'package:photos/ui/collections/section_title.dart';
import 'package:photos/ui/collections/trash_button_widget.dart';
import 'package:photos/ui/common/loading_widget.dart';
import 'package:photos/ui/viewer/gallery/device_all_page.dart';
import 'package:photos/ui/viewer/gallery/empte_state.dart';
import 'package:photos/utils/local_settings.dart';
import 'package:photos/utils/navigation_util.dart';

class CollectionsGalleryWidget extends StatefulWidget {
  const CollectionsGalleryWidget({Key key}) : super(key: key);

  @override
  State<CollectionsGalleryWidget> createState() =>
      _CollectionsGalleryWidgetState();
}

class _CollectionsGalleryWidgetState extends State<CollectionsGalleryWidget>
    with AutomaticKeepAliveClientMixin {
  final _logger = Logger("CollectionsGallery");
  StreamSubscription<LocalPhotosUpdatedEvent> _localFilesSubscription;
  StreamSubscription<CollectionUpdatedEvent> _collectionUpdatesSubscription;
  StreamSubscription<BackupFoldersUpdatedEvent> _backupFoldersUpdatedEvent;
  StreamSubscription<UserLoggedOutEvent> _loggedOutEvent;
  AlbumSortKey sortKey;
  String _loadReason = "init";

  @override
  void initState() {
    _localFilesSubscription =
        Bus.instance.on<LocalPhotosUpdatedEvent>().listen((event) {
      _loadReason = (LocalPhotosUpdatedEvent).toString();
      setState(() {});
    });
    _collectionUpdatesSubscription =
        Bus.instance.on<CollectionUpdatedEvent>().listen((event) {
      _loadReason = (CollectionUpdatedEvent).toString();
      setState(() {});
    });
    _loggedOutEvent = Bus.instance.on<UserLoggedOutEvent>().listen((event) {
      _loadReason = (UserLoggedOutEvent).toString();
      setState(() {});
    });
    _backupFoldersUpdatedEvent =
        Bus.instance.on<BackupFoldersUpdatedEvent>().listen((event) {
      _loadReason = (BackupFoldersUpdatedEvent).toString();
      setState(() {});
    });
    sortKey = LocalSettings.instance.albumSortKey();
    super.initState();
  }

  @override
  Widget build(BuildContext context) {
    super.build(context);
    _logger.info("Building, trigger: $_loadReason");
    return FutureBuilder<CollectionItems>(
      future: _getCollections(),
      builder: (context, snapshot) {
        if (snapshot.hasData) {
          return _getCollectionsGalleryWidget(snapshot.data);
        } else if (snapshot.hasError) {
          return Text(snapshot.error.toString());
        } else {
          return const EnteLoadingWidget();
        }
      },
    );
  }

  Future<CollectionItems> _getCollections() async {
    final filesDB = FilesDB.instance;
    final collectionsService = CollectionsService.instance;
    final userID = Configuration.instance.getUserID();
    final List<DeviceFolder> folders = [];
<<<<<<< HEAD
    final List<DevicePathCollection> devicePathCollections =
        await filesDB.getDevicePathCollections();
=======
    final List<DeviceCollection> deviceCollections =
        await filesDB.getDeviceCollections(includeCoverThumbnail: true);
>>>>>>> a5a135a6
    final latestLocalFiles = await filesDB.getLatestLocalFiles();
    for (final file in latestLocalFiles) {
      folders.add(DeviceFolder(file.deviceFolder, file.deviceFolder, file));
    }
    folders.sort(
      (first, second) =>
          second.thumbnail.creationTime.compareTo(first.thumbnail.creationTime),
    );

    final List<CollectionWithThumbnail> collectionsWithThumbnail = [];
    final latestCollectionFiles =
        await collectionsService.getLatestCollectionFiles();
    for (final file in latestCollectionFiles) {
      final c = collectionsService.getCollectionByID(file.collectionID);
      if (c.owner.id == userID) {
        collectionsWithThumbnail.add(CollectionWithThumbnail(c, file));
      }
    }
    collectionsWithThumbnail.sort(
      (first, second) {
        if (sortKey == AlbumSortKey.albumName) {
          // alphabetical ASC order
          return first.collection.name.compareTo(second.collection.name);
        } else if (sortKey == AlbumSortKey.newestPhoto) {
          return second.thumbnail.creationTime
              .compareTo(first.thumbnail.creationTime);
        } else {
          return second.collection.updationTime
              .compareTo(first.collection.updationTime);
        }
      },
    );
<<<<<<< HEAD
    return CollectionItems(devicePathCollections, collectionsWithThumbnail);
=======
    return CollectionItems(deviceCollections, collectionsWithThumbnail);
>>>>>>> a5a135a6
  }

  Widget _getCollectionsGalleryWidget(CollectionItems items) {
    final TextStyle trashAndHiddenTextStyle = Theme.of(context)
        .textTheme
        .subtitle1
        .copyWith(
          color: Theme.of(context).textTheme.subtitle1.color.withOpacity(0.5),
        );

    return SingleChildScrollView(
      child: Container(
        margin: const EdgeInsets.only(bottom: 50),
        child: Column(
          children: [
            const SizedBox(height: 12),
            Row(
              mainAxisAlignment: MainAxisAlignment.spaceBetween,
              crossAxisAlignment: CrossAxisAlignment.end,
              children: [
                const SectionTitle("On device"),
                Platform.isAndroid
                    ? const SizedBox.shrink()
                    : GestureDetector(
                        child: const Padding(
                          padding: EdgeInsets.only(right: 12.0),
                          child: Text("View all"),
                        ),
                        onTap: () => routeToPage(context, DeviceAllPage()),
                      ),
              ],
            ),
            const SizedBox(height: 12),
<<<<<<< HEAD
            items.devicePathCollections.isEmpty
=======
            items.deviceCollections.isEmpty
>>>>>>> a5a135a6
                ? const Padding(
                    padding: EdgeInsets.all(22),
                    child: EmptyState(),
                  )
<<<<<<< HEAD
                : DeviceFoldersGridViewWidget(items.devicePathCollections),
=======
                : DeviceFoldersGridViewWidget(items.deviceCollections),
>>>>>>> a5a135a6
            const Padding(padding: EdgeInsets.all(4)),
            const Divider(),
            Row(
              mainAxisAlignment: MainAxisAlignment.spaceBetween,
              crossAxisAlignment: CrossAxisAlignment.end,
              children: [
                const EnteSectionTitle(),
                _sortMenu(),
              ],
            ),
            const SizedBox(height: 12),
            Configuration.instance.hasConfiguredAccount()
                ? RemoteCollectionsGridViewWidget(items.collections)
                : const EmptyState(),
            const SizedBox(height: 10),
            const Divider(),
            const SizedBox(height: 16),
            Padding(
              padding: const EdgeInsets.symmetric(horizontal: 16),
              child: Column(
                children: [
                  TrashButtonWidget(trashAndHiddenTextStyle),
                  const SizedBox(height: 12),
                  HiddenCollectionsButtonWidget(trashAndHiddenTextStyle),
                ],
              ),
            ),
            const Padding(padding: EdgeInsets.fromLTRB(12, 12, 12, 36)),
          ],
        ),
      ),
    );
  }

  Widget _sortMenu() {
    Text sortOptionText(AlbumSortKey key) {
      String text = key.toString();
      switch (key) {
        case AlbumSortKey.albumName:
          text = "Name";
          break;
        case AlbumSortKey.newestPhoto:
          text = "Newest";
          break;
        case AlbumSortKey.lastUpdated:
          text = "Last updated";
      }
      return Text(
        text,
        style: Theme.of(context).textTheme.subtitle1.copyWith(
              fontSize: 14,
              color: Theme.of(context).iconTheme.color.withOpacity(0.7),
            ),
      );
    }

    return Padding(
      padding: const EdgeInsets.only(right: 24),
      child: PopupMenuButton(
        offset: const Offset(10, 50),
        initialValue: sortKey?.index ?? 0,
        child: Align(
          child: Row(
            mainAxisAlignment: MainAxisAlignment.end,
            crossAxisAlignment: CrossAxisAlignment.center,
            children: [
              const Padding(
                padding: EdgeInsets.only(left: 5.0),
              ),
              Container(
                width: 36,
                height: 36,
                decoration: BoxDecoration(
                  color: Theme.of(context).hintColor.withOpacity(0.2),
                  borderRadius: BorderRadius.circular(18),
                ),
                child: Icon(
                  Icons.sort,
                  color: Theme.of(context).iconTheme.color,
                  size: 20,
                ),
              ),
            ],
          ),
        ),
        onSelected: (int index) async {
          sortKey = AlbumSortKey.values[index];
          await LocalSettings.instance.setAlbumSortKey(sortKey);
          setState(() {});
        },
        itemBuilder: (context) {
          return List.generate(AlbumSortKey.values.length, (index) {
            return PopupMenuItem(
              value: index,
              child: sortOptionText(AlbumSortKey.values[index]),
            );
          });
        },
      ),
    );
  }

  @override
  void dispose() {
    _localFilesSubscription.cancel();
    _collectionUpdatesSubscription.cancel();
    _loggedOutEvent.cancel();
    _backupFoldersUpdatedEvent.cancel();
    super.dispose();
  }

  @override
  bool get wantKeepAlive => true;
}<|MERGE_RESOLUTION|>--- conflicted
+++ resolved
@@ -92,13 +92,8 @@
     final collectionsService = CollectionsService.instance;
     final userID = Configuration.instance.getUserID();
     final List<DeviceFolder> folders = [];
-<<<<<<< HEAD
-    final List<DevicePathCollection> devicePathCollections =
-        await filesDB.getDevicePathCollections();
-=======
     final List<DeviceCollection> deviceCollections =
         await filesDB.getDeviceCollections(includeCoverThumbnail: true);
->>>>>>> a5a135a6
     final latestLocalFiles = await filesDB.getLatestLocalFiles();
     for (final file in latestLocalFiles) {
       folders.add(DeviceFolder(file.deviceFolder, file.deviceFolder, file));
@@ -131,11 +126,7 @@
         }
       },
     );
-<<<<<<< HEAD
-    return CollectionItems(devicePathCollections, collectionsWithThumbnail);
-=======
     return CollectionItems(deviceCollections, collectionsWithThumbnail);
->>>>>>> a5a135a6
   }
 
   Widget _getCollectionsGalleryWidget(CollectionItems items) {
@@ -169,20 +160,12 @@
               ],
             ),
             const SizedBox(height: 12),
-<<<<<<< HEAD
-            items.devicePathCollections.isEmpty
-=======
             items.deviceCollections.isEmpty
->>>>>>> a5a135a6
                 ? const Padding(
                     padding: EdgeInsets.all(22),
                     child: EmptyState(),
                   )
-<<<<<<< HEAD
-                : DeviceFoldersGridViewWidget(items.devicePathCollections),
-=======
                 : DeviceFoldersGridViewWidget(items.deviceCollections),
->>>>>>> a5a135a6
             const Padding(padding: EdgeInsets.all(4)),
             const Divider(),
             Row(
