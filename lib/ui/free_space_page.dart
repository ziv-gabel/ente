--- conflicted
+++ resolved
@@ -23,13 +23,7 @@
     return Scaffold(
       appBar: AppBar(
         elevation: 0,
-<<<<<<< HEAD
-        title: Text(
-          "Free up space",
-        ),
-=======
         title: Text("Free up space"),
->>>>>>> 10bec114
       ),
       body: _getBody(),
     );
