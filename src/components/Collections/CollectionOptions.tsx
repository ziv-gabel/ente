--- conflicted
+++ resolved
@@ -177,20 +177,11 @@
                     disablePadding: true,
                     'aria-labelledby': 'collection-options',
                 }}>
-<<<<<<< HEAD
-                <Paper
-                    sx={{ borderRadius: (theme) => theme.shape.borderRadius }}>
-=======
                 <Paper>
->>>>>>> 9658fb04
                     <MenuList
                         sx={{
                             padding: 0,
                             border: 'none',
-<<<<<<< HEAD
-                            borderRadius: (theme) => theme.shape.borderRadius,
-=======
->>>>>>> 9658fb04
                         }}>
                         <MenuItem>
                             <ListItem onClick={showRenameCollectionModal}>
