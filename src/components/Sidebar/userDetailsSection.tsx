--- conflicted
+++ resolved
@@ -9,11 +9,7 @@
 import { Box, Skeleton } from '@mui/material';
 import { MemberSubscriptionManage } from '../MemberSubscriptionManage';
 import { GalleryContext } from 'pages/gallery';
-<<<<<<< HEAD
-import { isPartOfFamily, isFamilyAdmin } from 'utils/user/family';
-=======
 import { isFamilyAdmin, isPartOfFamily } from 'utils/user/family';
->>>>>>> e48465c2
 
 export default function UserDetailsSection({ sidebarView }) {
     const galleryContext = useContext(GalleryContext);
