import DropdownInput, { DropdownOption } from 'components/DropdownInput';
import { Language } from 'constants/locale';
import { useLocalState } from 'hooks/useLocalState';
import { t } from 'i18next';
import { useRouter } from 'next/router';
import { getBestPossibleUserLocale } from 'utils/i18n';
import { LS_KEYS } from 'utils/storage/localStorage';

const getLocaleDisplayName = (l: Language) => {
    switch (l) {
        case Language.en:
            return 'English';
        case Language.fr:
            return 'Français';
    }
};

const getLanguageOptions = (): DropdownOption<Language>[] => {
    return Object.values(Language).map((lang) => ({
        label: getLocaleDisplayName(lang),
        value: lang,
    }));
};

export const LanguageSelector = () => {
    const [userLocale, setUserLocale] = useLocalState(
        LS_KEYS.LOCALE,
        getBestPossibleUserLocale()
    );

    const router = useRouter();

    const updateCurrentLocale = (newLocale: Language) => {
        setUserLocale(newLocale);
        router.reload();
    };

    return (
        <DropdownInput
            options={getLanguageOptions()}
            label={t('LANGUAGE')}
<<<<<<< HEAD
            labelProps={{ color: 'text.muted' }}
            selectedValue={userLocale}
            setSelectedValue={updateCurrentLocale}
=======
            labelProps={{ color: 'text.secondary' }}
            selected={userLocale}
            setSelected={updateCurrentLocale}
>>>>>>> 688b28e1
        />
    );
};<|MERGE_RESOLUTION|>--- conflicted
+++ resolved
@@ -39,15 +39,9 @@
         <DropdownInput
             options={getLanguageOptions()}
             label={t('LANGUAGE')}
-<<<<<<< HEAD
             labelProps={{ color: 'text.muted' }}
-            selectedValue={userLocale}
-            setSelectedValue={updateCurrentLocale}
-=======
-            labelProps={{ color: 'text.secondary' }}
             selected={userLocale}
             setSelected={updateCurrentLocale}
->>>>>>> 688b28e1
         />
     );
 };