import React, { useContext, useEffect, useState } from 'react';
import { Form, Modal, Button } from 'react-bootstrap';
import constants from 'utils/strings/constants';
import styled, { css } from 'styled-components';
import { Plan, Subscription } from 'types/billing';
import {
    convertBytesToGBs,
    getUserSubscription,
    isUserSubscribedPlan,
    isSubscriptionCancelled,
    updatePaymentMethod,
    updateSubscription,
    activateSubscription,
    cancelSubscription,
    hasStripeSubscription,
    hasPaidSubscription,
    isOnFreePlan,
    planForSubscription,
    hasMobileSubscription,
    hasPaypalSubscription,
    manageFamilyMethod,
} from 'utils/billing';
import { reverseString } from 'utils/common';
import ArrowEast from 'components/icons/ArrowEast';
import LinkButton from './LinkButton';
import { DeadCenter, GalleryContext } from 'pages/gallery';
import billingService from 'services/billingService';
import { SetLoading } from 'types/gallery';
import { logError } from 'utils/sentry';
import { AppContext } from 'pages/_app';

export const PlanIcon = styled.div<{ currentlySubscribed: boolean }>`
    border-radius: 20px;
    width: 220px;
    border: 2px solid #333;
    padding: 30px;
    margin: 10px;
    text-align: center;
    font-size: 20px;
    background-color: #ffffff00;
    display: flex;
    justify-content: center;
    align-items: center;
    flex-direction: column;
    cursor: ${(props) =>
        props.currentlySubscribed ? 'not-allowed' : 'pointer'};
    border-color: ${(props) => props.currentlySubscribed && '#56e066'};
    transition: all 0.3s ease-out;
    overflow: hidden;
    position: relative;

    & > div:first-child::before {
        content: ' ';
        height: 600px;
        width: 50px;
        background-color: #444;
        left: 0;
        top: -50%;
        position: absolute;
        transform: rotate(45deg) translateX(-200px);
        transition: all 0.5s ease-out;
    }

    &:hover
        ${(props) =>
            !props.currentlySubscribed &&
            css`
                 {
                    transform: scale(1.1);
                    background-color: #ffffff11;
                }
            `}
        &:hover
        > div:first-child::before {
        transform: rotate(45deg) translateX(300px);
    }
`;

interface Props {
    modalView: boolean;
    closeModal: any;

    setLoading: SetLoading;
}
enum PLAN_PERIOD {
    MONTH = 'month',
    YEAR = 'year',
}
function PlanSelector(props: Props) {
    const subscription: Subscription = getUserSubscription();
    const [plans, setPlans] = useState<Plan[]>(null);
    const [planPeriod, setPlanPeriod] = useState<PLAN_PERIOD>(PLAN_PERIOD.YEAR);
    const galleryContext = useContext(GalleryContext);
    const appContext = useContext(AppContext);

    const togglePeriod = () => {
        setPlanPeriod((prevPeriod) =>
            prevPeriod === PLAN_PERIOD.MONTH
                ? PLAN_PERIOD.YEAR
                : PLAN_PERIOD.MONTH
        );
    };
    function onReopenClick() {
        appContext.closeMessageDialog();
        galleryContext.showPlanSelectorModal();
    }
    useEffect(() => {
        if (!props.modalView) {
            return;
        }
        const main = async () => {
            try {
                props.setLoading(true);
                let plans = await billingService.getPlans();

                const planNotListed =
                    plans.filter((plan) =>
                        isUserSubscribedPlan(plan, subscription)
                    ).length === 0;
                if (
                    subscription &&
                    !isOnFreePlan(subscription) &&
                    planNotListed
                ) {
                    plans = [planForSubscription(subscription), ...plans];
                }
                setPlans(plans);
            } catch (e) {
                logError(e, 'plan selector modal open failed');
                props.closeModal();
                appContext.setDialogMessage({
                    title: constants.OPEN_PLAN_SELECTOR_MODAL_FAILED,
                    content: constants.UNKNOWN_ERROR,
                    close: { text: 'close', variant: 'danger' },
                    proceed: {
                        text: constants.REOPEN_PLAN_SELECTOR_MODAL,
                        variant: 'success',
                        action: onReopenClick,
                    },
                });
            } finally {
                props.setLoading(false);
            }
        };
        main();
    }, [props.modalView]);

    async function onPlanSelect(plan: Plan) {
        if (
            hasMobileSubscription(subscription) &&
            !isSubscriptionCancelled(subscription)
        ) {
            appContext.setDialogMessage({
                title: constants.ERROR,
                content: constants.CANCEL_SUBSCRIPTION_ON_MOBILE,
                close: { variant: 'danger' },
            });
        } else if (
            hasPaypalSubscription(subscription) &&
            !isSubscriptionCancelled(subscription)
        ) {
            appContext.setDialogMessage({
                title: constants.MANAGE_PLAN,
                content: constants.PAYPAL_MANAGE_NOT_SUPPORTED_MESSAGE(),
                close: { variant: 'danger' },
            });
        } else if (hasStripeSubscription(subscription)) {
            appContext.setDialogMessage({
                title: `${constants.CONFIRM} ${reverseString(
                    constants.UPDATE_SUBSCRIPTION
                )}`,
                content: constants.UPDATE_SUBSCRIPTION_MESSAGE,
                staticBackdrop: true,
                proceed: {
                    text: constants.UPDATE_SUBSCRIPTION,
                    action: updateSubscription.bind(
                        null,
                        plan,
                        appContext.setDialogMessage,
                        props.setLoading,
                        props.closeModal
                    ),
                    variant: 'success',
                },
                close: { text: constants.CANCEL },
            });
        } else {
            try {
                props.setLoading(true);
                await billingService.buySubscription(plan.stripeID);
            } catch (e) {
                props.setLoading(false);
                appContext.setDialogMessage({
                    title: constants.ERROR,
                    content: constants.SUBSCRIPTION_PURCHASE_FAILED,
                    close: { variant: 'danger' },
                });
            }
        }
    }

    const PlanIcons: JSX.Element[] = plans
        ?.filter((plan) => plan.period === planPeriod)
        ?.map((plan) => (
            <PlanIcon
                key={plan.stripeID}
                className="subscription-plan-selector"
                currentlySubscribed={isUserSubscribedPlan(plan, subscription)}
                onClick={
                    isUserSubscribedPlan(plan, subscription)
                        ? () => {}
                        : async () => await onPlanSelect(plan)
                }>
                <div>
                    <span
                        style={{
                            color: '#ECECEC',
                            fontWeight: 900,
                            fontSize: '40px',
                            lineHeight: '40px',
                        }}>
                        {convertBytesToGBs(plan.storage, 0)}
                    </span>
                    <span
                        style={{
                            color: '#858585',
                            fontSize: '24px',
                            fontWeight: 900,
                        }}>
                        {' '}
                        GB
                    </span>
                </div>
                <div
                    className="bold-text"
                    style={{
                        color: '#aaa',
                        lineHeight: '36px',
                        fontSize: '20px',
                    }}>
                    {`${plan.price} / ${plan.period}`}
                </div>
                <Button
                    variant="outline-success"
                    block
                    style={{
                        marginTop: '20px',
                        fontSize: '14px',
                        display: 'flex',
                        justifyContent: 'center',
                    }}
                    disabled={isUserSubscribedPlan(plan, subscription)}>
                    {constants.CHOOSE_PLAN_BTN}
                    <ArrowEast style={{ marginLeft: '5px' }} />
                </Button>
            </PlanIcon>
        ));
    return (
        <Modal
            show={props.modalView}
            onHide={props.closeModal}
            size="xl"
            centered
            backdrop={hasPaidSubscription(subscription) ? true : 'static'}
            contentClassName="plan-selector-modal-content">
            <Modal.Header closeButton>
                <Modal.Title
                    style={{
                        marginLeft: '12px',
                        width: '100%',
                        textAlign: 'center',
                    }}>
                    <span>
                        {hasPaidSubscription(subscription)
                            ? constants.MANAGE_PLAN
                            : constants.CHOOSE_PLAN}
                    </span>
                </Modal.Title>
            </Modal.Header>
            <Modal.Body style={{ marginTop: '20px' }}>
                <DeadCenter>
                    <div style={{ display: 'flex' }}>
                        <span
                            className="bold-text"
                            style={{ fontSize: '16px' }}>
                            {constants.MONTHLY}
                        </span>

                        <Form.Switch
                            checked={planPeriod === PLAN_PERIOD.YEAR}
                            id="plan-period-toggler"
                            style={{
                                margin: '-4px 0 20px 15px',
                                fontSize: '10px',
                            }}
                            className="custom-switch-md"
                            onChange={togglePeriod}
                        />
                        <span
                            className="bold-text"
                            style={{ fontSize: '16px' }}>
                            {constants.YEARLY}
                        </span>
                    </div>
                </DeadCenter>
                <div
                    style={{
                        display: 'flex',
                        justifyContent: 'space-around',
                        flexWrap: 'wrap',
                        minHeight: '212px',
                        margin: '5px 0',
                    }}>
                    {plans && PlanIcons}
                </div>
                <DeadCenter style={{ marginBottom: '30px' }}>
                    {hasPaidSubscription(subscription) ? (
                        <>
<<<<<<< HEAD
                            {isSubscriptionCancelled(subscription) ? (
                                <LinkButton
                                    color={'success'}
                                    onClick={() =>
                                        appContext.setDialogMessage({
                                            title: constants.CONFIRM_ACTIVATE_SUBSCRIPTION,
                                            content:
                                                constants.ACTIVATE_SUBSCRIPTION_MESSAGE(
                                                    subscription.expiryTime
                                                ),
                                            staticBackdrop: true,
                                            proceed: {
                                                text: constants.ACTIVATE_SUBSCRIPTION,
                                                action: activateSubscription.bind(
                                                    null,
                                                    appContext.setDialogMessage,
                                                    props.closeModal,
                                                    props.setLoading
                                                ),
                                                variant: 'success',
                                            },
                                            close: {
                                                text: constants.CANCEL,
                                            },
                                        })
                                    }>
                                    {constants.ACTIVATE_SUBSCRIPTION}
                                </LinkButton>
                            ) : (
                                <LinkButton
                                    color="danger"
                                    onClick={() =>
                                        appContext.setDialogMessage({
                                            title: constants.CONFIRM_CANCEL_SUBSCRIPTION,
                                            content:
                                                constants.CANCEL_SUBSCRIPTION_MESSAGE(),
                                            staticBackdrop: true,
                                            proceed: {
                                                text: constants.CANCEL_SUBSCRIPTION,
                                                action: cancelSubscription.bind(
                                                    null,
                                                    appContext.setDialogMessage,
                                                    props.closeModal,
                                                    props.setLoading
                                                ),
                                                variant: 'danger',
                                            },
                                            close: {
                                                text: constants.CANCEL,
                                            },
                                        })
                                    }>
                                    {constants.CANCEL_SUBSCRIPTION}
                                </LinkButton>
                            )}
                            <LinkButton
                                color="primary"
                                onClick={updatePaymentMethod.bind(
=======
                            {hasStripeSubscription(subscription) && (
                                <>
                                    {isSubscriptionCancelled(subscription) ? (
                                        <LinkButton
                                            variant="success"
                                            onClick={() =>
                                                props.setDialogMessage({
                                                    title: constants.CONFIRM_ACTIVATE_SUBSCRIPTION,
                                                    content:
                                                        constants.ACTIVATE_SUBSCRIPTION_MESSAGE(
                                                            subscription.expiryTime
                                                        ),
                                                    staticBackdrop: true,
                                                    proceed: {
                                                        text: constants.ACTIVATE_SUBSCRIPTION,
                                                        action: activateSubscription.bind(
                                                            null,
                                                            props.setDialogMessage,
                                                            props.closeModal,
                                                            props.setLoading
                                                        ),
                                                        variant: 'success',
                                                    },
                                                    close: {
                                                        text: constants.CANCEL,
                                                    },
                                                })
                                            }>
                                            {constants.ACTIVATE_SUBSCRIPTION}
                                        </LinkButton>
                                    ) : (
                                        <LinkButton
                                            variant="danger"
                                            onClick={() =>
                                                props.setDialogMessage({
                                                    title: constants.CONFIRM_CANCEL_SUBSCRIPTION,
                                                    content:
                                                        constants.CANCEL_SUBSCRIPTION_MESSAGE(),
                                                    staticBackdrop: true,
                                                    proceed: {
                                                        text: constants.CANCEL_SUBSCRIPTION,
                                                        action: cancelSubscription.bind(
                                                            null,
                                                            props.setDialogMessage,
                                                            props.closeModal,
                                                            props.setLoading
                                                        ),
                                                        variant: 'danger',
                                                    },
                                                    close: {
                                                        text: constants.CANCEL,
                                                    },
                                                })
                                            }>
                                            {constants.CANCEL_SUBSCRIPTION}
                                        </LinkButton>
                                    )}
                                    <LinkButton
                                        variant="primary"
                                        onClick={updatePaymentMethod.bind(
                                            null,
                                            props.setDialogMessage,
                                            props.setLoading
                                        )}
                                        style={{ marginTop: '20px' }}>
                                        {constants.MANAGEMENT_PORTAL}
                                    </LinkButton>
                                </>
                            )}
                            <LinkButton
                                variant="primary"
                                onClick={manageFamilyMethod.bind(
>>>>>>> 8bbd09a7
                                    null,
                                    appContext.setDialogMessage,
                                    props.setLoading
                                )}
                                style={{ marginTop: '20px' }}>
                                {constants.MANAGE_FAMILY_PORTAL}
                            </LinkButton>
                        </>
                    ) : (
                        <LinkButton
                            color="primary"
                            onClick={props.closeModal}
                            style={{
                                color: 'rgb(121, 121, 121)',
                                marginTop: '20px',
                            }}>
                            {isOnFreePlan(subscription)
                                ? constants.SKIP
                                : constants.CLOSE}
                        </LinkButton>
                    )}
                </DeadCenter>
            </Modal.Body>
        </Modal>
    );
}

export default PlanSelector;<|MERGE_RESOLUTION|>--- conflicted
+++ resolved
@@ -316,73 +316,13 @@
                 <DeadCenter style={{ marginBottom: '30px' }}>
                     {hasPaidSubscription(subscription) ? (
                         <>
-<<<<<<< HEAD
-                            {isSubscriptionCancelled(subscription) ? (
-                                <LinkButton
-                                    color={'success'}
-                                    onClick={() =>
-                                        appContext.setDialogMessage({
-                                            title: constants.CONFIRM_ACTIVATE_SUBSCRIPTION,
-                                            content:
-                                                constants.ACTIVATE_SUBSCRIPTION_MESSAGE(
-                                                    subscription.expiryTime
-                                                ),
-                                            staticBackdrop: true,
-                                            proceed: {
-                                                text: constants.ACTIVATE_SUBSCRIPTION,
-                                                action: activateSubscription.bind(
-                                                    null,
-                                                    appContext.setDialogMessage,
-                                                    props.closeModal,
-                                                    props.setLoading
-                                                ),
-                                                variant: 'success',
-                                            },
-                                            close: {
-                                                text: constants.CANCEL,
-                                            },
-                                        })
-                                    }>
-                                    {constants.ACTIVATE_SUBSCRIPTION}
-                                </LinkButton>
-                            ) : (
-                                <LinkButton
-                                    color="danger"
-                                    onClick={() =>
-                                        appContext.setDialogMessage({
-                                            title: constants.CONFIRM_CANCEL_SUBSCRIPTION,
-                                            content:
-                                                constants.CANCEL_SUBSCRIPTION_MESSAGE(),
-                                            staticBackdrop: true,
-                                            proceed: {
-                                                text: constants.CANCEL_SUBSCRIPTION,
-                                                action: cancelSubscription.bind(
-                                                    null,
-                                                    appContext.setDialogMessage,
-                                                    props.closeModal,
-                                                    props.setLoading
-                                                ),
-                                                variant: 'danger',
-                                            },
-                                            close: {
-                                                text: constants.CANCEL,
-                                            },
-                                        })
-                                    }>
-                                    {constants.CANCEL_SUBSCRIPTION}
-                                </LinkButton>
-                            )}
-                            <LinkButton
-                                color="primary"
-                                onClick={updatePaymentMethod.bind(
-=======
                             {hasStripeSubscription(subscription) && (
                                 <>
                                     {isSubscriptionCancelled(subscription) ? (
                                         <LinkButton
-                                            variant="success"
+                                            color="success"
                                             onClick={() =>
-                                                props.setDialogMessage({
+                                                appContext.setDialogMessage({
                                                     title: constants.CONFIRM_ACTIVATE_SUBSCRIPTION,
                                                     content:
                                                         constants.ACTIVATE_SUBSCRIPTION_MESSAGE(
@@ -393,7 +333,7 @@
                                                         text: constants.ACTIVATE_SUBSCRIPTION,
                                                         action: activateSubscription.bind(
                                                             null,
-                                                            props.setDialogMessage,
+                                                            appContext.setDialogMessage,
                                                             props.closeModal,
                                                             props.setLoading
                                                         ),
@@ -408,9 +348,9 @@
                                         </LinkButton>
                                     ) : (
                                         <LinkButton
-                                            variant="danger"
+                                            color="danger"
                                             onClick={() =>
-                                                props.setDialogMessage({
+                                                appContext.setDialogMessage({
                                                     title: constants.CONFIRM_CANCEL_SUBSCRIPTION,
                                                     content:
                                                         constants.CANCEL_SUBSCRIPTION_MESSAGE(),
@@ -419,7 +359,7 @@
                                                         text: constants.CANCEL_SUBSCRIPTION,
                                                         action: cancelSubscription.bind(
                                                             null,
-                                                            props.setDialogMessage,
+                                                            appContext.setDialogMessage,
                                                             props.closeModal,
                                                             props.setLoading
                                                         ),
@@ -434,10 +374,10 @@
                                         </LinkButton>
                                     )}
                                     <LinkButton
-                                        variant="primary"
+                                        color="primary"
                                         onClick={updatePaymentMethod.bind(
                                             null,
-                                            props.setDialogMessage,
+                                            appContext.setDialogMessage,
                                             props.setLoading
                                         )}
                                         style={{ marginTop: '20px' }}>
@@ -446,9 +386,8 @@
                                 </>
                             )}
                             <LinkButton
-                                variant="primary"
+                                color="primary"
                                 onClick={manageFamilyMethod.bind(
->>>>>>> 8bbd09a7
                                     null,
                                     appContext.setDialogMessage,
                                     props.setLoading
