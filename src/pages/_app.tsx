import React, { createContext, useEffect, useRef, useState } from 'react';
import styled, { ThemeProvider as SThemeProvider } from 'styled-components';
import Navbar from 'components/Navbar';
import constants from 'utils/strings/constants';
import { useRouter } from 'next/router';
import VerticallyCentered from 'components/Container';
import 'bootstrap/dist/css/bootstrap.min.css';
import 'photoswipe/dist/photoswipe.css';
import 'styles/global.css';
import EnteSpinner from 'components/EnteSpinner';
import { logError } from '../utils/sentry';
// import { Workbox } from 'workbox-window';
import { getEndpoint } from 'utils/common/apiUtil';
import { getData, LS_KEYS } from 'utils/storage/localStorage';
import HTTPService from 'services/HTTPService';
import FlashMessageBar from 'components/FlashMessageBar';
import Head from 'next/head';
import { getAlbumSiteHost, PAGES } from 'constants/pages';
import GoToEnte from 'components/pages/sharedAlbum/GoToEnte';
import { logUploadInfo } from 'utils/upload';
import LoadingBar from 'react-top-loading-bar';
import DialogBox from 'components/DialogBox';
import { ThemeProvider as MThemeProvider } from '@mui/material/styles';
import darkThemeOptions from 'themes/darkThemeOptions';
import { CssBaseline } from '@mui/material';
import SidebarToggler from 'components/Navbar/SidebarToggler';
// eslint-disable-next-line @typescript-eslint/no-unused-vars
import * as types from 'styled-components/cssprop';
import { SetDialogBoxAttributes, DialogBoxAttributes } from 'types/dialogBox';

export const LogoImage = styled.img`
    max-height: 28px;
    margin-right: 5px;
`;

const FlexContainer = styled.div<{ shouldJustifyLeft?: boolean }>`
    flex: 1;
    text-align: center;
    @media (max-width: 760px) {
        text-align: ${(props) => (props.shouldJustifyLeft ? 'left' : 'center')};
    }
`;

export const MessageContainer = styled.div`
    background-color: #111;
    padding: 0;
    font-size: 14px;
    text-align: center;
    line-height: 32px;
`;

export interface BannerMessage {
    message: string;
    variant: string;
}

type AppContextType = {
    showNavBar: (show: boolean) => void;
    sharedFiles: File[];
    resetSharedFiles: () => void;
    setDisappearingFlashMessage: (message: FlashMessage) => void;
    redirectURL: string;
    setRedirectURL: (url: string) => void;
    startLoading: () => void;
    finishLoading: () => void;
    closeMessageDialog: () => void;
    setDialogMessage: SetDialogBoxAttributes;
    sidebarView: boolean;
    closeSidebar: () => void;
};

export enum FLASH_MESSAGE_TYPE {
    DANGER = 'danger',
    INFO = 'info',
    SUCCESS = 'success',
    WARNING = 'warning',
}
export interface FlashMessage {
    message: string;
    type: FLASH_MESSAGE_TYPE;
}
export const AppContext = createContext<AppContextType>(null);

const redirectMap = {
    roadmap: (token: string) =>
        `${getEndpoint()}/users/roadmap?token=${encodeURIComponent(token)}`,
};

export default function App({ Component, err }) {
    const router = useRouter();
    const [loading, setLoading] = useState(false);
    const [offline, setOffline] = useState(
        typeof window !== 'undefined' && !window.navigator.onLine
    );
    const [showNavbar, setShowNavBar] = useState(false);
    const [sharedFiles, setSharedFiles] = useState<File[]>(null);
    const [redirectName, setRedirectName] = useState<string>(null);
    const [flashMessage, setFlashMessage] = useState<FlashMessage>(null);
    const [redirectURL, setRedirectURL] = useState(null);
    const [isAlbumsDomain, setIsAlbumsDomain] = useState(false);
    const isLoadingBarRunning = useRef(false);
    const loadingBar = useRef(null);
    const [dialogMessage, setDialogMessage] = useState<DialogBoxAttributes>();
    const [messageDialogView, setMessageDialogView] = useState(false);
    const [sidebarView, setSidebarView] = useState(false);

    useEffect(() => {
        if (
            !('serviceWorker' in navigator) ||
            process.env.NODE_ENV !== 'production'
        ) {
            console.warn('Progressive Web App support is disabled');
            return;
        }
        // const wb = new Workbox('sw.js', { scope: '/' });
        // wb.register();

        if ('serviceWorker' in navigator) {
            navigator.serviceWorker.onmessage = (event) => {
                if (event.data.action === 'upload-files') {
                    const files = event.data.files;
                    setSharedFiles(files);
                }
            };
            navigator.serviceWorker
                .getRegistrations()
                .then(function (registrations) {
                    for (const registration of registrations) {
                        registration.unregister();
                    }
                });
        }

        HTTPService.getInterceptors().response.use(
            (resp) => resp,
            (error) => {
                logError(error, 'Network Error');
                return Promise.reject(error);
            }
        );
    }, []);

    const setUserOnline = () => setOffline(false);
    const setUserOffline = () => setOffline(true);
    const resetSharedFiles = () => setSharedFiles(null);

    const closeSidebar = () => setSidebarView(false);
    const openSidebar = () => setSidebarView(true);

    useEffect(() => {
        if (process.env.NODE_ENV === 'production') {
            console.log(
                `%c${constants.CONSOLE_WARNING_STOP}`,
                'color: red; font-size: 52px;'
            );
            console.log(
                `%c${constants.CONSOLE_WARNING_DESC}`,
                'font-size: 20px;'
            );
        }
        const query = new URLSearchParams(window.location.search);
        const redirect = query.get('redirect');
        if (redirect && redirectMap[redirect]) {
            const user = getData(LS_KEYS.USER);
            if (user?.token) {
                window.location.href = redirectMap[redirect](user.token);
            } else {
                setRedirectName(redirect);
            }
        }

        router.events.on('routeChangeStart', (url: string) => {
            if (window.location.pathname !== url.split('?')[0]) {
                setLoading(true);
            }

            if (redirectName) {
                const user = getData(LS_KEYS.USER);
                if (user?.token) {
                    window.location.href = redirectMap[redirectName](
                        user.token
                    );
                }
            }
        });

        router.events.on('routeChangeComplete', () => {
            setLoading(false);
        });

        window.addEventListener('online', setUserOnline);
        window.addEventListener('offline', setUserOffline);

        return () => {
            window.removeEventListener('online', setUserOnline);
            window.removeEventListener('offline', setUserOffline);
        };
    }, [redirectName]);

    useEffect(() => {
        logUploadInfo(`app started`);
        logUploadInfo(
            `latest commit id :${process.env.NEXT_PUBLIC_LATEST_COMMIT_HASH}`
        );
        const currentURL = new URL(window.location.href);
        if (currentURL.host === getAlbumSiteHost()) {
            setIsAlbumsDomain(true);
        }
    }, []);

    useEffect(() => setMessageDialogView(true), [dialogMessage]);

    const showNavBar = (show: boolean) => setShowNavBar(show);
    const setDisappearingFlashMessage = (flashMessages: FlashMessage) => {
        setFlashMessage(flashMessages);
        setTimeout(() => setFlashMessage(null), 5000);
    };

    const startLoading = () => {
        !isLoadingBarRunning.current && loadingBar.current?.continuousStart();
        isLoadingBarRunning.current = true;
    };
    const finishLoading = () => {
        isLoadingBarRunning.current && loadingBar.current?.complete();
        isLoadingBarRunning.current = false;
    };

    const closeMessageDialog = () => setMessageDialogView(false);

    return (
        <>
            <Head>
                <title>{constants.TITLE}</title>
                <meta
                    name="viewport"
                    content="initial-scale=1, width=device-width"
                />
            </Head>

            <MThemeProvider theme={darkThemeOptions}>
                <SThemeProvider theme={darkThemeOptions}>
                    <CssBaseline />
                    {showNavbar && (
                        <Navbar>
                            {!loading && router.pathname === PAGES.GALLERY && (
                                <SidebarToggler openSidebar={openSidebar} />
                            )}
                            <FlexContainer shouldJustifyLeft={isAlbumsDomain}>
                                <LogoImage
                                    style={{ height: '24px', padding: '3px' }}
                                    alt="logo"
                                    src="/icon.svg"
                                />
                            </FlexContainer>
                            {isAlbumsDomain && <GoToEnte />}
                        </Navbar>
                    )}
                    <MessageContainer>
                        {offline && constants.OFFLINE_MSG}
                    </MessageContainer>
                    {sharedFiles &&
                        (router.pathname === '/gallery' ? (
                            <MessageContainer>
                                {constants.FILES_TO_BE_UPLOADED(
                                    sharedFiles.length
                                )}
                            </MessageContainer>
                        ) : (
                            <MessageContainer>
                                {constants.LOGIN_TO_UPLOAD_FILES(
                                    sharedFiles.length
                                )}
                            </MessageContainer>
                        ))}
                    {flashMessage && (
                        <FlashMessageBar
                            flashMessage={flashMessage}
                            onClose={() => setFlashMessage(null)}
                        />
                    )}
                    <LoadingBar color="#51cd7c" ref={loadingBar} />

<<<<<<< HEAD
                    <MessageDialog
                        size="sm"
                        show={messageDialogView}
                        onHide={closeMessageDialog}
=======
                    <DialogBox
                        fullWidth
                        size="sm"
                        open={messageDialogView}
                        onClose={closeMessageDialog}
>>>>>>> df73674f
                        attributes={dialogMessage}
                    />

                    <AppContext.Provider
                        value={{
                            showNavBar,
                            sharedFiles,
                            resetSharedFiles,
                            setDisappearingFlashMessage,
                            redirectURL,
                            setRedirectURL,
                            startLoading,
                            finishLoading,
                            closeMessageDialog,
                            setDialogMessage,
                            sidebarView,
                            closeSidebar,
                        }}>
                        {loading ? (
                            <VerticallyCentered>
                                <EnteSpinner>
                                    <span className="sr-only">Loading...</span>
                                </EnteSpinner>
                            </VerticallyCentered>
                        ) : (
                            <Component err={err} setLoading={setLoading} />
                        )}
                    </AppContext.Provider>
                </SThemeProvider>
            </MThemeProvider>
        </>
    );
}<|MERGE_RESOLUTION|>--- conflicted
+++ resolved
@@ -280,18 +280,9 @@
                     )}
                     <LoadingBar color="#51cd7c" ref={loadingBar} />
 
-<<<<<<< HEAD
-                    <MessageDialog
-                        size="sm"
-                        show={messageDialogView}
-                        onHide={closeMessageDialog}
-=======
                     <DialogBox
-                        fullWidth
-                        size="sm"
                         open={messageDialogView}
                         onClose={closeMessageDialog}
->>>>>>> df73674f
                         attributes={dialogMessage}
                     />
 
