import React, { useEffect, useState } from 'react';
import styled, { createGlobalStyle } from 'styled-components';
import Navbar from 'components/Navbar';
import constants from 'utils/strings/constants';
import Button from 'react-bootstrap/Button';
import Spinner from 'react-bootstrap/Spinner';
import { clearKeys } from 'utils/storage/sessionStorage';
import { clearData, getData, LS_KEYS } from 'utils/storage/localStorage';
import { useRouter } from 'next/router';
import Container from 'components/Container';
import PowerSettings from 'components/power_settings';
import Head from 'next/head';
import 'bootstrap/dist/css/bootstrap.min.css';
import 'react-photoswipe/lib/photoswipe.css';
import localForage from 'localforage';
import UploadButton from 'pages/gallery/components/UploadButton';
import FullScreenDropZone from 'components/FullScreenDropZone';

localForage.config({
    driver: localForage.INDEXEDDB,
    name: 'ente-files',
    version: 1.0,
    storeName: 'files',
});

const GlobalStyles = createGlobalStyle`
    html, body {
        padding: 0;
        margin: 0;
        font-family: Arial, Helvetica, sans-serif;
        height: 100%;
        flex: 1;
        display: flex;
        flex-direction: column;
        background-color: #191919;
    }

    #__next {
        flex: 1;
        display: flex;
        flex-direction: column;
    }

    .material-icons {
        vertical-align: middle;
        margin: 8px;
    }
    
    .pswp__item video {
        width: 100%;
        height: 100%;
    }

    .video-loading {
        width: 100%;
        height: 100%;
        position: relative;
    }

    .video-loading > img {
        object-fit: contain;
        width: 100%;
        height: 100%;
    }

    .video-loading > div {
        position: relative;
        top: -50vh;
        left: 50vw;
    }

    :root {
        --primary: #e26f99,
    };

    svg {
        fill: currentColor;
    }

    .pswp__img {
        object-fit: contain;
    }
    .modal-90w{
        width:90vw;
        max-width:960px!important;
    }
    .modal .modal-header, .modal  .modal-footer {
        border-color: #444 !important;
    }
    .modal .modal-header .close {
        color: #aaa;
        text-shadow: none;
    }
    .modal .card {
        background-color: #202020;
        border: none;
        color: #aaa;
    }
    .modal .card > div {
        border-radius: 30px;
        overflow: hidden;
        margin: 0 0 5px 0;
    }
    .modal-content {
        background-color:#202020 !important;
        color:#aaa;
    }
<<<<<<< HEAD
    .download-btn{
        margin-top:10px;
        width: 25px;
        height: 25px;
        float: right;
        background: url('/download_icon.png') no-repeat;
        cursor: pointer;
        background-size: cover;
        border: none;
=======
    .btn-primary {
        background: #2dc262;
        border-color: #29a354;
        padding: 8px;
        padding-left: 24px;
        padding-right: 24px;
    }
    .btn-primary:hover {
        background-color: #29a354;
        border-color: #2dc262;
    }
    .btn-primary:disabled {
        background-color: #69b383;
    }
    .card {
        background-color: #242424;
        color: #fff;
        border-radius: 12px;
>>>>>>> 314c939c
    }
`;

const Image = styled.img`
    max-height: 28px;
    margin-right: 5px;
`;

const FlexContainer = styled.div`
    flex: 1;
    text-align: center;
    margin: 16px;
`;

export default function App({ Component, pageProps }) {
    const router = useRouter();
    const [user, setUser] = useState();
    const [loading, setLoading] = useState(false);
    const [uploadButtonView, setUploadButtonView] = useState(false);
    const [uploadModalView, setUploadModalView] = useState(false);

    const closeUploadModal = () => setUploadModalView(false);
    const showUploadModal = () => setUploadModalView(true);

    useEffect(() => {
        const user = getData(LS_KEYS.USER);
        setUser(user);
        console.log(
            `%c${constants.CONSOLE_WARNING_STOP}`,
            'color: red; font-size: 52px;'
        );
        console.log(`%c${constants.CONSOLE_WARNING_DESC}`, 'font-size: 20px;');

        router.events.on('routeChangeStart', (url: string) => {
            if (window.location.pathname !== url.split('?')[0]) {
                setLoading(true);
            }
        });

        router.events.on('routeChangeComplete', () => {
            const user = getData(LS_KEYS.USER);
            setUser(user);
            setLoading(false);
        });
    }, []);

    const logout = async () => {
        clearKeys();
        clearData();
        setUploadButtonView(false);
        localForage.clear();
        const cache = await caches.delete('thumbs');
        router.push('/');
    };

    return (
        <FullScreenDropZone
            closeModal={closeUploadModal}
            showModal={showUploadModal}
        >
            <Head>
                <title>
                    ente.io | Encrypted Photo Storage
                </title>
            </Head>
            <GlobalStyles />
            <Navbar>
                <FlexContainer>
                    <Image alt="logo" src="/icon.svg" />
                </FlexContainer>
                {uploadButtonView && (
                    <UploadButton showModal={showUploadModal} />
                )}
                {user && (
                    <Button variant="link" onClick={logout}>
                        <PowerSettings />
                    </Button>
                )}
            </Navbar>
            {loading ? (
                <Container>
                    <Spinner animation="border" role="status" variant="primary">
                        <span className="sr-only">Loading...</span>
                    </Spinner>
                </Container>
            ) : (
                <Component
                    uploadModalView={uploadModalView}
                    showUploadModal={showUploadModal}
                    closeUploadModal={closeUploadModal}
                    setUploadButtonView={setUploadButtonView}
                />
            )}
        </FullScreenDropZone>
    );
}<|MERGE_RESOLUTION|>--- conflicted
+++ resolved
@@ -105,7 +105,6 @@
         background-color:#202020 !important;
         color:#aaa;
     }
-<<<<<<< HEAD
     .download-btn{
         margin-top:10px;
         width: 25px;
@@ -115,7 +114,6 @@
         cursor: pointer;
         background-size: cover;
         border: none;
-=======
     .btn-primary {
         background: #2dc262;
         border-color: #29a354;
@@ -134,7 +132,6 @@
         background-color: #242424;
         color: #fff;
         border-radius: 12px;
->>>>>>> 314c939c
     }
 `;
 
