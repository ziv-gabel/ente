import React, {
    createContext,
    useContext,
    useEffect,
    useRef,
    useState,
} from 'react';
import { useRouter } from 'next/router';
import { clearKeys, getKey, SESSION_KEYS } from 'utils/storage/sessionStorage';
import {
    File,
    getLocalFiles,
    syncFiles,
    updateMagicMetadata,
    VISIBILITY_STATE,
    trashFiles,
    deleteFromTrash,
} from 'services/fileService';
import styled from 'styled-components';
import LoadingBar from 'react-top-loading-bar';
import {
    Collection,
    syncCollections,
    CollectionAndItsLatestFile,
    getCollectionsAndTheirLatestFile,
    getFavItemIds,
    getLocalCollections,
    getNonEmptyCollections,
    createCollection,
    CollectionType,
} from 'services/collectionService';
import constants from 'utils/strings/constants';
import billingService from 'services/billingService';
import { checkSubscriptionPurchase } from 'utils/billingUtil';

import FullScreenDropZone from 'components/FullScreenDropZone';
import Sidebar from 'components/Sidebar';
import { checkConnectivity } from 'utils/common';
import {
    isFirstLogin,
    justSignedUp,
    setIsFirstLogin,
    setJustSignedUp,
} from 'utils/storage';
import { isTokenValid, logoutUser } from 'services/userService';
import MessageDialog, { MessageAttributes } from 'components/MessageDialog';
import { useDropzone } from 'react-dropzone';
import EnteSpinner from 'components/EnteSpinner';
import { LoadingOverlay } from 'components/LoadingOverlay';
import PhotoFrame from 'components/PhotoFrame';
import {
    changeFilesVisibility,
    downloadFiles,
    getNonTrashedUniqueUserFiles,
    getSelectedFiles,
    mergeMetadata,
    sortFiles,
    sortFilesIntoCollections,
} from 'utils/file';
import SearchBar, { DateValue } from 'components/SearchBar';
import { Bbox } from 'services/searchService';
import SelectedFileOptions from 'components/pages/gallery/SelectedFileOptions';
import CollectionSelector, {
    CollectionSelectorAttributes,
} from 'components/pages/gallery/CollectionSelector';
import CollectionNamer, {
    CollectionNamerAttributes,
} from 'components/pages/gallery/CollectionNamer';
import AlertBanner from 'components/pages/gallery/AlertBanner';
import UploadButton from 'components/pages/gallery/UploadButton';
import PlanSelector from 'components/pages/gallery/PlanSelector';
import Upload from 'components/pages/gallery/Upload';
import Collections, {
    ALL_SECTION,
    ARCHIVE_SECTION,
    TRASH_SECTION,
} from 'components/pages/gallery/Collections';
import { AppContext } from 'pages/_app';
import { CustomError, ServerErrorCodes } from 'utils/common/errorUtil';
import { PAGES } from 'types';
import {
    COLLECTION_OPS_TYPE,
    isSharedCollection,
    handleCollectionOps,
    getSelectedCollection,
    isFavoriteCollection,
} from 'utils/collection';
import { logError } from 'utils/sentry';
import {
    clearLocalTrash,
    emptyTrash,
    getLocalTrash,
    getTrashedFiles,
    syncTrash,
    Trash,
} from 'services/trashService';
import DeleteBtn from 'components/DeleteBtn';
<<<<<<< HEAD
import { Person } from 'utils/machineLearning/types';
=======
import FixCreationTime, {
    FixCreationTimeAttributes,
} from 'components/FixCreationTime';
>>>>>>> 3b157731

export const DeadCenter = styled.div`
    flex: 1;
    display: flex;
    justify-content: center;
    align-items: center;
    text-align: center;
    flex-direction: column;
`;
const AlertContainer = styled.div`
    background-color: #111;
    padding: 5px 0;
    font-size: 14px;
    text-align: center;
`;

export type SelectedState = {
    [k: number]: boolean;
    count: number;
    collectionID: number;
};
export type SetFiles = React.Dispatch<React.SetStateAction<File[]>>;
export type SetCollections = React.Dispatch<React.SetStateAction<Collection[]>>;
export type SetLoading = React.Dispatch<React.SetStateAction<Boolean>>;
export type setSearchStats = React.Dispatch<React.SetStateAction<SearchStats>>;

export type Search = {
    date?: DateValue;
    location?: Bbox;
    fileIndex?: number;
    person?: Person;
};
export interface SearchStats {
    resultCount: number;
    timeTaken: number;
}

type GalleryContextType = {
    thumbs: Map<number, string>;
    files: Map<number, string>;
    showPlanSelectorModal: () => void;
    setActiveCollection: (collection: number) => void;
    syncWithRemote: (force?: boolean, silent?: boolean) => Promise<void>;
};

const defaultGalleryContext: GalleryContextType = {
    thumbs: new Map(),
    files: new Map(),
    showPlanSelectorModal: () => null,
    setActiveCollection: () => null,
    syncWithRemote: () => null,
};

export const GalleryContext = createContext<GalleryContextType>(
    defaultGalleryContext
);

export default function Gallery() {
    const router = useRouter();
    const [collections, setCollections] = useState<Collection[]>([]);
    const [collectionsAndTheirLatestFile, setCollectionsAndTheirLatestFile] =
        useState<CollectionAndItsLatestFile[]>([]);
    const [files, setFiles] = useState<File[]>(null);
    const [favItemIds, setFavItemIds] = useState<Set<number>>();
    const [bannerMessage, setBannerMessage] = useState<JSX.Element | string>(
        null
    );
    const [isFirstLoad, setIsFirstLoad] = useState(false);
    const [isFirstFetch, setIsFirstFetch] = useState(false);
    const [selected, setSelected] = useState<SelectedState>({
        count: 0,
        collectionID: 0,
    });
    const [dialogMessage, setDialogMessage] = useState<MessageAttributes>();
    const [dialogView, setDialogView] = useState(false);
    const [planModalView, setPlanModalView] = useState(false);
    const [loading, setLoading] = useState(false);
    const [collectionSelectorAttributes, setCollectionSelectorAttributes] =
        useState<CollectionSelectorAttributes>(null);
    const [collectionSelectorView, setCollectionSelectorView] = useState(false);
    const [collectionNamerAttributes, setCollectionNamerAttributes] =
        useState<CollectionNamerAttributes>(null);
    const [collectionNamerView, setCollectionNamerView] = useState(false);
    const [search, setSearch] = useState<Search>({
        date: null,
        location: null,
        fileIndex: null,
    });
    const [uploadInProgress, setUploadInProgress] = useState(false);
    const {
        getRootProps,
        getInputProps,
        open: openFileUploader,
        acceptedFiles,
        fileRejections,
    } = useDropzone({
        noClick: true,
        noKeyboard: true,
        disabled: uploadInProgress,
    });

    const loadingBar = useRef(null);
    const [isInSearchMode, setIsInSearchMode] = useState(false);
    const [searchStats, setSearchStats] = useState(null);
    const syncInProgress = useRef(true);
    const resync = useRef(false);
    const [deleted, setDeleted] = useState<number[]>([]);
    const appContext = useContext(AppContext);
    const [collectionFilesCount, setCollectionFilesCount] =
        useState<Map<number, number>>();
    const [activeCollection, setActiveCollection] = useState<number>(undefined);
    const [trash, setTrash] = useState<Trash>([]);
    const [fixCreationTimeView, setFixCreationTimeView] = useState(false);
    const [fixCreationTimeAttributes, setFixCreationTimeAttributes] =
        useState<FixCreationTimeAttributes>(null);

    useEffect(() => {
        const key = getKey(SESSION_KEYS.ENCRYPTION_KEY);
        if (!key) {
            appContext.setRedirectUrl(router.asPath);
            router.push(PAGES.ROOT);
            return;
        }
        const main = async () => {
            setActiveCollection(ALL_SECTION);
            setIsFirstLoad(isFirstLogin());
            setIsFirstFetch(true);
            if (justSignedUp()) {
                setPlanModalView(true);
            }
            setIsFirstLogin(false);
            const files = mergeMetadata(await getLocalFiles());
            const collections = await getLocalCollections();
            const trash = await getLocalTrash();
            const trashedFile = getTrashedFiles(trash);
            setFiles(sortFiles([...files, ...trashedFile]));
            setCollections(collections);
            setTrash(trash);
            await setDerivativeState(collections, files);
            await syncWithRemote(true);
            setIsFirstLoad(false);
            setJustSignedUp(false);
            setIsFirstFetch(false);
        };
        main();
        appContext.showNavBar(true);
    }, []);

    useEffect(() => setDialogView(true), [dialogMessage]);

    useEffect(
        () => collectionSelectorAttributes && setCollectionSelectorView(true),
        [collectionSelectorAttributes]
    );

    useEffect(
        () => collectionNamerAttributes && setCollectionNamerView(true),
        [collectionNamerAttributes]
    );
    useEffect(
        () => fixCreationTimeAttributes && setFixCreationTimeView(true),
        [fixCreationTimeAttributes]
    );

    useEffect(() => {
        if (typeof activeCollection === 'undefined') {
            return;
        }
        let collectionURL = '';
        if (activeCollection !== ALL_SECTION) {
            collectionURL += '?collection=';
            if (activeCollection === ARCHIVE_SECTION) {
                collectionURL += constants.ARCHIVE;
            } else if (activeCollection === TRASH_SECTION) {
                collectionURL += constants.TRASH;
            } else {
                collectionURL += activeCollection;
            }
        }
        const href = `/gallery${collectionURL}`;
        router.push(href, undefined, { shallow: true });
    }, [activeCollection]);

    useEffect(() => {
        const key = getKey(SESSION_KEYS.ENCRYPTION_KEY);
        if (router.isReady && key) {
            checkSubscriptionPurchase(setDialogMessage, router, setLoading);
        }
    }, [router.isReady]);

    const syncWithRemote = async (force = false, silent = false) => {
        if (syncInProgress.current && !force) {
            resync.current = true;
            return;
        }
        syncInProgress.current = true;
        try {
            checkConnectivity();
            if (!(await isTokenValid())) {
                throw new Error(ServerErrorCodes.SESSION_EXPIRED);
            }
            !silent && loadingBar.current?.continuousStart();
            await billingService.syncSubscription();
            const collections = await syncCollections();
            setCollections(collections);
            const files = await syncFiles(collections, setFiles);
            await setDerivativeState(collections, files);
            const trash = await syncTrash(collections, setFiles, files);
            setTrash(trash);
        } catch (e) {
            switch (e.message) {
                case ServerErrorCodes.SESSION_EXPIRED:
                    setBannerMessage(constants.SESSION_EXPIRED_MESSAGE);
                    setDialogMessage({
                        title: constants.SESSION_EXPIRED,
                        content: constants.SESSION_EXPIRED_MESSAGE,
                        staticBackdrop: true,
                        nonClosable: true,
                        proceed: {
                            text: constants.LOGIN,
                            action: logoutUser,
                            variant: 'success',
                        },
                    });
                    break;
                case CustomError.KEY_MISSING:
                    clearKeys();
                    router.push(PAGES.CREDENTIALS);
                    break;
            }
        } finally {
            !silent && loadingBar.current?.complete();
        }
        syncInProgress.current = false;
        if (resync.current) {
            resync.current = false;
            syncWithRemote();
        }
    };

    const setDerivativeState = async (
        collections: Collection[],
        files: File[]
    ) => {
        const favItemIds = await getFavItemIds(files);
        setFavItemIds(favItemIds);
        const nonEmptyCollections = getNonEmptyCollections(collections, files);
        setCollections(nonEmptyCollections);
        const collectionsAndTheirLatestFile = getCollectionsAndTheirLatestFile(
            nonEmptyCollections,
            files
        );
        setCollectionsAndTheirLatestFile(collectionsAndTheirLatestFile);
        const collectionWiseFiles = sortFilesIntoCollections(files);
        const collectionFilesCount = new Map<number, number>();
        for (const [id, files] of collectionWiseFiles) {
            collectionFilesCount.set(id, files.length);
        }
        setCollectionFilesCount(collectionFilesCount);
    };

    const clearSelection = function () {
        setSelected({ count: 0, collectionID: 0 });
    };

    if (!files) {
        return <div />;
    }
    const collectionOpsHelper =
        (ops: COLLECTION_OPS_TYPE) => async (collection: Collection) => {
            loadingBar.current?.continuousStart();
            try {
                await handleCollectionOps(
                    ops,
                    setCollectionSelectorView,
                    selected,
                    files,
                    setActiveCollection,
                    collection
                );
                clearSelection();
            } catch (e) {
                logError(e, 'collection ops failed', { ops });
                setDialogMessage({
                    title: constants.ERROR,
                    staticBackdrop: true,
                    close: { variant: 'danger' },
                    content: constants.UNKNOWN_ERROR,
                });
            } finally {
                await syncWithRemote(false, true);
                loadingBar.current.complete();
            }
        };

    const changeFilesVisibilityHelper = async (
        visibility: VISIBILITY_STATE
    ) => {
        loadingBar.current?.continuousStart();
        try {
            const updatedFiles = await changeFilesVisibility(
                files,
                selected,
                visibility
            );
            await updateMagicMetadata(updatedFiles);
            clearSelection();
        } catch (e) {
            logError(e, 'change file visibility failed');
            switch (e.status?.toString()) {
                case ServerErrorCodes.FORBIDDEN:
                    setDialogMessage({
                        title: constants.ERROR,
                        staticBackdrop: true,
                        close: { variant: 'danger' },
                        content: constants.NOT_FILE_OWNER,
                    });
                    return;
            }
            setDialogMessage({
                title: constants.ERROR,
                staticBackdrop: true,
                close: { variant: 'danger' },
                content: constants.UNKNOWN_ERROR,
            });
        } finally {
            await syncWithRemote(false, true);
            loadingBar.current.complete();
        }
    };

    const showCreateCollectionModal = (ops: COLLECTION_OPS_TYPE) => {
        const callback = async (collectionName: string) => {
            try {
                const collection = await createCollection(
                    collectionName,
                    CollectionType.album,
                    collections
                );

                await collectionOpsHelper(ops)(collection);
            } catch (e) {
                logError(e, 'create and collection ops failed');
                setDialogMessage({
                    title: constants.ERROR,
                    staticBackdrop: true,
                    close: { variant: 'danger' },
                    content: constants.UNKNOWN_ERROR,
                });
            }
        };
        return () =>
            setCollectionNamerAttributes({
                title: constants.CREATE_COLLECTION,
                buttonText: constants.CREATE,
                autoFilledName: '',
                callback,
            });
    };

    const deleteFileHelper = async (permanent?: boolean) => {
        loadingBar.current?.continuousStart();
        try {
            const selectedFiles = getSelectedFiles(selected, files);
            if (permanent) {
                await deleteFromTrash(selectedFiles.map((file) => file.id));
                setDeleted([
                    ...deleted,
                    ...selectedFiles.map((file) => file.id),
                ]);
            } else {
                await trashFiles(selectedFiles);
            }
            clearSelection();
        } catch (e) {
            switch (e.status?.toString()) {
                case ServerErrorCodes.FORBIDDEN:
                    setDialogMessage({
                        title: constants.ERROR,
                        staticBackdrop: true,
                        close: { variant: 'danger' },
                        content: constants.NOT_FILE_OWNER,
                    });
            }
            setDialogMessage({
                title: constants.ERROR,
                staticBackdrop: true,
                close: { variant: 'danger' },
                content: constants.UNKNOWN_ERROR,
            });
        } finally {
            await syncWithRemote(false, true);
            loadingBar.current.complete();
        }
    };

    const updateSearch = (newSearch: Search) => {
        setActiveCollection(ALL_SECTION);
        setSearch(newSearch);
        setSearchStats(null);
    };

    const closeCollectionSelector = (closeBtnClick?: boolean) => {
        if (closeBtnClick === true) {
            appContext.resetSharedFiles();
        }
        setCollectionSelectorView(false);
    };

    const emptyTrashHandler = () =>
        setDialogMessage({
            title: constants.CONFIRM_EMPTY_TRASH,
            content: constants.EMPTY_TRASH_MESSAGE,
            staticBackdrop: true,
            proceed: {
                action: emptyTrashHelper,
                text: constants.EMPTY_TRASH,
                variant: 'danger',
            },
            close: { text: constants.CANCEL },
        });
    const emptyTrashHelper = async () => {
        loadingBar.current?.continuousStart();
        try {
            await emptyTrash();
            if (selected.collectionID === TRASH_SECTION) {
                clearSelection();
            }
            await clearLocalTrash();
            setActiveCollection(ALL_SECTION);
        } catch (e) {
            setDialogMessage({
                title: constants.ERROR,
                staticBackdrop: true,
                close: { variant: 'danger' },
                content: constants.UNKNOWN_ERROR,
            });
        } finally {
            await syncWithRemote(false, true);
            loadingBar.current.complete();
        }
    };

    const fixTimeHelper = async () => {
        const selectedFiles = getSelectedFiles(selected, files);
        setFixCreationTimeAttributes({ files: selectedFiles });
        clearSelection();
    };

    const downloadHelper = async () => {
        const selectedFiles = getSelectedFiles(selected, files);
        clearSelection();
        !syncInProgress.current && loadingBar.current?.continuousStart();
        await downloadFiles(selectedFiles);
        !syncInProgress.current && loadingBar.current.complete();
    };

    return (
        <GalleryContext.Provider
            value={{
                ...defaultGalleryContext,
                showPlanSelectorModal: () => setPlanModalView(true),
                setActiveCollection,
                syncWithRemote,
            }}>
            <FullScreenDropZone
                getRootProps={getRootProps}
                getInputProps={getInputProps}>
                {loading && (
                    <LoadingOverlay>
                        <EnteSpinner />
                    </LoadingOverlay>
                )}
                <LoadingBar color="#51cd7c" ref={loadingBar} />
                {isFirstLoad && (
                    <AlertContainer>
                        {constants.INITIAL_LOAD_DELAY_WARNING}
                    </AlertContainer>
                )}
                <PlanSelector
                    modalView={planModalView}
                    closeModal={() => setPlanModalView(false)}
                    setDialogMessage={setDialogMessage}
                    setLoading={setLoading}
                />
                <AlertBanner bannerMessage={bannerMessage} />
                <MessageDialog
                    size="lg"
                    show={dialogView}
                    onHide={() => setDialogView(false)}
                    attributes={dialogMessage}
                />
                <SearchBar
                    isOpen={isInSearchMode}
                    setOpen={setIsInSearchMode}
                    loadingBar={loadingBar}
                    isFirstFetch={isFirstFetch}
                    collections={collections}
                    files={getNonTrashedUniqueUserFiles(files)}
                    setActiveCollection={setActiveCollection}
                    setSearch={updateSearch}
                    searchStats={searchStats}
                />
                <Collections
                    collections={collections}
                    collectionAndTheirLatestFile={collectionsAndTheirLatestFile}
                    isInSearchMode={isInSearchMode}
                    activeCollection={activeCollection}
                    setActiveCollection={setActiveCollection}
                    syncWithRemote={syncWithRemote}
                    setDialogMessage={setDialogMessage}
                    setCollectionNamerAttributes={setCollectionNamerAttributes}
                    startLoadingBar={loadingBar.current?.continuousStart}
                    collectionFilesCount={collectionFilesCount}
                />
                <CollectionNamer
                    show={collectionNamerView}
                    onHide={setCollectionNamerView.bind(null, false)}
                    attributes={collectionNamerAttributes}
                />
                <CollectionSelector
                    show={collectionSelectorView}
                    onHide={closeCollectionSelector}
                    collectionsAndTheirLatestFile={
                        collectionsAndTheirLatestFile
                    }
                    attributes={collectionSelectorAttributes}
                />
                <FixCreationTime
                    isOpen={fixCreationTimeView}
                    hide={() => setFixCreationTimeView(false)}
                    show={() => setFixCreationTimeView(true)}
                    attributes={fixCreationTimeAttributes}
                />
                <Upload
                    syncWithRemote={syncWithRemote}
                    setBannerMessage={setBannerMessage}
                    acceptedFiles={acceptedFiles}
                    showCollectionSelector={setCollectionSelectorView.bind(
                        null,
                        true
                    )}
                    setCollectionSelectorAttributes={
                        setCollectionSelectorAttributes
                    }
                    closeCollectionSelector={setCollectionSelectorView.bind(
                        null,
                        false
                    )}
                    setLoading={setLoading}
                    setCollectionNamerAttributes={setCollectionNamerAttributes}
                    setDialogMessage={setDialogMessage}
                    setUploadInProgress={setUploadInProgress}
                    fileRejections={fileRejections}
                    setFiles={setFiles}
                    isFirstUpload={collectionsAndTheirLatestFile?.length === 0}
                />
                <Sidebar
                    collections={collections}
                    setDialogMessage={setDialogMessage}
                    setLoading={setLoading}
                />
                <UploadButton
                    isFirstFetch={isFirstFetch}
                    openFileUploader={openFileUploader}
                />
                <PhotoFrame
                    files={files}
                    setFiles={setFiles}
                    syncWithRemote={syncWithRemote}
                    favItemIds={favItemIds}
                    setSelected={setSelected}
                    selected={selected}
                    isFirstLoad={isFirstLoad}
                    openFileUploader={openFileUploader}
                    loadingBar={loadingBar}
                    isInSearchMode={isInSearchMode}
                    search={search}
                    setSearchStats={setSearchStats}
                    deleted={deleted}
                    setDialogMessage={setDialogMessage}
                    activeCollection={activeCollection}
                    isSharedCollection={isSharedCollection(
                        activeCollection,
                        collections
                    )}
                />
                {selected.count > 0 &&
                    selected.collectionID === activeCollection && (
                        <SelectedFileOptions
                            addToCollectionHelper={collectionOpsHelper(
                                COLLECTION_OPS_TYPE.ADD
                            )}
                            archiveFilesHelper={() =>
                                changeFilesVisibilityHelper(
                                    VISIBILITY_STATE.ARCHIVED
                                )
                            }
                            unArchiveFilesHelper={() =>
                                changeFilesVisibilityHelper(
                                    VISIBILITY_STATE.VISIBLE
                                )
                            }
                            moveToCollectionHelper={collectionOpsHelper(
                                COLLECTION_OPS_TYPE.MOVE
                            )}
                            restoreToCollectionHelper={collectionOpsHelper(
                                COLLECTION_OPS_TYPE.RESTORE
                            )}
                            showCreateCollectionModal={
                                showCreateCollectionModal
                            }
                            setDialogMessage={setDialogMessage}
                            setCollectionSelectorAttributes={
                                setCollectionSelectorAttributes
                            }
                            deleteFileHelper={deleteFileHelper}
                            removeFromCollectionHelper={() =>
                                collectionOpsHelper(COLLECTION_OPS_TYPE.REMOVE)(
                                    getSelectedCollection(
                                        activeCollection,
                                        collections
                                    )
                                )
                            }
                            fixTimeHelper={fixTimeHelper}
                            downloadHelper={downloadHelper}
                            count={selected.count}
                            clearSelection={clearSelection}
                            activeCollection={activeCollection}
                            isFavoriteCollection={isFavoriteCollection(
                                activeCollection,
                                collections
                            )}
                        />
                    )}
                {activeCollection === TRASH_SECTION && trash?.length > 0 && (
                    <DeleteBtn onClick={emptyTrashHandler} />
                )}
            </FullScreenDropZone>
        </GalleryContext.Provider>
    );
}<|MERGE_RESOLUTION|>--- conflicted
+++ resolved
@@ -95,13 +95,10 @@
     Trash,
 } from 'services/trashService';
 import DeleteBtn from 'components/DeleteBtn';
-<<<<<<< HEAD
 import { Person } from 'utils/machineLearning/types';
-=======
 import FixCreationTime, {
     FixCreationTimeAttributes,
 } from 'components/FixCreationTime';
->>>>>>> 3b157731
 
 export const DeadCenter = styled.div`
     flex: 1;
