<<<<<<< HEAD
import {
    getLocalFiles,
    setLocalFiles,
    updateFileMagicMetadata,
} from '../fileService';
=======
import { getLocalFiles } from '../fileService';
>>>>>>> e444177d
import { SetFiles } from 'types/gallery';
import { getDedicatedCryptoWorker } from 'utils/crypto';
import {
    sortFiles,
    preservePhotoswipeProps,
    decryptFile,
<<<<<<< HEAD
    appendNewFilePath,
=======
    getUserOwnedNonTrashedFiles,
>>>>>>> e444177d
} from 'utils/file';
import { logError } from 'utils/sentry';
import { getMetadataJSONMapKey, parseMetadataJSON } from './metadataService';
import {
    areFileWithCollectionsSame,
    segregateMetadataAndMediaFiles,
} from 'utils/upload';
import uploader from './uploader';
import UIService from './uiService';
import UploadService from './uploadService';
import { CustomError } from 'utils/error';
import { Collection } from 'types/collection';
import { EnteFile } from 'types/file';
import {
    ElectronFile,
    FileWithCollection,
    Metadata,
    MetadataAndFileTypeInfo,
    MetadataAndFileTypeInfoMap,
    ParsedMetadataJSON,
    ParsedMetadataJSONMap,
} from 'types/upload';
import {
    UPLOAD_RESULT,
    MAX_FILE_SIZE_SUPPORTED,
    UPLOAD_STAGES,
} from 'constants/upload';
import { ComlinkWorker } from 'utils/comlink';
import { FILE_TYPE } from 'constants/file';
import uiService from './uiService';
import { addLogLine, getFileNameSize } from 'utils/logging';
import isElectron from 'is-electron';
import ImportService from 'services/importService';
import watchFolderService from 'services/watchFolder/watchFolderService';
import { ProgressUpdater } from 'types/upload/ui';
import uploadCancelService from './uploadCancelService';

const MAX_CONCURRENT_UPLOADS = 4;
const FILE_UPLOAD_COMPLETED = 100;

class UploadManager {
    private cryptoWorkers = new Array<ComlinkWorker>(MAX_CONCURRENT_UPLOADS);
    private parsedMetadataJSONMap: ParsedMetadataJSONMap;
    private metadataAndFileTypeInfoMap: MetadataAndFileTypeInfoMap;
    private filesToBeUploaded: FileWithCollection[];
    private remainingFiles: FileWithCollection[] = [];
    private failedFiles: FileWithCollection[];
    private existingFiles: EnteFile[];
    private userOwnedNonTrashedExistingFiles: EnteFile[];
    private setFiles: SetFiles;
    private collections: Map<number, Collection>;
    private uploadInProgress: boolean;

    public async init(progressUpdater: ProgressUpdater, setFiles: SetFiles) {
        UIService.init(progressUpdater);
        this.setFiles = setFiles;
        UIService.init(progressUpdater);
        this.setFiles = setFiles;
    }

    private resetState() {
        this.filesToBeUploaded = [];
        this.remainingFiles = [];
        this.failedFiles = [];
        this.parsedMetadataJSONMap = new Map<string, ParsedMetadataJSON>();
        this.metadataAndFileTypeInfoMap = new Map<
            number,
            MetadataAndFileTypeInfo
        >();
    }

    prepareForNewUpload() {
        this.resetState();
        UIService.reset();
        uploadCancelService.reset();
        UIService.setUploadStage(UPLOAD_STAGES.START);
    }

    async updateExistingFilesAndCollections(collections: Collection[]) {
        this.existingFiles = await getLocalFiles();
        this.userOwnedNonTrashedExistingFiles = getUserOwnedNonTrashedFiles(
            this.existingFiles
        );
        this.collections = new Map(
            collections.map((collection) => [collection.id, collection])
        );
    }

    public async queueFilesForUpload(
        filesWithCollectionToUploadIn: FileWithCollection[],
        collections: Collection[]
    ) {
        try {
            if (this.uploadInProgress) {
                throw Error("can't run multiple uploads at once");
            }
            this.uploadInProgress = true;
            await this.updateExistingFilesAndCollections(collections);
            addLogLine(
                `received ${filesWithCollectionToUploadIn.length} files to upload`
            );
            const { metadataJSONFiles, mediaFiles } =
                segregateMetadataAndMediaFiles(filesWithCollectionToUploadIn);
            addLogLine(`has ${metadataJSONFiles.length} metadata json files`);
            addLogLine(`has ${mediaFiles.length} media files`);
            if (metadataJSONFiles.length) {
                UIService.setUploadStage(
                    UPLOAD_STAGES.READING_GOOGLE_METADATA_FILES
                );
                await this.parseMetadataJSONFiles(metadataJSONFiles);

                UploadService.setParsedMetadataJSONMap(
                    this.parsedMetadataJSONMap
                );
            }
            if (mediaFiles.length) {
                UIService.setUploadStage(UPLOAD_STAGES.EXTRACTING_METADATA);
                await this.extractMetadataFromFiles(mediaFiles);

                UploadService.setMetadataAndFileTypeInfoMap(
                    this.metadataAndFileTypeInfoMap
                );

                addLogLine(`clusterLivePhotoFiles called`);

                // filter out files whose metadata detection failed or those that have been skipped because the files are too large,
                // as they will be rejected during upload and are not valid upload files which we need to clustering
                const rejectedFileLocalIDs = new Set(
                    [...this.metadataAndFileTypeInfoMap.entries()].map(
                        ([localID, metadataAndFileTypeInfo]) => {
                            if (
                                !metadataAndFileTypeInfo.metadata ||
                                !metadataAndFileTypeInfo.fileTypeInfo
                            ) {
                                return localID;
                            }
                        }
                    )
                );
                const rejectedFiles = [];
                const filesWithMetadata = [];
                mediaFiles.forEach((m) => {
                    if (rejectedFileLocalIDs.has(m.localID)) {
                        rejectedFiles.push(m);
                    } else {
                        filesWithMetadata.push(m);
                    }
                });

                const analysedMediaFiles =
                    UploadService.clusterLivePhotoFiles(filesWithMetadata);

                const allFiles = [...rejectedFiles, ...analysedMediaFiles];

                uiService.setFilenames(
                    new Map<number, string>(
                        allFiles.map((mediaFile) => [
                            mediaFile.localID,
                            UploadService.getAssetName(mediaFile),
                        ])
                    )
                );

                UIService.setHasLivePhoto(
                    mediaFiles.length !== allFiles.length
                );
                addLogLine(
                    `got live photos: ${mediaFiles.length !== allFiles.length}`
                );

                await this.uploadMediaFiles(allFiles);
            }
        } catch (e) {
            if (e.message === CustomError.UPLOAD_CANCELLED) {
                if (isElectron()) {
                    ImportService.cancelRemainingUploads();
                }
            } else {
                logError(e, 'uploading failed with error');
                addLogLine(
                    `uploading failed with error -> ${e.message}
                ${(e as Error).stack}`
                );
                throw e;
            }
        } finally {
            UIService.setUploadStage(UPLOAD_STAGES.FINISH);
            UIService.setPercentComplete(FILE_UPLOAD_COMPLETED);
            for (let i = 0; i < MAX_CONCURRENT_UPLOADS; i++) {
                this.cryptoWorkers[i]?.worker.terminate();
            }
            this.uploadInProgress = false;
        }
        try {
            if (!UIService.hasFilesInResultList()) {
                return true;
            } else {
                return false;
            }
        } catch (e) {
            logError(e, ' failed to return shouldCloseProgressBar');
            return false;
        }
    }

    private async parseMetadataJSONFiles(metadataFiles: FileWithCollection[]) {
        try {
            addLogLine(`parseMetadataJSONFiles function executed `);

            UIService.reset(metadataFiles.length);

            for (const { file, collectionID } of metadataFiles) {
                try {
                    if (uploadCancelService.isUploadCancelationRequested()) {
                        throw Error(CustomError.UPLOAD_CANCELLED);
                    }
<<<<<<< HEAD

=======
>>>>>>> e444177d
                    addLogLine(
                        `parsing metadata json file ${getFileNameSize(file)}`
                    );

                    const parsedMetadataJSONWithTitle = await parseMetadataJSON(
                        file
                    );
                    if (parsedMetadataJSONWithTitle) {
                        const { title, parsedMetadataJSON } =
                            parsedMetadataJSONWithTitle;
                        this.parsedMetadataJSONMap.set(
                            getMetadataJSONMapKey(collectionID, title),
                            parsedMetadataJSON && { ...parsedMetadataJSON }
                        );
                        UIService.increaseFileUploaded();
                    }
                    addLogLine(
                        `successfully parsed metadata json file ${getFileNameSize(
                            file
                        )}`
                    );
                } catch (e) {
                    if (e.message === CustomError.UPLOAD_CANCELLED) {
                        throw e;
                    } else {
<<<<<<< HEAD
                        logError(e, 'parsing failed for a file');
                        // and don't break for subsequent files
=======
                        // and don't break for subsequent files just log and move on
                        logError(e, 'parsing failed for a file');
>>>>>>> e444177d
                    }
                    addLogLine(
                        `failed to parse metadata json file ${getFileNameSize(
                            file
                        )} error: ${e.message}`
                    );
                }
            }
        } catch (e) {
            if (e.message !== CustomError.UPLOAD_CANCELLED) {
                logError(e, 'error seeding MetadataMap');
            }
            throw e;
<<<<<<< HEAD
            // silently ignore the error
=======
>>>>>>> e444177d
        }
    }

    private async extractMetadataFromFiles(mediaFiles: FileWithCollection[]) {
        try {
            addLogLine(`extractMetadataFromFiles executed`);
            UIService.reset(mediaFiles.length);
            for (const { file, localID, collectionID } of mediaFiles) {
                if (uploadCancelService.isUploadCancelationRequested()) {
                    throw Error(CustomError.UPLOAD_CANCELLED);
                }
                let fileTypeInfo = null;
                let metadata = null;
                let filePath = null;
                try {
                    addLogLine(
                        `metadata extraction started ${getFileNameSize(file)} `
                    );
                    const result = await this.extractFileTypeAndMetadata(
                        file,
                        collectionID
                    );
                    fileTypeInfo = result.fileTypeInfo;
                    metadata = result.metadata;
                    filePath = result.filePath;
                    addLogLine(
                        `metadata extraction successful${getFileNameSize(
                            file
                        )} `
                    );
                } catch (e) {
                    if (e.message === CustomError.UPLOAD_CANCELLED) {
                        throw e;
                    } else {
<<<<<<< HEAD
                        logError(e, 'extractFileTypeAndMetadata failed');
                        // and don't break for subsequent files
=======
                        // and don't break for subsequent files just log and move on
                        logError(e, 'extractFileTypeAndMetadata failed');
>>>>>>> e444177d
                    }
                    addLogLine(
                        `metadata extraction failed ${getFileNameSize(
                            file
                        )} error: ${e.message}`
                    );
                }
                this.metadataAndFileTypeInfoMap.set(localID, {
                    fileTypeInfo: fileTypeInfo && { ...fileTypeInfo },
                    metadata: metadata && { ...metadata },
                    filePath: filePath,
                });
                UIService.increaseFileUploaded();
            }
        } catch (e) {
            if (e.message !== CustomError.UPLOAD_CANCELLED) {
                logError(e, 'error extracting metadata');
            }
            throw e;
        }
    }

    private async extractFileTypeAndMetadata(
        file: File | ElectronFile,
        collectionID: number
    ) {
        if (file.size >= MAX_FILE_SIZE_SUPPORTED) {
            addLogLine(
                `${getFileNameSize(file)} rejected  because of large size`
            );

            return { fileTypeInfo: null, metadata: null };
        }
        const fileTypeInfo = await UploadService.getFileType(file);
        if (fileTypeInfo.fileType === FILE_TYPE.OTHERS) {
            addLogLine(
                `${getFileNameSize(
                    file
                )} rejected  because of unknown file format`
            );
            return { fileTypeInfo, metadata: null };
        }
        addLogLine(` extracting ${getFileNameSize(file)} metadata`);
        let metadata: Metadata;
        try {
            metadata = await UploadService.extractFileMetadata(
                file,
                collectionID,
                fileTypeInfo
            );
            const filePath = (file as any).path as string;
            return { fileTypeInfo, metadata, filePath };
        } catch (e) {
            logError(e, 'failed to extract file metadata');
            return { fileTypeInfo, metadata: null, filePath: null };
        }
    }

    private async uploadMediaFiles(mediaFiles: FileWithCollection[]) {
        addLogLine(`uploadMediaFiles called`);
        this.filesToBeUploaded.push(...mediaFiles);

        if (isElectron()) {
            this.remainingFiles.push(...mediaFiles);
        }

        UIService.reset(mediaFiles.length);

        await UploadService.setFileCount(mediaFiles.length);

        UIService.setUploadStage(UPLOAD_STAGES.UPLOADING);

        const uploadProcesses = [];
        for (
            let i = 0;
            i < MAX_CONCURRENT_UPLOADS && this.filesToBeUploaded.length > 0;
            i++
        ) {
            const cryptoWorker = getDedicatedCryptoWorker();
            if (!cryptoWorker) {
                throw Error(CustomError.FAILED_TO_LOAD_WEB_WORKER);
            }
            this.cryptoWorkers[i] = cryptoWorker;
            uploadProcesses.push(
                this.uploadNextFileInQueue(
                    await new this.cryptoWorkers[i].comlink()
                )
            );
        }
        await Promise.all(uploadProcesses);
    }

    private async uploadNextFileInQueue(worker: any) {
        while (this.filesToBeUploaded.length > 0) {
            if (uploadCancelService.isUploadCancelationRequested()) {
                throw Error(CustomError.UPLOAD_CANCELLED);
            }
            let fileWithCollection = this.filesToBeUploaded.pop();
            const { collectionID } = fileWithCollection;
            const collection = this.collections.get(collectionID);
            fileWithCollection = { ...fileWithCollection, collection };
            const { fileUploadResult, uploadedFile } = await uploader(
                worker,
                this.userOwnedNonTrashedExistingFiles,
                fileWithCollection
            );

            const finalUploadResult = await this.postUploadTask(
                fileUploadResult,
                uploadedFile,
                fileWithCollection
            );

            UIService.moveFileToResultList(
                fileWithCollection.localID,
                finalUploadResult
            );
            UploadService.reducePendingUploadCount();
        }
    }

    async postUploadTask(
        fileUploadResult: UPLOAD_RESULT,
        uploadedFile: EnteFile | null,
        fileWithCollection: FileWithCollection
    ) {
        try {
            let decryptedFile: EnteFile;
            addLogLine(`uploadedFile ${JSON.stringify(uploadedFile)}`);
            this.updateElectronRemainingFiles(fileWithCollection);
            switch (fileUploadResult) {
                case UPLOAD_RESULT.FAILED:
                case UPLOAD_RESULT.BLOCKED:
                    this.failedFiles.push(fileWithCollection);
                    break;
                case UPLOAD_RESULT.ALREADY_UPLOADED:
                    if (isElectron()) {
                        await watchFolderService.onFileUpload(
                            fileWithCollection,
                            uploadedFile
                        );
                    }
                    await this.updateFilePaths(
                        uploadedFile,
                        fileWithCollection
                    );
                    break;
                case UPLOAD_RESULT.ADDED_SYMLINK:
                    decryptedFile = uploadedFile;
                    fileUploadResult = UPLOAD_RESULT.UPLOADED;
                    break;
                case UPLOAD_RESULT.UPLOADED:
                case UPLOAD_RESULT.UPLOADED_WITH_STATIC_THUMBNAIL:
                    decryptedFile = await decryptFile(
                        uploadedFile,
                        fileWithCollection.collection.key
                    );
                    break;
                case UPLOAD_RESULT.CANCELLED:
                    // no-op
                    break;
                case UPLOAD_RESULT.CANCELLED:
                    // no-op
                    break;
                default:
                    throw Error('Invalid Upload Result' + fileUploadResult);
            }
<<<<<<< HEAD
            if (decryptedFile) {
=======
            if (
                [
                    UPLOAD_RESULT.ADDED_SYMLINK,
                    UPLOAD_RESULT.UPLOADED,
                    UPLOAD_RESULT.UPLOADED_WITH_STATIC_THUMBNAIL,
                ].includes(fileUploadResult)
            ) {
>>>>>>> e444177d
                await this.updateExistingFiles(decryptedFile);
                await this.updateFilePaths(decryptedFile, fileWithCollection);
            }
            return fileUploadResult;
        } catch (e) {
            logError(e, 'failed to do post file upload action');
            addLogLine(
                `failed to do post file upload action -> ${e.message}
                ${(e as Error).stack}`
            );
            return UPLOAD_RESULT.FAILED;
        }
    }

<<<<<<< HEAD
    private async watchFolderCallback(
        fileWithCollection: FileWithCollection,
        uploadedFile: EnteFile
    ) {
        if (isElectron()) {
            await watchFolderService.onFileUpload(
                fileWithCollection,
                uploadedFile
            );
        }
    }

    public cancelRunningUpload() {
        UIService.setUploadStage(UPLOAD_STAGES.PAUSING);
        uploadCancelService.requestUploadCancelation();
    }

    async retryFailedFiles() {
        await this.queueFilesForUpload(this.failedFiles, [
            ...this.collections.values(),
        ]);
=======
    public cancelRunningUpload() {
        UIService.setUploadStage(UPLOAD_STAGES.CANCELLING);
        uploadCancelService.requestUploadCancelation();
>>>>>>> e444177d
    }

    async getFailedFilesWithCollections() {
        return {
            files: this.failedFiles,
            collections: [...this.collections.values()],
        };
    }

    private async updateExistingFiles(decryptedFile: EnteFile) {
        if (!decryptedFile) {
            throw Error("decrypted file can't be undefined");
        }
        this.userOwnedNonTrashedExistingFiles.push(decryptedFile);
        await this.updateUIFiles(decryptedFile);
    }

    private async updateUIFiles(decryptedFile: EnteFile) {
        this.existingFiles.push(decryptedFile);
        this.existingFiles = sortFiles(this.existingFiles);
        this.setFiles(preservePhotoswipeProps(this.existingFiles));
    }

    private updateElectronRemainingFiles(
        fileWithCollection: FileWithCollection
    ) {
        if (isElectron()) {
            this.remainingFiles = this.remainingFiles.filter(
                (file) => !areFileWithCollectionsSame(file, fileWithCollection)
            );
            ImportService.updatePendingUploads(this.remainingFiles);
        }
    }

    private async updateFilePaths(
        decryptedFile: EnteFile,
        fileWithCollection: FileWithCollection
    ) {
        const filePath = UploadService.getFileMetadataAndFileTypeInfo(
            fileWithCollection.localID
        ).filePath;

        const updatedFile = await appendNewFilePath(decryptedFile, filePath);
        await updateFileMagicMetadata([updatedFile]);
    }
}

export default new UploadManager();<|MERGE_RESOLUTION|>--- conflicted
+++ resolved
@@ -1,23 +1,12 @@
-<<<<<<< HEAD
-import {
-    getLocalFiles,
-    setLocalFiles,
-    updateFileMagicMetadata,
-} from '../fileService';
-=======
-import { getLocalFiles } from '../fileService';
->>>>>>> e444177d
+import { getLocalFiles, updateFileMagicMetadata } from '../fileService';
 import { SetFiles } from 'types/gallery';
 import { getDedicatedCryptoWorker } from 'utils/crypto';
 import {
     sortFiles,
     preservePhotoswipeProps,
     decryptFile,
-<<<<<<< HEAD
     appendNewFilePath,
-=======
     getUserOwnedNonTrashedFiles,
->>>>>>> e444177d
 } from 'utils/file';
 import { logError } from 'utils/sentry';
 import { getMetadataJSONMapKey, parseMetadataJSON } from './metadataService';
@@ -234,10 +223,6 @@
                     if (uploadCancelService.isUploadCancelationRequested()) {
                         throw Error(CustomError.UPLOAD_CANCELLED);
                     }
-<<<<<<< HEAD
-
-=======
->>>>>>> e444177d
                     addLogLine(
                         `parsing metadata json file ${getFileNameSize(file)}`
                     );
@@ -263,13 +248,8 @@
                     if (e.message === CustomError.UPLOAD_CANCELLED) {
                         throw e;
                     } else {
-<<<<<<< HEAD
-                        logError(e, 'parsing failed for a file');
-                        // and don't break for subsequent files
-=======
                         // and don't break for subsequent files just log and move on
                         logError(e, 'parsing failed for a file');
->>>>>>> e444177d
                     }
                     addLogLine(
                         `failed to parse metadata json file ${getFileNameSize(
@@ -283,10 +263,6 @@
                 logError(e, 'error seeding MetadataMap');
             }
             throw e;
-<<<<<<< HEAD
-            // silently ignore the error
-=======
->>>>>>> e444177d
         }
     }
 
@@ -321,13 +297,8 @@
                     if (e.message === CustomError.UPLOAD_CANCELLED) {
                         throw e;
                     } else {
-<<<<<<< HEAD
-                        logError(e, 'extractFileTypeAndMetadata failed');
-                        // and don't break for subsequent files
-=======
                         // and don't break for subsequent files just log and move on
                         logError(e, 'extractFileTypeAndMetadata failed');
->>>>>>> e444177d
                     }
                     addLogLine(
                         `metadata extraction failed ${getFileNameSize(
@@ -489,15 +460,9 @@
                 case UPLOAD_RESULT.CANCELLED:
                     // no-op
                     break;
-                case UPLOAD_RESULT.CANCELLED:
-                    // no-op
-                    break;
                 default:
                     throw Error('Invalid Upload Result' + fileUploadResult);
             }
-<<<<<<< HEAD
-            if (decryptedFile) {
-=======
             if (
                 [
                     UPLOAD_RESULT.ADDED_SYMLINK,
@@ -505,8 +470,7 @@
                     UPLOAD_RESULT.UPLOADED_WITH_STATIC_THUMBNAIL,
                 ].includes(fileUploadResult)
             ) {
->>>>>>> e444177d
-                await this.updateExistingFiles(decryptedFile);
+                this.updateExistingFiles(decryptedFile);
                 await this.updateFilePaths(decryptedFile, fileWithCollection);
             }
             return fileUploadResult;
@@ -520,7 +484,6 @@
         }
     }
 
-<<<<<<< HEAD
     private async watchFolderCallback(
         fileWithCollection: FileWithCollection,
         uploadedFile: EnteFile
@@ -534,19 +497,8 @@
     }
 
     public cancelRunningUpload() {
-        UIService.setUploadStage(UPLOAD_STAGES.PAUSING);
-        uploadCancelService.requestUploadCancelation();
-    }
-
-    async retryFailedFiles() {
-        await this.queueFilesForUpload(this.failedFiles, [
-            ...this.collections.values(),
-        ]);
-=======
-    public cancelRunningUpload() {
         UIService.setUploadStage(UPLOAD_STAGES.CANCELLING);
         uploadCancelService.requestUploadCancelation();
->>>>>>> e444177d
     }
 
     async getFailedFilesWithCollections() {
@@ -556,15 +508,15 @@
         };
     }
 
-    private async updateExistingFiles(decryptedFile: EnteFile) {
+    private updateExistingFiles(decryptedFile: EnteFile) {
         if (!decryptedFile) {
             throw Error("decrypted file can't be undefined");
         }
         this.userOwnedNonTrashedExistingFiles.push(decryptedFile);
-        await this.updateUIFiles(decryptedFile);
-    }
-
-    private async updateUIFiles(decryptedFile: EnteFile) {
+        this.updateUIFiles(decryptedFile);
+    }
+
+    private updateUIFiles(decryptedFile: EnteFile) {
         this.existingFiles.push(decryptedFile);
         this.existingFiles = sortFiles(this.existingFiles);
         this.setFiles(preservePhotoswipeProps(this.existingFiles));
