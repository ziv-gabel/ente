import { getLocalFiles } from '../fileService';
import { SetFiles } from 'types/gallery';
import { getDedicatedCryptoWorker } from 'utils/crypto';
import {
    sortFiles,
    preservePhotoswipeProps,
    decryptFile,
    getUserOwnedNonTrashedFiles,
} from 'utils/file';
import { logError } from 'utils/sentry';
import { getMetadataJSONMapKey, parseMetadataJSON } from './metadataService';
import {
    areFileWithCollectionsSame,
    segregateMetadataAndMediaFiles,
} from 'utils/upload';
import uploader from './uploader';
import UIService from './uiService';
import UploadService from './uploadService';
import { CustomError } from 'utils/error';
import { Collection } from 'types/collection';
import { EncryptedEnteFile, EnteFile } from 'types/file';
import {
    FileWithCollection,
    ParsedMetadataJSON,
    ParsedMetadataJSONMap,
    PublicUploadProps,
} from 'types/upload';
import { UPLOAD_RESULT, UPLOAD_STAGES } from 'constants/upload';
import { ComlinkWorker } from 'utils/comlink';
import uiService from './uiService';
import { addLogLine, getFileNameSize } from 'utils/logging';
import isElectron from 'is-electron';
import ImportService from 'services/importService';
import watchFolderService from 'services/watchFolder/watchFolderService';
import { ProgressUpdater } from 'types/upload/ui';
import uploadCancelService from './uploadCancelService';
import {
    getLocalPublicFiles,
    getPublicCollectionUID,
} from 'services/publicCollectionService';

const MAX_CONCURRENT_UPLOADS = 4;
const FILE_UPLOAD_COMPLETED = 100;

class UploadManager {
    private cryptoWorkers = new Array<ComlinkWorker>(MAX_CONCURRENT_UPLOADS);
    private parsedMetadataJSONMap: ParsedMetadataJSONMap;
    private filesToBeUploaded: FileWithCollection[];
    private remainingFiles: FileWithCollection[] = [];
    private failedFiles: FileWithCollection[];
    private existingFiles: EnteFile[];
    private userOwnedNonTrashedExistingFiles: EnteFile[];
    private setFiles: SetFiles;
    private collections: Map<number, Collection>;
    private uploadInProgress: boolean;
    private publicUploadProps: PublicUploadProps;
    private uploaderName: string;

    public async init(
        progressUpdater: ProgressUpdater,
        setFiles: SetFiles,
        publicCollectProps: PublicUploadProps
    ) {
        UIService.init(progressUpdater);
        UploadService.init(publicCollectProps);
        this.setFiles = setFiles;
        this.publicUploadProps = publicCollectProps;
    }

    public isUploadRunning() {
        return this.uploadInProgress;
    }

    private resetState() {
        this.filesToBeUploaded = [];
        this.remainingFiles = [];
        this.failedFiles = [];
        this.parsedMetadataJSONMap = new Map<string, ParsedMetadataJSON>();

        this.uploaderName = null;
    }

    prepareForNewUpload() {
        this.resetState();
        UIService.reset();
        uploadCancelService.reset();
        UIService.setUploadStage(UPLOAD_STAGES.START);
    }

    async updateExistingFilesAndCollections(collections: Collection[]) {
        if (this.publicUploadProps.accessedThroughSharedURL) {
            this.existingFiles = await getLocalPublicFiles(
                getPublicCollectionUID(this.publicUploadProps.token)
            );
            this.userOwnedNonTrashedExistingFiles = this.existingFiles;
        } else {
            this.existingFiles = await getLocalFiles();
            this.userOwnedNonTrashedExistingFiles = getUserOwnedNonTrashedFiles(
                this.existingFiles
            );
        }
        this.collections = new Map(
            collections.map((collection) => [collection.id, collection])
        );
    }

    public async queueFilesForUpload(
        filesWithCollectionToUploadIn: FileWithCollection[],
        collections: Collection[],
        uploaderName?: string
    ) {
        try {
            if (this.uploadInProgress) {
                throw Error("can't run multiple uploads at once");
            }
            this.uploadInProgress = true;
            for (let i = 0; i < MAX_CONCURRENT_UPLOADS; i++) {
                this.cryptoWorkers[i] = getDedicatedCryptoWorker();
            }
            await this.updateExistingFilesAndCollections(collections);
            this.uploaderName = uploaderName;
            addLogLine(
                `received ${filesWithCollectionToUploadIn.length} files to upload`
            );
            uiService.setFilenames(
                new Map<number, string>(
                    filesWithCollectionToUploadIn.map((mediaFile) => [
                        mediaFile.localID,
                        UploadService.getAssetName(mediaFile),
                    ])
                )
            );
            const { metadataJSONFiles, mediaFiles } =
                segregateMetadataAndMediaFiles(filesWithCollectionToUploadIn);
            addLogLine(`has ${metadataJSONFiles.length} metadata json files`);
            addLogLine(`has ${mediaFiles.length} media files`);
            if (metadataJSONFiles.length) {
                UIService.setUploadStage(
                    UPLOAD_STAGES.READING_GOOGLE_METADATA_FILES
                );
                await this.parseMetadataJSONFiles(metadataJSONFiles);

                UploadService.setParsedMetadataJSONMap(
                    this.parsedMetadataJSONMap
                );
            }
            if (mediaFiles.length) {
                addLogLine(`clusterLivePhotoFiles started`);
                const analysedMediaFiles =
                    await UploadService.clusterLivePhotoFiles(mediaFiles);
                addLogLine(`clusterLivePhotoFiles ended`);
                addLogLine(
                    `got live photos: ${
                        mediaFiles.length !== analysedMediaFiles.length
                    }`
                );
                uiService.setFilenames(
                    new Map<number, string>(
                        analysedMediaFiles.map((mediaFile) => [
                            mediaFile.localID,
                            UploadService.getAssetName(mediaFile),
                        ])
                    )
                );

                UIService.setHasLivePhoto(
                    mediaFiles.length !== analysedMediaFiles.length
                );

                await this.uploadMediaFiles(analysedMediaFiles);
            }
        } catch (e) {
            if (e.message === CustomError.UPLOAD_CANCELLED) {
                if (isElectron()) {
                    ImportService.cancelRemainingUploads();
                }
            } else {
                logError(e, 'uploading failed with error');
                throw e;
            }
        } finally {
            UIService.setUploadStage(UPLOAD_STAGES.FINISH);
            UIService.setPercentComplete(FILE_UPLOAD_COMPLETED);
            for (let i = 0; i < MAX_CONCURRENT_UPLOADS; i++) {
                this.cryptoWorkers[i]?.worker.terminate();
            }
            this.uploadInProgress = false;
        }
        try {
            if (!UIService.hasFilesInResultList()) {
                return true;
            } else {
                return false;
            }
        } catch (e) {
            logError(e, ' failed to return shouldCloseProgressBar');
            return false;
        }
    }

    private async parseMetadataJSONFiles(metadataFiles: FileWithCollection[]) {
        try {
            addLogLine(`parseMetadataJSONFiles function executed `);

            UIService.reset(metadataFiles.length);

            for (const { file, collectionID } of metadataFiles) {
                try {
                    if (uploadCancelService.isUploadCancelationRequested()) {
                        throw Error(CustomError.UPLOAD_CANCELLED);
                    }
                    addLogLine(
                        `parsing metadata json file ${getFileNameSize(file)}`
                    );

                    const parsedMetadataJSONWithTitle = await parseMetadataJSON(
                        file
                    );
                    if (parsedMetadataJSONWithTitle) {
                        const { title, parsedMetadataJSON } =
                            parsedMetadataJSONWithTitle;
                        this.parsedMetadataJSONMap.set(
                            getMetadataJSONMapKey(collectionID, title),
                            parsedMetadataJSON && { ...parsedMetadataJSON }
                        );
                        UIService.increaseFileUploaded();
                    }
                    addLogLine(
                        `successfully parsed metadata json file ${getFileNameSize(
                            file
                        )}`
                    );
                } catch (e) {
                    if (e.message === CustomError.UPLOAD_CANCELLED) {
                        throw e;
                    } else {
                        // and don't break for subsequent files just log and move on
                        logError(e, 'parsing failed for a file');
                        addLogLine(
                            `failed to parse metadata json file ${getFileNameSize(
                                file
                            )} error: ${e.message}`
                        );
                    }
                }
            }
        } catch (e) {
            if (e.message !== CustomError.UPLOAD_CANCELLED) {
                logError(e, 'error seeding MetadataMap');
            }
            throw e;
        }
    }

    private async uploadMediaFiles(mediaFiles: FileWithCollection[]) {
        addLogLine(`uploadMediaFiles called`);
        this.filesToBeUploaded = [...this.filesToBeUploaded, ...mediaFiles];

        if (isElectron()) {
            this.remainingFiles = [...this.remainingFiles, ...mediaFiles];
        }

        UIService.reset(mediaFiles.length);

        await UploadService.setFileCount(mediaFiles.length);

        UIService.setUploadStage(UPLOAD_STAGES.UPLOADING);

        const uploadProcesses = [];
        for (
            let i = 0;
            i < MAX_CONCURRENT_UPLOADS && this.filesToBeUploaded.length > 0;
            i++
        ) {
            const worker = await new this.cryptoWorkers[i].comlink();
            uploadProcesses.push(this.uploadNextFileInQueue(worker));
        }
        await Promise.all(uploadProcesses);
    }

    private async uploadNextFileInQueue(worker: any) {
        while (this.filesToBeUploaded.length > 0) {
            if (uploadCancelService.isUploadCancelationRequested()) {
                throw Error(CustomError.UPLOAD_CANCELLED);
            }
            let fileWithCollection = this.filesToBeUploaded.pop();
            const { collectionID } = fileWithCollection;
            const collection = this.collections.get(collectionID);
            fileWithCollection = { ...fileWithCollection, collection };
            const { fileUploadResult, uploadedFile } = await uploader(
                worker,
                this.userOwnedNonTrashedExistingFiles,
                fileWithCollection,
                this.uploaderName,
                this.publicUploadProps?.accessedThroughSharedURL
            );

            const finalUploadResult = await this.postUploadTask(
                fileUploadResult,
                uploadedFile,
                fileWithCollection
            );

            UIService.moveFileToResultList(
                fileWithCollection.localID,
                finalUploadResult
            );
            UploadService.reducePendingUploadCount();
        }
    }

    async postUploadTask(
        fileUploadResult: UPLOAD_RESULT,
        uploadedFile: EncryptedEnteFile | EnteFile | null,
        fileWithCollection: FileWithCollection
    ) {
        try {
            let decryptedFile: EnteFile;
            addLogLine(
                `post upload action -> fileUploadResult: ${fileUploadResult} uploadedFile present ${!!uploadedFile}`
            );
            this.updateElectronRemainingFiles(fileWithCollection);
            switch (fileUploadResult) {
                case UPLOAD_RESULT.FAILED:
                case UPLOAD_RESULT.BLOCKED:
                    this.failedFiles.push(fileWithCollection);
                    break;
                case UPLOAD_RESULT.ALREADY_UPLOADED:
                    decryptedFile = uploadedFile as EnteFile;
                    break;
                case UPLOAD_RESULT.ADDED_SYMLINK:
                    decryptedFile = uploadedFile as EnteFile;
                    fileUploadResult = UPLOAD_RESULT.UPLOADED;
                    break;
                case UPLOAD_RESULT.UPLOADED:
                case UPLOAD_RESULT.UPLOADED_WITH_STATIC_THUMBNAIL:
                    decryptedFile = await decryptFile(
                        uploadedFile as EncryptedEnteFile,
                        fileWithCollection.collection.key
                    );
                    break;
                case UPLOAD_RESULT.UNSUPPORTED:
                case UPLOAD_RESULT.TOO_LARGE:
                case UPLOAD_RESULT.CANCELLED:
                case UPLOAD_RESULT.SKIPPED_VIDEOS:
                    // no-op
                    break;
                default:
                    throw Error('Invalid Upload Result' + fileUploadResult);
            }
            if (
                [
                    UPLOAD_RESULT.ADDED_SYMLINK,
                    UPLOAD_RESULT.UPLOADED,
                    UPLOAD_RESULT.UPLOADED_WITH_STATIC_THUMBNAIL,
                ].includes(fileUploadResult)
            ) {
                this.updateExistingFiles(decryptedFile);
            }
            await this.watchFolderCallback(
                fileUploadResult,
                fileWithCollection,
<<<<<<< HEAD
                decryptedFile
=======
                uploadedFile as EncryptedEnteFile
>>>>>>> c2063b64
            );
            return fileUploadResult;
        } catch (e) {
            logError(e, 'failed to do post file upload action');
            return UPLOAD_RESULT.FAILED;
        }
    }

    private async watchFolderCallback(
        fileUploadResult: UPLOAD_RESULT,
        fileWithCollection: FileWithCollection,
        uploadedFile: EncryptedEnteFile
    ) {
        if (isElectron()) {
            await watchFolderService.onFileUpload(
                fileUploadResult,
                fileWithCollection,
                uploadedFile
            );
        }
    }

    public cancelRunningUpload() {
        addLogLine('user cancelled running upload');
        UIService.setUploadStage(UPLOAD_STAGES.CANCELLING);
        uploadCancelService.requestUploadCancelation();
    }

    getFailedFilesWithCollections() {
        return {
            files: this.failedFiles,
            collections: [...this.collections.values()],
        };
    }

    getUploaderName() {
        return this.uploaderName;
    }

    private updateExistingFiles(decryptedFile: EnteFile) {
        if (!decryptedFile) {
            throw Error("decrypted file can't be undefined");
        }
        this.userOwnedNonTrashedExistingFiles.push(decryptedFile);
        this.updateUIFiles(decryptedFile);
    }

    private updateUIFiles(decryptedFile: EnteFile) {
        this.existingFiles.push(decryptedFile);
        this.existingFiles = sortFiles(this.existingFiles);
        this.setFiles(preservePhotoswipeProps(this.existingFiles));
    }

    private updateElectronRemainingFiles(
        fileWithCollection: FileWithCollection
    ) {
        if (isElectron()) {
            this.remainingFiles = this.remainingFiles.filter(
                (file) => !areFileWithCollectionsSame(file, fileWithCollection)
            );
            ImportService.updatePendingUploads(this.remainingFiles);
        }
    }

    public shouldAllowNewUpload = () => {
        return !this.uploadInProgress || watchFolderService.isUploadRunning();
    };
}

export default new UploadManager();<|MERGE_RESOLUTION|>--- conflicted
+++ resolved
@@ -360,11 +360,7 @@
             await this.watchFolderCallback(
                 fileUploadResult,
                 fileWithCollection,
-<<<<<<< HEAD
-                decryptedFile
-=======
                 uploadedFile as EncryptedEnteFile
->>>>>>> c2063b64
             );
             return fileUploadResult;
         } catch (e) {
