import { EnteFile } from 'types/file';
import { handleUploadError, CustomError } from 'utils/error';
import { decryptFile } from 'utils/file';
import { logError } from 'utils/sentry';
import { fileAlreadyInCollection } from 'utils/upload';
import UploadHttpClient from './uploadHttpClient';
import UIService from './uiService';
import UploadService from './uploadService';
<<<<<<< HEAD
import {
    BackupedFile,
    EncryptedFile,
    FileInMemory,
    FileTypeInfo,
    FileWithCollection,
    FileWithMetadata,
    Metadata,
    UploadFile,
} from 'types/upload';
import { FileUploadResults } from 'constants/upload';
=======
import uploadService from './uploadService';
import { BackupedFile, FileWithCollection, UploadFile } from 'types/upload';
import { FILE_TYPE } from 'constants/file';
import { FileUploadResults, MAX_FILE_SIZE_SUPPORTED } from 'constants/upload';
import { getMetadataMapKey } from './metadataService';
>>>>>>> 858315c8

interface UploadResponse {
    fileUploadResult: FileUploadResults;
    file?: EnteFile;
}
export default async function uploader(
    worker: any,
    reader: FileReader,
    existingFilesInCollection: EnteFile[],
    fileWithCollection: FileWithCollection
): Promise<UploadResponse> {
<<<<<<< HEAD
    const {
        collection,
        key: progressBarKey,
        ...uploadAsset
    } = fileWithCollection;

    let file: FileInMemory = null;
    let encryptedFile: EncryptedFile = null;
    let metadata: Metadata = null;
    let fileTypeInfo: FileTypeInfo = null;
    let fileWithMetadata: FileWithMetadata = null;

    UIService.setFileProgress(progressBarKey, 0);
    const fileSize = UploadService.getAssetSize(uploadAsset);
    try {
        if (fileSize >= FIVE_GB_IN_BYTES) {
            return { fileUploadResult: FileUploadResults.TOO_LARGE };
        }

        fileTypeInfo = await UploadService.getAssetType(worker, uploadAsset);

        metadata = await UploadService.getAssetMetadata(
            uploadAsset,
            collection,
            fileTypeInfo
        );
=======
    const { file: rawFile, collection } = fileWithCollection;

    UIService.setFileProgress(rawFile.name, 0);
    const { fileTypeInfo, metadata } =
        uploadService.getFileMetadataAndFileTypeInfo(
            getMetadataMapKey(collection.id, rawFile.name)
        );
    try {
        if (rawFile.size >= MAX_FILE_SIZE_SUPPORTED) {
            return { fileUploadResult: FileUploadResults.TOO_LARGE };
        }
        if (fileTypeInfo.fileType === FILE_TYPE.OTHERS) {
            throw Error(CustomError.UNSUPPORTED_FILE_FORMAT);
        }
        if (!metadata) {
            throw Error(CustomError.NO_METADATA);
        }
>>>>>>> 858315c8

        if (fileAlreadyInCollection(existingFilesInCollection, metadata)) {
            return { fileUploadResult: FileUploadResults.ALREADY_UPLOADED };
        }

<<<<<<< HEAD
        file = await UploadService.readAsset(
=======
        const file = await UploadService.readFile(
>>>>>>> 858315c8
            worker,
            reader,
            fileTypeInfo,
            uploadAsset
        );

        if (file.hasStaticThumbnail) {
            metadata.hasStaticThumbnail = true;
        }
        const fileWithMetadata = {
            filedata: file.filedata,
            thumbnail: file.thumbnail,
            metadata,
        };

<<<<<<< HEAD
        encryptedFile = await UploadService.encryptAsset(
=======
        const encryptedFile = await UploadService.encryptFile(
>>>>>>> 858315c8
            worker,
            fileWithMetadata,
            collection.key
        );

        const backupedFile: BackupedFile = await UploadService.uploadToBucket(
            encryptedFile.file
        );

        const uploadFile: UploadFile = UploadService.getUploadFile(
            collection,
            backupedFile,
            encryptedFile.fileKey
        );

        const uploadedFile = await UploadHttpClient.uploadFile(uploadFile);
        const decryptedFile = await decryptFile(uploadedFile, collection.key);

        UIService.increaseFileUploaded();
        return {
            fileUploadResult: FileUploadResults.UPLOADED,
            file: decryptedFile,
        };
    } catch (e) {
        logError(e, 'file upload failed', {
            fileFormat: fileTypeInfo.exactType,
        });
        const error = handleUploadError(e);
        switch (error.message) {
            case CustomError.ETAG_MISSING:
                return { fileUploadResult: FileUploadResults.BLOCKED };
            case CustomError.UNSUPPORTED_FILE_FORMAT:
                return { fileUploadResult: FileUploadResults.UNSUPPORTED };
            case CustomError.FILE_TOO_LARGE:
                return {
                    fileUploadResult:
                        FileUploadResults.LARGER_THAN_AVAILABLE_STORAGE,
                };
            default:
                return { fileUploadResult: FileUploadResults.FAILED };
        }
    }
}<|MERGE_RESOLUTION|>--- conflicted
+++ resolved
@@ -6,25 +6,9 @@
 import UploadHttpClient from './uploadHttpClient';
 import UIService from './uiService';
 import UploadService from './uploadService';
-<<<<<<< HEAD
-import {
-    BackupedFile,
-    EncryptedFile,
-    FileInMemory,
-    FileTypeInfo,
-    FileWithCollection,
-    FileWithMetadata,
-    Metadata,
-    UploadFile,
-} from 'types/upload';
-import { FileUploadResults } from 'constants/upload';
-=======
-import uploadService from './uploadService';
-import { BackupedFile, FileWithCollection, UploadFile } from 'types/upload';
 import { FILE_TYPE } from 'constants/file';
 import { FileUploadResults, MAX_FILE_SIZE_SUPPORTED } from 'constants/upload';
-import { getMetadataMapKey } from './metadataService';
->>>>>>> 858315c8
+import { FileWithCollection, BackupedFile, UploadFile } from 'types/upload';
 
 interface UploadResponse {
     fileUploadResult: FileUploadResults;
@@ -36,43 +20,14 @@
     existingFilesInCollection: EnteFile[],
     fileWithCollection: FileWithCollection
 ): Promise<UploadResponse> {
-<<<<<<< HEAD
-    const {
-        collection,
-        key: progressBarKey,
-        ...uploadAsset
-    } = fileWithCollection;
+    const { collection, localID, ...uploadAsset } = fileWithCollection;
 
-    let file: FileInMemory = null;
-    let encryptedFile: EncryptedFile = null;
-    let metadata: Metadata = null;
-    let fileTypeInfo: FileTypeInfo = null;
-    let fileWithMetadata: FileWithMetadata = null;
-
-    UIService.setFileProgress(progressBarKey, 0);
-    const fileSize = UploadService.getAssetSize(uploadAsset);
+    UIService.setFileProgress(localID, 0);
+    const { fileTypeInfo, metadata } =
+        UploadService.getFileMetadataAndFileTypeInfo(localID);
     try {
-        if (fileSize >= FIVE_GB_IN_BYTES) {
-            return { fileUploadResult: FileUploadResults.TOO_LARGE };
-        }
-
-        fileTypeInfo = await UploadService.getAssetType(worker, uploadAsset);
-
-        metadata = await UploadService.getAssetMetadata(
-            uploadAsset,
-            collection,
-            fileTypeInfo
-        );
-=======
-    const { file: rawFile, collection } = fileWithCollection;
-
-    UIService.setFileProgress(rawFile.name, 0);
-    const { fileTypeInfo, metadata } =
-        uploadService.getFileMetadataAndFileTypeInfo(
-            getMetadataMapKey(collection.id, rawFile.name)
-        );
-    try {
-        if (rawFile.size >= MAX_FILE_SIZE_SUPPORTED) {
+        const fileSize = UploadService.getAssetSize(uploadAsset);
+        if (fileSize >= MAX_FILE_SIZE_SUPPORTED) {
             return { fileUploadResult: FileUploadResults.TOO_LARGE };
         }
         if (fileTypeInfo.fileType === FILE_TYPE.OTHERS) {
@@ -81,17 +36,20 @@
         if (!metadata) {
             throw Error(CustomError.NO_METADATA);
         }
->>>>>>> 858315c8
+
+        // fileTypeInfo = await UploadService.getAssetType(worker, uploadAsset);
+
+        // metadata = await UploadService.getAssetMetadata(
+        //     uploadAsset,
+        //     collection,
+        //     fileTypeInfo
+        // );
 
         if (fileAlreadyInCollection(existingFilesInCollection, metadata)) {
             return { fileUploadResult: FileUploadResults.ALREADY_UPLOADED };
         }
 
-<<<<<<< HEAD
-        file = await UploadService.readAsset(
-=======
-        const file = await UploadService.readFile(
->>>>>>> 858315c8
+        const file = await UploadService.readAsset(
             worker,
             reader,
             fileTypeInfo,
@@ -102,16 +60,13 @@
             metadata.hasStaticThumbnail = true;
         }
         const fileWithMetadata = {
+            localID,
             filedata: file.filedata,
             thumbnail: file.thumbnail,
             metadata,
         };
 
-<<<<<<< HEAD
-        encryptedFile = await UploadService.encryptAsset(
-=======
-        const encryptedFile = await UploadService.encryptFile(
->>>>>>> 858315c8
+        const encryptedFile = await UploadService.encryptAsset(
             worker,
             fileWithMetadata,
             collection.key
