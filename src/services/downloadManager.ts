--- conflicted
+++ resolved
@@ -10,17 +10,11 @@
 import { logError } from 'utils/sentry';
 import { FILE_TYPE } from 'constants/file';
 import { CustomError } from 'utils/error';
-<<<<<<< HEAD
 import { THUMB_CACHE } from 'constants/cache';
 import { CacheStorageService } from './cache/cacheStorageService';
 import QueueProcessor, { PROCESSING_STRATEGY } from './queueProcessor';
 import ComlinkCryptoWorker from 'utils/comlink/ComlinkCryptoWorker';
-=======
-import { openThumbnailCache } from './cacheService';
-import QueueProcessor, { PROCESSING_STRATEGY } from './queueProcessor';
-import ComlinkCryptoWorker from 'utils/comlink/ComlinkCryptoWorker';
 import { addLogLine } from 'utils/logging';
->>>>>>> 53258857
 
 const MAX_PARALLEL_DOWNLOADS = 10;
 
@@ -36,20 +30,14 @@
         PROCESSING_STRATEGY.LIFO
     );
 
-<<<<<<< HEAD
     public async getThumbnail(
         file: EnteFile,
         tokenOverride?: string,
         timeout?: number
     ) {
         try {
+            addLogLine(`[${file.id}] [DownloadManager] getThumbnail called`);
             const token = tokenOverride || getToken();
-=======
-    public async getThumbnail(file: EnteFile) {
-        try {
-            addLogLine(`[${file.id}] [DownloadManager] getThumbnail called`);
-            const token = getToken();
->>>>>>> 53258857
             if (!token) {
                 return null;
             }
@@ -73,18 +61,12 @@
                         );
                         return URL.createObjectURL(await cacheResp.blob());
                     }
-<<<<<<< HEAD
+                    addLogLine(
+                        `[${file.id}] [DownloadManager] in memory cache miss, DownloadManager getThumbnail download started`
+                    );
                     const thumb =
                         await this.thumbnailDownloadRequestsProcessor.queueUpRequest(
                             () => this.downloadThumb(token, file, timeout)
-=======
-                    addLogLine(
-                        `[${file.id}] [DownloadManager] in memory cache miss, DownloadManager getThumbnail download started`
-                    );
-                    const thumb =
-                        await this.thumbnailDownloadRequestsProcessor.queueUpRequest(
-                            () => this.downloadThumb(token, file)
->>>>>>> 53258857
                         ).promise;
                     const thumbBlob = new Blob([thumb]);
 
@@ -164,7 +146,6 @@
         return await this.fileObjectURLPromise.get(file.id.toString());
     }
 
-<<<<<<< HEAD
     async downloadFile(
         file: EnteFile,
         tokenOverride?: string,
@@ -174,12 +155,6 @@
         const cryptoWorker =
             usingWorker || (await ComlinkCryptoWorker.getInstance());
         const token = tokenOverride || getToken();
-=======
-    async downloadFile(file: EnteFile) {
-        const cryptoWorker = await ComlinkCryptoWorker.getInstance();
-
-        const token = getToken();
->>>>>>> 53258857
         if (!token) {
             return null;
         }
