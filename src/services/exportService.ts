--- conflicted
+++ resolved
@@ -1,29 +1,14 @@
 import { runningInBrowser } from 'utils/common';
 import { FILE_TYPE } from 'pages/gallery';
-<<<<<<< HEAD
-=======
-import { retryAsyncFunction, runningInBrowser } from 'utils/common';
->>>>>>> ed049bac
 import {
     getExportPendingFiles,
     getExportFailedFiles,
     getFilesUploadedAfterLastExport,
-<<<<<<< HEAD
     dedupe,
     getGoogleLikeMetadataFile,
     getExportRecordFileUID,
 } from 'utils/export';
 import { retryAsyncFunction } from 'utils/network';
-=======
-    getExportRecordFileUID,
-    dedupe,
-    getGoogleLikeMetadataFile,
-} from 'utils/export';
-import {
-    fileNameWithoutExtension,
-    generateStreamFromArrayBuffer,
-} from 'utils/file';
->>>>>>> ed049bac
 import { logError } from 'utils/sentry';
 import { getData, LS_KEYS } from 'utils/storage/localStorage';
 import { Collection, getLocalCollections } from './collectionService';
@@ -104,11 +89,7 @@
     }
     async exportFiles(
         updateProgress: (progress: ExportProgress) => void,
-<<<<<<< HEAD
-        exportType: ExportType,
-=======
         exportType: ExportType
->>>>>>> ed049bac
     ) {
         if (this.exportInProgress) {
             this.ElectronAPIs.sendNotification(ExportNotification.IN_PROGRESS);
@@ -128,11 +109,7 @@
         if (exportType === ExportType.NEW) {
             filesToExport = await getFilesUploadedAfterLastExport(
                 allFiles,
-<<<<<<< HEAD
-                exportRecord,
-=======
                 exportRecord
->>>>>>> ed049bac
             );
         } else if (exportType === ExportType.RETRY_FAILED) {
             filesToExport = await getExportFailedFiles(allFiles, exportRecord);
@@ -143,11 +120,7 @@
             filesToExport,
             collections,
             updateProgress,
-<<<<<<< HEAD
-            exportDir,
-=======
             exportDir
->>>>>>> ed049bac
         );
         const resp = await this.exportInProgress;
         this.exportInProgress = null;
@@ -158,20 +131,12 @@
         files: File[],
         collections: Collection[],
         updateProgress: (progress: ExportProgress) => void,
-<<<<<<< HEAD
-        dir: string,
-=======
         dir: string
->>>>>>> ed049bac
     ): Promise<{ paused: boolean }> {
         try {
             if (!files?.length) {
                 this.ElectronAPIs.sendNotification(
-<<<<<<< HEAD
-                    ExportNotification.UP_TO_DATE,
-=======
                     ExportNotification.UP_TO_DATE
->>>>>>> ed049bac
                 );
                 return { paused: false };
             }
@@ -218,29 +183,17 @@
                     await this.addFileExportRecord(
                         dir,
                         file,
-<<<<<<< HEAD
-                        RecordType.SUCCESS,
-=======
                         RecordType.SUCCESS
->>>>>>> ed049bac
                     );
                 } catch (e) {
                     await this.addFileExportRecord(
                         dir,
                         file,
-<<<<<<< HEAD
-                        RecordType.FAILED,
-                    );
-                    logError(
-                        e,
-                        'download and save failed for file during export',
-=======
                         RecordType.FAILED
                     );
                     logError(
                         e,
                         'download and save failed for file during export'
->>>>>>> ed049bac
                     );
                 }
                 this.ElectronAPIs.showOnTray({
@@ -280,11 +233,7 @@
         const fileUID = getExportRecordFileUID(file);
         const exportRecord = await this.getExportRecord(folder);
         exportRecord.queuedFiles = exportRecord.queuedFiles.filter(
-<<<<<<< HEAD
-            (queuedFilesUID) => queuedFilesUID !== fileUID,
-=======
             (queuedFilesUID) => queuedFilesUID !== fileUID
->>>>>>> ed049bac
         );
         if (type === RecordType.SUCCESS) {
             if (!exportRecord.exportedFiles) {
@@ -293,11 +242,7 @@
             exportRecord.exportedFiles.push(fileUID);
             exportRecord.failedFiles &&
                 (exportRecord.failedFiles = exportRecord.failedFiles.filter(
-<<<<<<< HEAD
-                    (FailedFileUID) => FailedFileUID !== fileUID,
-=======
                     (FailedFileUID) => FailedFileUID !== fileUID
->>>>>>> ed049bac
                 ));
         } else {
             if (!exportRecord.failedFiles) {
@@ -324,11 +269,7 @@
                 const newRecord = { ...exportRecord, ...newData };
                 await this.ElectronAPIs.setExportRecord(
                     `${folder}/${ExportRecordFileName}`,
-<<<<<<< HEAD
-                    JSON.stringify(newRecord, null, 2),
-=======
                     JSON.stringify(newRecord, null, 2)
->>>>>>> ed049bac
                 );
             } catch (e) {
                 logError(e, 'error updating Export Record');
@@ -343,11 +284,7 @@
                 folder = getData(LS_KEYS.EXPORT)?.folder;
             }
             const recordFile = await this.ElectronAPIs.getExportRecord(
-<<<<<<< HEAD
-                `${folder}/${ExportRecordFileName}`,
-=======
                 `${folder}/${ExportRecordFileName}`
->>>>>>> ed049bac
             );
             if (recordFile) {
                 return JSON.parse(recordFile);
@@ -362,22 +299,14 @@
     async downloadAndSave(file: File, collectionPath: string) {
         const uid = `${file.id}_${this.sanitizeName(file.metadata.title)}`;
         const fileStream = await retryAsyncFunction(() =>
-<<<<<<< HEAD
-            downloadManager.downloadFile(file),
-=======
             downloadManager.downloadFile(file)
->>>>>>> ed049bac
         );
         if (file.metadata.fileType === FILE_TYPE.LIVE_PHOTO) {
             this.exportMotionPhoto(fileStream, file, collectionPath);
         } else {
             this.ElectronAPIs.saveStreamToDisk(
                 `${collectionPath}/${uid}`,
-<<<<<<< HEAD
-                fileStream,
-=======
                 fileStream
->>>>>>> ed049bac
             );
         }
         this.ElectronAPIs.saveFileToDisk(
