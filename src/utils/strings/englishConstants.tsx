import React from 'react';
import styled from 'styled-components';

/**
 * Global English constants.
 */

const dateString = function (date) {
    return new Date(date / 1000).toLocaleDateString('en-US', {
        year: 'numeric',
        month: 'long',
        day: 'numeric',
    });
};

const Strong = styled.strong`
    color: #ddd;
`;

const Logo = styled.img`
    height: 18px;
    vertical-align: middle;
    margin-top: -3px;
`;

const Trigger = styled.span`
    :hover {
        text-decoration: underline;
        cursor: pointer;
    }
    color: #51cd7c;
`;

const englishConstants = {
    HERO_HEADER: () => (
        <div>
            with <Logo src="/icon.svg" />
            <br />
            your <Strong>memories</Strong> are
        </div>
    ),
    HERO_SLIDE_1_TITLE: 'protected',
    HERO_SLIDE_1:
        'end-to-end encrypted with your password, visible only to you',
    HERO_SLIDE_2_TITLE: 'synced',
    HERO_SLIDE_2: 'available across all your devices, web, android and ios',
    HERO_SLIDE_3_TITLE: 'preserved',
    HERO_SLIDE_3:
        'reliably replicated to a fallout shelter, designed to outlive',
    COMPANY_NAME: 'ente',
    LOGIN: 'log in',
    SIGN_UP: 'sign up',
    NAME: 'name',
    ENTER_NAME: 'your name',
    EMAIL: 'email',
    ENTER_EMAIL: 'email',
    DATA_DISCLAIMER: "we'll never share your data with anyone else.",
    SUBMIT: 'submit',
    EMAIL_ERROR: 'enter a valid email',
    REQUIRED: 'required',
    VERIFY_EMAIL: 'verify email',
    EMAIL_SENT: ({ email }) => (
        <p>
            we have sent a mail to <b>{email}</b>
        </p>
    ),
    CHECK_INBOX: 'please check your inbox (and spam) to complete verification',
    ENTER_OTT: 'verification code',
    RESEND_MAIL: 'resend?',
    VERIFY: 'verify',
    UNKNOWN_ERROR: 'something went wrong, please try again',
    INVALID_CODE: 'invalid verification code',
    EXPIRED_CODE: 'your verification code has expired',
    SENDING: 'sending...',
    SENT: 'sent!',
    PASSWORD: 'password',
    LINK_PASSWORD: 'enter password to unlock the album',
    ENTER_PASSPHRASE: 'enter your password',
    RETURN_PASSPHRASE_HINT: 'password',
    SET_PASSPHRASE: 'set password',
    VERIFY_PASSPHRASE: 'sign in',
    INCORRECT_PASSPHRASE: 'incorrect password',
    ENTER_ENC_PASSPHRASE:
        'please enter a password that we can use to encrypt your data',
    PASSPHRASE_DISCLAIMER: () => (
        <p>
            we don't store your password, so if you forget,
            <strong> we will not be able to help you</strong> recover your data.
        </p>
    ),
    PASSPHRASE_HINT: 'password',
    RE_ENTER_PASSPHRASE: 'password again',
    CONFIRM_PASSPHRASE: 'confirm your password',
    PASSPHRASE_MATCH_ERROR: "passwords don't match",
    CONSOLE_WARNING_STOP: 'STOP!',
    CONSOLE_WARNING_DESC:
        "This is a browser feature intended for developers. Please don't copy-paste unverified code here.",
    SELECT_COLLECTION: 'select an album to upload to',
    CREATE_COLLECTION: 'new album',
    ENTER_ALBUM_NAME: 'album name',
    CLOSE: 'close',
    NO: 'no',
    NOTHING_HERE: 'nothing to see here yet 👀',
    UPLOAD: {
        0: 'preparing to upload',
        1: 'reading google metadata files',
        2: 'reading file metadata',
        3: (fileCounter) =>
            `${fileCounter.finished} / ${fileCounter.total} files backed up`,
        4: 'backup complete',
        5: 'cancelling remaining uploads',
    },
    UPLOADING_FILES: 'file upload',
    FILE_NOT_UPLOADED_LIST: 'the following files were not uploaded',
    SUBSCRIPTION_EXPIRED: (action) => (
        <>
            your subscription has expired, please a{' '}
            <Trigger onClick={action}>renew</Trigger>
        </>
    ),
    STORAGE_QUOTA_EXCEEDED: (action) => (
        <>
            you have exceeded your storage quota, please{' '}
            <Trigger onClick={action}>upgrade</Trigger> your plan
        </>
    ),
    INITIAL_LOAD_DELAY_WARNING: 'the first load may take some time',
    USER_DOES_NOT_EXIST: 'sorry, could not find a user with that email',
    UPLOAD_BUTTON_TEXT: 'upload',
    NO_ACCOUNT: "don't have an account?",
    ACCOUNT_EXISTS: 'already have an account?',
    ALBUM_NAME: 'album name',
    CREATE: 'create',
    DOWNLOAD: 'download',
    TOGGLE_FULLSCREEN: 'toggle fullscreen',
    ZOOM_IN_OUT: 'zoom in/out',
    PREVIOUS: 'previous (arrow left)',
    NEXT: 'next (arrow right)',
    NO_INTERNET_CONNECTION:
        'please check your internet connection and try again',
    TITLE: 'ente.io | encrypted photo storage',
    UPLOAD_FIRST_PHOTO_DESCRIPTION: 'preserve your first memory with ente',
    UPLOAD_FIRST_PHOTO: 'preserve',
    UPLOAD_DROPZONE_MESSAGE: 'drop to backup your files',
    CONFIRM_DELETE: 'confirm deletion',
    DELETE_MESSAGE: `the selected files will be permanently deleted and can't be restored `,
    DELETE_FILE: 'delete files',
    DELETE: 'delete',
    MULTI_FOLDER_UPLOAD: 'multiple folders detected',
    UPLOAD_STRATEGY_CHOICE: 'would you like to upload them into',
    UPLOAD_STRATEGY_SINGLE_COLLECTION: 'a single album',
    OR: 'or',
    UPLOAD_STRATEGY_COLLECTION_PER_FOLDER: 'separate albums',
    SESSION_EXPIRED_MESSAGE:
        'your session has expired, please login again to continue',
    SESSION_EXPIRED: 'session expired',
    SYNC_FAILED: 'failed to sync with server, please refresh this page',
    PASSWORD_GENERATION_FAILED:
        "your browser was unable to generate a strong key that meets ente's encryption standards, please try using the mobile app or another browser",
    CHANGE_PASSWORD: 'Change password',
    GO_BACK: 'go back',
    RECOVERY_KEY: 'Recovery key',
    SAVE_LATER: 'save later',
    SAVE: 'save',
    RECOVERY_KEY_DESCRIPTION:
        'if you forget your password, the only way you can recover your data is with this key',
    RECOVER_KEY_GENERATION_FAILED:
        'recovery code could not be generated, please try again',
    KEY_NOT_STORED_DISCLAIMER:
        "we don't store this key, so please save this in a safe place",
    RECOVERY_KEY_FILENAME: 'ente-recovery-key.txt',
    FORGOT_PASSWORD: 'forgot password?',
    RECOVER_ACCOUNT: 'recover account',
    RETURN_RECOVERY_KEY_HINT: 'recovery key',
    RECOVER: 'recover',
    NO_RECOVERY_KEY: 'no recovery key?',
    INCORRECT_RECOVERY_KEY: 'incorrect recovery key',
    SORRY: 'sorry',
    NO_RECOVERY_KEY_MESSAGE:
        'due to the nature of our end-to-end encryption protocol, your data cannot be decrypted without your password or recovery key',
    NO_TWO_FACTOR_RECOVERY_KEY_MESSAGE: () => (
        <>
            please drop an email to{' '}
            <a href="mailto:support@ente.io">support@ente.io</a> from your
            registered email address
        </>
    ),
    CONTACT_SUPPORT: 'contact support',
    REQUEST_FEATURE: 'Request Feature',
    SUPPORT: 'Support',
    CONFIRM: 'confirm',
    SKIP: 'skip',
    CANCEL: 'cancel',
    LOGOUT: 'Logout',
    DELETE_ACCOUNT: 'Delete Account',
    DELETE_ACCOUNT_MESSAGE: () => (
        <>
            <p>
                please send an email to{' '}
                <a href="mailto:account-deletion@ente.io">
                    account-deletion@ente.io
                </a>{' '}
                from your registered email address.{' '}
            </p>
            your request will be processed within 72 hours.
        </>
    ),
    LOGOUT_MESSAGE: 'sure you want to logout?',
    CHANGE: 'change',
    CHANGE_EMAIL: 'Change email',
    OK: 'ok',
    SUCCESS: 'success',
    ERROR: 'error',
    MESSAGE: 'message',
    INSTALL_MOBILE_APP: () => (
        <>
            install our{' '}
            <a
                href="https://play.google.com/store/apps/details?id=io.ente.photos"
                target="_blank"
                style={{ color: '#51cd7c' }}
                rel="noreferrer">
                android
            </a>{' '}
            or{' '}
            <a
                href="https://apps.apple.com/in/app/ente-photos/id1542026904"
                style={{ color: '#51cd7c' }}
                target="_blank"
                rel="noreferrer">
                ios app{' '}
            </a>
            to automatically backup all your photos
        </>
    ),
    DOWNLOAD_APP_MESSAGE: () => (
        <>
            <p>
                sorry, this operation is currently only supported on our desktop
                app
            </p>
        </>
    ),
    DOWNLOAD_APP: 'download desktop app',
    EXPORT: 'Export Data',

    // ========================
    // Subscription
    // ========================
    SUBSCRIBE: 'subscribe',
    SUBSCRIPTION_PLAN: 'subscription plan',
    USAGE_DETAILS: 'usage',
    MANAGE: 'manage',
    MANAGEMENT_PORTAL: 'manage payment method',
    CHOOSE_PLAN: 'choose your subscription plan',
    MANAGE_PLAN: 'manage your subscription',
    CHOOSE_PLAN_BTN: 'choose plan',

    OFFLINE_MSG: 'you are offline, cached memories are being shown',

    FREE_SUBSCRIPTION_INFO: (expiryTime) => (
        <>
            <p>
                you are on the <strong>free</strong> plan that expires on{' '}
                {dateString(expiryTime)}
            </p>
        </>
    ),
    RENEWAL_ACTIVE_SUBSCRIPTION_INFO: (expiryTime) => (
        <p>your subscription will renew on {dateString(expiryTime)}</p>
    ),

    RENEWAL_CANCELLED_SUBSCRIPTION_INFO: (expiryTime) => (
        <>
            <p>
                your subscription will be cancelled on {dateString(expiryTime)}
            </p>
        </>
    ),

    USAGE_INFO: (usage, quota) => (
        <p>
            you have used {usage} out of your {quota} quota
        </p>
    ),

    SUBSCRIPTION_PURCHASE_SUCCESS: (expiryTime) => (
        <>
            <p>we've received your payment</p>
            your subscription is valid till{' '}
            <strong>{dateString(expiryTime)}</strong>
        </>
    ),
    SUBSCRIPTION_PURCHASE_CANCELLED:
        'your purchase was canceled, please try again if you want to subscribe',
    SUBSCRIPTION_VERIFICATION_FAILED:
        'we were not able to verify your purchase, verification can take few hours',
    SUBSCRIPTION_PURCHASE_FAILED:
        'subscription purchase failed , please try again',
    SUBSCRIPTION_UPDATE_FAILED:
        'subscription updated failed , please try again',
    UPDATE_PAYMENT_METHOD_MESSAGE:
        'we are sorry, payment failed when we tried to charge your card, please update your payment method and try again',
    STRIPE_AUTHENTICATION_FAILED:
        'we are unable to authenticate your payment method. please choose a different payment method and try again',
    UPDATE_PAYMENT_METHOD: 'update payment method',
    MONTHLY: 'monthly',
    YEARLY: 'yearly',
    UPDATE_SUBSCRIPTION_MESSAGE: 'are you sure you want to change your plan?',
    UPDATE_SUBSCRIPTION: 'change plan',

    CONFIRM_CANCEL_SUBSCRIPTION: 'confirm unsubscription',
    CANCEL_SUBSCRIPTION: 'unsubscribe',
    CANCEL_SUBSCRIPTION_MESSAGE: () => (
        <>
            <p>
                all of your data will be deleted from our servers at the end of
                this billing period.
            </p>
            <p>are you sure that you want to unsubscribe?</p>
        </>
    ),
    SUBSCRIPTION_CANCEL_FAILED: 'failed to cancel subscription',
    SUBSCRIPTION_CANCEL_SUCCESS: 'subscription successfully canceled',

    ACTIVATE_SUBSCRIPTION: 'reactivate subscription',
    CONFIRM_ACTIVATE_SUBSCRIPTION: 'confirm subscription activation',
    ACTIVATE_SUBSCRIPTION_MESSAGE: (expiryTime) =>
        `once reactivated, you will be billed on ${dateString(expiryTime)}`,
    SUBSCRIPTION_ACTIVATE_SUCCESS: 'subscription successfully activated',
    SUBSCRIPTION_ACTIVATE_FAILED: 'failed to reactivate subscription renewals',

    SUBSCRIPTION_PURCHASE_SUCCESS_TITLE: 'thank you',
    CANCEL_SUBSCRIPTION_ON_MOBILE:
        'please cancel your subscription from the mobile app to activate a subscription here',
    PAYPAL_MANAGE_NOT_SUPPORTED_MESSAGE: () => (
        <>
            please contact us at{' '}
            <a href="mailto:paypal@ente.io">paypal@ente.io</a> to manage your
            subscription
        </>
    ),
    PAYPAL_MANAGE_NOT_SUPPORTED: 'manage paypal plan',
    RENAME: 'rename',
    RENAME_COLLECTION: 'rename album',
    CONFIRM_DELETE_COLLECTION: 'confirm album deletion',
    DELETE_COLLECTION: 'delete album',
    DELETE_COLLECTION_FAILED: 'album deletion failed, please try again',
    DELETE_COLLECTION_MESSAGE: () => (
        <>
            <p>are you sure you want to delete this album?</p>
            <p>
                all files that are unique to this album will be moved to trash
            </p>
        </>
    ),
    SHARE: 'share',
    SHARE_COLLECTION: 'share album',
    SHARE_WITH_PEOPLE: 'share with your loved ones',
    SHAREES: 'shared with',
    ZERO_SHAREES: () => (
        <>
            <h6>currently shared with no one 😔</h6>
            <div style={{ marginTop: '16px' }}>
                <em style={{ color: '#3c3c3c' }}>
                    memories are fonder when shared
                </em>
            </div>
        </>
    ),
    PUBLIC_URL: 'public link',
    SHARE_WITH_SELF: 'oops, you cannot share with yourself',
    ALREADY_SHARED: (email) =>
        `oops, you're already sharing this with ${email}`,
    SHARING_BAD_REQUEST_ERROR: 'sharing album not allowed',
    SHARING_DISABLED_FOR_FREE_ACCOUNTS: 'sharing is disabled for free accounts',
    CONFIRM_DOWNLOAD_COLLECTION: 'download album',
    DOWNLOAD_COLLECTION_MESSAGE: () => (
        <>
            <p>are you sure you want to download the complete album?</p>
            <p>all files will be queued for download sequentially</p>
        </>
    ),
    ARCHIVED_ALBUM: 'archived album',
    DOWNLOAD_COLLECTION_FAILED: 'album downloading failed, please try again',
    CREATE_ALBUM_FAILED: 'failed to create album , please try again',

    SEARCH_HINT: () => (
        <span>try searching for New York, April 14, Christmas...</span>
    ),
    TERMS_AND_CONDITIONS: () => (
        <p>
            I agree to the{' '}
            <a href="https://ente.io/terms" target="_blank" rel="noreferrer">
                terms
            </a>{' '}
            and{' '}
            <a href="https://ente.io/privacy" target="_blank" rel="noreferrer">
                privacy policy
            </a>{' '}
        </p>
    ),
    CONFIRM_PASSWORD_NOT_SAVED: () => (
        <p>
            I understand that if I lose my password , I may lose my data since
            my data is{' '}
            <a
                href="https://ente.io/architecture"
                target="_blank"
                rel="noreferrer">
                end-to-end encrypted
            </a>{' '}
            with ente
        </p>
    ),
    SEARCH_STATS: ({ resultCount, timeTaken }) => (
        <span>
            found <span style={{ color: '#51cd7c' }}>{resultCount}</span>{' '}
            memories ( <span style={{ color: '#51cd7c' }}> {timeTaken}</span>{' '}
            seconds )
        </span>
    ),
    NOT_FILE_OWNER: 'you cannot delete files in a shared album',
    ADD_TO_COLLECTION: 'add to album',
    SELECTED: 'selected',
    VIDEO_PLAYBACK_FAILED: 'video format not supported',
    VIDEO_PLAYBACK_FAILED_DOWNLOAD_INSTEAD:
        'this video cannot be played on your browser',
    METADATA: 'metadata',
    INFO: 'information',
    FILE_ID: 'file id',
    FILE_NAME: 'file name',
    CREATION_TIME: 'creation time',
    UPDATED_ON: 'updated on',
    LOCATION: 'location',
    SHOW_MAP: 'show on map',
    EXIF: 'exif',
    DEVICE: 'device',
    IMAGE_SIZE: 'image size',
    FLASH: 'flash',
    FOCAL_LENGTH: 'focal length',
    APERTURE: 'aperture',
    ISO: 'iso',
    SHOW_ALL: 'show all',
    LOGIN_TO_UPLOAD_FILES: (count: number) =>
        count === 1
            ? `1 file received. login to upload`
            : `${count} files received. login to upload`,
    FILES_TO_BE_UPLOADED: (count: number) =>
        count === 1
            ? `1 file received. uploading in a jiffy`
            : `${count} files received. uploading in a jiffy`,
    TWO_FACTOR: 'Two-factor',
    TWO_FACTOR_AUTHENTICATION: 'two-factor authentication',
    TWO_FACTOR_QR_INSTRUCTION:
        'scan the QR code below with your favorite authenticator app',
    ENTER_CODE_MANUALLY: 'enter the code manually',
    TWO_FACTOR_MANUAL_CODE_INSTRUCTION:
        'please enter this code in your favorite authenticator app',
    SCAN_QR_CODE: 'scan QR code instead',
    CONTINUE: 'continue',
    BACK: 'back',
    ENABLE_TWO_FACTOR: 'enable two-factor',
    ENABLE: 'enable',
    LOST_DEVICE: 'lost two-factor device?',
    INCORRECT_CODE: 'incorrect code',
    RECOVER_TWO_FACTOR: 'recover two-factor',
    TWO_FACTOR_INFO:
        'add an additional layer of security by requiring more than your email and password to log in to your account',
    DISABLE_TWO_FACTOR_HINT: 'disable two-factor authentication',
    UPDATE_TWO_FACTOR_HINT: 'update your authenticator device',
    DISABLE: 'disable',
    RECONFIGURE: 'reconfigure',
    UPDATE_TWO_FACTOR: 'update two-factor',
    UPDATE_TWO_FACTOR_MESSAGE:
        'continuing forward will void any previously configured authenticators',
    UPDATE: 'update',
    DISABLE_TWO_FACTOR: 'disable two-factor',
    DISABLE_TWO_FACTOR_MESSAGE:
        'are you sure you want to disable your two-factor authentication',
    TWO_FACTOR_SETUP_FAILED: 'failed to setup two factor, please try again',
    TWO_FACTOR_SETUP_SUCCESS:
        'two factor authentication successfully configured',
    TWO_FACTOR_DISABLE_SUCCESS: 'two factor authentication disabled',
    TWO_FACTOR_DISABLE_FAILED: 'failed to disable two factor, please try again',
    EXPORT_DATA: 'export data',
    SELECT_FOLDER: 'select folder',
    DESTINATION: 'destination',
    TOTAL_EXPORT_SIZE: 'total export size',
    START: 'start',
    EXPORT_IN_PROGRESS: 'export in progress...',
    PAUSE: 'pause',
    RESUME: 'resume',
    MINIMIZE: 'minimize',
    LAST_EXPORT_TIME: 'last export time',
    SUCCESSFULLY_EXPORTED_FILES: 'successful exports',
    FAILED_EXPORTED_FILES: 'failed exports',
    EXPORT_AGAIN: 'resync',
    RETRY_EXPORT_: 'retry failed exports',
    LOCAL_STORAGE_NOT_ACCESSIBLE: 'local storage not accessible',
    LOCAL_STORAGE_NOT_ACCESSIBLE_MESSAGE:
        'your browser or an addon is blocking ente from saving data into local storage. please try loading this page after switching your browsing mode.',
    RETRY: 'retry',
    SEND_OTT: 'send otp',
    EMAIl_ALREADY_OWNED: 'email already taken',
    EMAIL_UDPATE_SUCCESSFUL: 'your email has been udpated successfully',
    UPLOAD_FAILED: 'upload failed',
    ETAGS_BLOCKED: (url: string) => (
        <>
            <p>
                {' '}
                we were unable to upload the following files because of your
                browser configuration.
            </p>
            <p>
                {' '}
                please disable any addons that might be preventing ente from
                using <code>eTags</code> to upload large files, or use our{' '}
                <a
                    href={url}
                    style={{ color: '#51cd7c', textDecoration: 'underline' }}
                    target="_blank"
                    rel="noreferrer">
                    desktop app
                </a>{' '}
                for a more reliable import experience.
            </p>
        </>
    ),

    LIVE_PHOTOS_DETECTED: () => (
        <p>
            the photo and video files from your Live Photos have been merged
            into a single ELP file
        </p>
    ),

    RETRY_FAILED: 'retry failed uploads',
    FAILED_UPLOADS: 'failed uploads ',
    SKIPPED_FILES: 'ignored uploads',
    UNSUPPORTED_FILES: 'unsupported files',
    SUCCESSFUL_UPLOADS: 'successful uploads',
    SKIPPED_INFO:
        'skipped these as there are files with matching names in the same album',
    UNSUPPORTED_INFO: 'ente does not support these file formats yet',
    BLOCKED_UPLOADS: 'blocked uploads',
    INPROGRESS_UPLOADS: 'uploads in progress',
    TOO_LARGE_UPLOADS: 'large files',
    LARGER_THAN_AVAILABLE_STORAGE_UPLOADS: 'insufficient storage',
    LARGER_THAN_AVAILABLE_STORAGE_INFO:
        'these files were not uploaded as they exceed the maximum size limit for your storage plan',
    TOO_LARGE_INFO:
        'these files were not uploaded as they exceed our maximum file size limit',
    UPLOAD_TO_COLLECTION: 'upload to album',
    ARCHIVE: 'Hidden',
    ALL_SECTION_NAME: 'All Photos',
    MOVE_TO_COLLECTION: 'move to album',
    UNARCHIVE: 'un-archive',
    MOVE: 'move',
    ADD: 'add',
    SORT: 'sort',
    REMOVE: 'remove',
    CONFIRM_REMOVE: 'confirm removal',
    TRASH: 'Trash',
    MOVE_TO_TRASH: 'move to trash',
    TRASH_MESSAGE:
        'the selected files will be removed from all albums and moved to trash ',
    DELETE_PERMANENTLY: 'delete permanently',
    RESTORE: 'restore',
    CONFIRM_RESTORE: 'confirm restoration',
    RESTORE_MESSAGE: 'restore selected files ?',
    RESTORE_TO_COLLECTION: 'restore to album',
    AUTOMATIC_BIN_DELETE_MESSAGE: (relativeTime: string) =>
        `permanently deleted ${relativeTime}`,
    EMPTY_TRASH: 'empty trash',
    CONFIRM_EMPTY_TRASH: 'empty trash?',
    EMPTY_TRASH_MESSAGE:
        'all files will be permanently removed from your ente account',

    CONFIRM_REMOVE_MESSAGE: () => (
        <>
            <p>are you sure you want to remove these files from the album?</p>
            <p>
                all files that are unique to this album will be moved to trash
            </p>
        </>
    ),
<<<<<<< HEAD
    SORT_BY_LATEST_PHOTO: 'recent photo',
    SORT_BY_MODIFICATION_TIME: 'last updated',
    SORT_BY_COLLECTION_NAME: 'album name',
    COMPRESS_THUMBNAILS: 'Compress thumbnails',
=======

    SORT_BY_CREATION_TIME_ASCENDING: 'Oldest',
    SORT_BY_CREATION_TIME_DESCENDING: 'Newest',
    SORT_BY_UPDATION_TIME_DESCENDING: 'Last updated',
    SORT_BY_NAME: 'Name',
    FIX_LARGE_THUMBNAILS: 'compress thumbnails',
>>>>>>> 6fa22a74
    THUMBNAIL_REPLACED: 'thumbnails compressed',
    FIX_THUMBNAIL: 'compress',
    FIX_THUMBNAIL_LATER: 'compress later',
    REPLACE_THUMBNAIL_NOT_STARTED: () => (
        <>
            some of your videos thumbnails can be compressed to save space.
            would you like ente to compress them?
        </>
    ),
    REPLACE_THUMBNAIL_COMPLETED: () => (
        <>successfully compressed all thumbnails</>
    ),
    REPLACE_THUMBNAIL_NOOP: () => (
        <>you have no thumbnails that can be compressed further</>
    ),
    REPLACE_THUMBNAIL_COMPLETED_WITH_ERROR: () => (
        <>could not compress some of your thumbnails, please retry</>
    ),
    FIX_CREATION_TIME: 'fix time',
    FIX_CREATION_TIME_IN_PROGRESS: 'fixing time',
    CREATION_TIME_UPDATED: `file time updated`,

    UPDATE_CREATION_TIME_NOT_STARTED: () => (
        <>select the option you want to use</>
    ),
    UPDATE_CREATION_TIME_COMPLETED: () => <>successfully updated all files</>,

    UPDATE_CREATION_TIME_COMPLETED_WITH_ERROR: () => (
        <>file time updation failed for some files, please retry</>
    ),
    FILE_NAME_CHARACTER_LIMIT: '100 characters max',

    DATE_TIME_ORIGINAL: 'EXIF:DateTimeOriginal',
    DATE_TIME_DIGITIZED: 'EXIF:DateTimeDigitized',
    CUSTOM_TIME: 'custom time',
    REOPEN_PLAN_SELECTOR_MODAL: 're-open plans',
    OPEN_PLAN_SELECTOR_MODAL_FAILED: 'failed to open plans',
    COMMENT: 'comment',
    ABUSE_REPORT_DESCRIPTION:
        'submitting this report will notify the album owner.',
    OTHER_REASON_REQUIRES_COMMENTS:
        'reason = other, require  a mandatory comment ',
    REPORT_SUBMIT_SUCCESS_CONTENT: 'your report has been submitted',
    REPORT_SUBMIT_SUCCESS_TITLE: 'report sent',
    REPORT_SUBMIT_FAILED: 'failed to sent report, try again',
    INSTALL: 'install',
    ALBUM_URL: 'album url',
    PUBLIC_SHARING: 'link sharing',
    NOT_FOUND: '404 - not found',
    LINK_EXPIRED: 'this link has either expired or been disabled!',
    MANAGE_LINK: 'manage link',
    LINK_TOO_MANY_REQUESTS: 'this album is too popular for us to handle!',
    DISABLE_PUBLIC_SHARING: "'disable public sharing",
    DISABLE_PUBLIC_SHARING_MESSAGE:
        'are you sure you want to disable public sharing?',
    FILE_DOWNLOAD: 'file download',
    LINK_PASSWORD_LOCK: 'password lock',
    LINK_DEVICE_LIMIT: 'device limit',
    LINK_EXPIRY: 'link expiry',
    LINK_EXPIRY_NEVER: 'never',
    DISABLE_FILE_DOWNLOAD: 'disable download',
    DISABLE_FILE_DOWNLOAD_MESSAGE:
        'are you sure that you want to disable the download button for files? \n viewers can still take screenshots or save a copy of your photos using external tools',
    ABUSE_REPORT: 'abuse report',
    ABUSE_REPORT_BUTTON_TEXT: 'report abuse?',
    MALICIOUS_CONTENT: 'contains malicious content',
    COPYRIGHT:
        'infringes on the copyright of someone I am authorized to represent',
    ENTER_EMAIL_ADDRESS: 'email*',
    SELECT_REASON: 'select a reason*',
    ENTER_FULL_NAME: 'full name*',
    ENTER_DIGITAL_SIGNATURE:
        'typing your full name in this box will act as your digital signature*',
    ENTER_ON_BEHALF_OF: 'I am reporting on behalf of*',
    ENTER_ADDRESS: 'address*',
    ENTER_JOB_TITLE: 'job title*',
    ENTER_CITY: 'city*',
    ENTER_PHONE: 'phone number*',

    ENTER_STATE: 'state*',
    ENTER_POSTAL_CODE: 'zip/postal code*',
    ENTER_COUNTRY: 'country*',
    JUDICIAL_DESCRIPTION: () => (
        <>
            By checking the following boxes, I state{' '}
            <strong>UNDER PENALTY OF PERJURY </strong>of law that:
        </>
    ),
    TERM_1: 'I hereby state that I have a good faith belief that the sharing of copyrighted material at the location above is not authorized by the copyright owner, its agent, or the law (e.g., as a fair use). ',
    TERM_2: 'I hereby state that the information in this Notice is accurate and, under penalty of perjury, that I am the owner, or authorized to act on behalf of, the owner, of the copyright or of an exclusive right under the copyright that is allegedly infringed. ',
    TERM_3: 'I acknowledge that any person who knowingly materially misrepresents that material or activity is infringing may be subject to liability for damages. ',
    PRESERVED_BY: 'preserved by',
    ENTE_IO: 'ente.io',
    PLAYBACK_SUPPORT_COMING: 'playback support coming soon...',
    LIVE_PHOTO: 'this is a live photo',
    LIVE: 'LIVE',
    DISABLE_PASSWORD: 'disable password lock',
    DISABLE_PASSWORD_MESSAGE:
        'are you sure that you want to disable the password lock?',
    PASSWORD_LOCK: 'password lock',
    LOCK: 'lock',
    DOWNLOAD_UPLOAD_LOGS: 'debug logs',
    CHOOSE_UPLOAD_TYPE: 'Upload',
    UPLOAD_FILES: 'File Upload',
    UPLOAD_DIRS: 'Folder Upload',
    CANCEL_UPLOADS: 'cancel uploads',
    DEDUPLICATE_FILES: 'Deduplicate files',
    NO_DUPLICATES_FOUND: "you've no duplicate files that can be cleared",
    CLUB_BY_CAPTURE_TIME: 'club by capture time',
    FILES: 'files',
    EACH: 'each',
    DEDUPLICATION_LOGIC_MESSAGE: (captureTime: boolean) => (
        <>
            the following files were clubbed based on their sizes
            {captureTime && ` and capture time`}, please review and delete items
            you believe are duplicates{' '}
        </>
    ),
    STOP_ALL_UPLOADS_MESSAGE:
        'are you sure that you want to stop all the uploads in progress?',
    STOP_UPLOADS_HEADER: 'stop uploads?',
    YES_STOP_UPLOADS: 'yes, stop uploads',
    ALBUMS: 'Albums',
    NEW: 'New',
    VIEW_ALL_ALBUMS: 'View all Albums',
    ALL_ALBUMS: 'All Albums',
    PHOTOS: 'Photos',
    ENTE: 'ente',
    ENDS: 'Ends',
};

export default englishConstants;<|MERGE_RESOLUTION|>--- conflicted
+++ resolved
@@ -585,19 +585,12 @@
             </p>
         </>
     ),
-<<<<<<< HEAD
-    SORT_BY_LATEST_PHOTO: 'recent photo',
-    SORT_BY_MODIFICATION_TIME: 'last updated',
-    SORT_BY_COLLECTION_NAME: 'album name',
-    COMPRESS_THUMBNAILS: 'Compress thumbnails',
-=======
 
     SORT_BY_CREATION_TIME_ASCENDING: 'Oldest',
     SORT_BY_CREATION_TIME_DESCENDING: 'Newest',
     SORT_BY_UPDATION_TIME_DESCENDING: 'Last updated',
     SORT_BY_NAME: 'Name',
-    FIX_LARGE_THUMBNAILS: 'compress thumbnails',
->>>>>>> 6fa22a74
+    COMPRESS_THUMBNAILS: 'Compress thumbnails',
     THUMBNAIL_REPLACED: 'thumbnails compressed',
     FIX_THUMBNAIL: 'compress',
     FIX_THUMBNAIL_LATER: 'compress later',
