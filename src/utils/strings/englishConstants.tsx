--- conflicted
+++ resolved
@@ -872,7 +872,6 @@
     YESTERDAY: 'Yesterday',
     AT: 'at',
     NAME_PLACEHOLDER: 'Name...',
-<<<<<<< HEAD
     ROOT_LEVEL_FILE_WITH_FOLDER_NOT_ALLOWED:
         'Cannot create albums from file/folder mix',
     ROOT_LEVEL_FILE_WITH_FOLDER_NOT_ALLOWED_MESSAGE: () => (
@@ -884,9 +883,7 @@
             </p>
         </>
     ),
-=======
     ADD_X_PHOTOS: (x: number) => `Add ${x} ${x > 1 ? 'photos' : 'photo'}`,
->>>>>>> 0db44881
 };
 
 export default englishConstants;