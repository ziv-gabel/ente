import Typography from '@mui/material/Typography';
import Box from '@mui/material/Box';
import Link from '@mui/material/Link';
import LinkButton from 'components/pages/gallery/LinkButton';
import React from 'react';
import { SuggestionType } from 'types/search';
import { formatNumberWithCommas } from '.';
import { FACE_SEARCH_PRIVACY_POLICY_LINK } from 'constants/urls';
import { EnteLogo } from 'components/EnteLogo';
import { PasswordStrength } from 'constants/crypto';
/**
 * Global English constants.
 */

const dateString = function (date) {
    return new Date(date / 1000).toLocaleDateString('en-US', {
        year: 'numeric',
        month: 'long',
        day: 'numeric',
    });
};

const englishConstants = {
    HERO_SLIDE_1_TITLE: () => (
        <>
            <div>Private backups</div>
            <div> for your memories</div>
        </>
    ),
    HERO_SLIDE_1: 'End-to-end encrypted by default',
    HERO_SLIDE_2_TITLE: () => (
        <>
            <div>Safely stored </div>
            <div>at a fallout shelter</div>
        </>
    ),
    HERO_SLIDE_2: 'Designed to outlive',
    HERO_SLIDE_3_TITLE: () => (
        <>
            <div>Available</div>
            <div> everywhere</div>
        </>
    ),
    HERO_SLIDE_3: 'Android, iOS, Web, Desktop',
    COMPANY_NAME: 'ente',
    LOGIN: 'Login',
    SIGN_UP: 'Signup',
    NEW_USER: 'New to ente',
    EXISTING_USER: 'Existing user',
    NAME: 'Name',
    ENTER_NAME: 'Enter name',
    PUBLIC_UPLOADER_NAME_MESSAGE:
        'Add a name so that your friends know who to thank for these great photos!',
    EMAIL: 'Email',
    ENTER_EMAIL: 'Enter email address',
    DATA_DISCLAIMER: "We'll never share your data with anyone else.",
    SUBMIT: 'Submit',
    EMAIL_ERROR: 'Enter a valid email',
    REQUIRED: 'Required',
    VERIFY_EMAIL: 'Verify email',
    EMAIL_SENT: ({ email }) => (
        <span>
            Verification code sent to{' '}
            <Typography
                component={'span'}
                fontSize="inherit"
                color="text.secondary">
                {email}
            </Typography>
        </span>
    ),
    CHECK_INBOX: 'Please check your inbox (and spam) to complete verification',
    ENTER_OTT: 'Verification code',
    RESEND_MAIL: 'Resend code',
    VERIFY: 'Verify',
    UNKNOWN_ERROR: 'Something went wrong, please try again',
    INVALID_CODE: 'Invalid verification code',
    EXPIRED_CODE: 'Your verification code has expired',
    SENDING: 'Sending...',
    SENT: 'Sent!',
    PASSWORD: 'Password',
    LINK_PASSWORD: 'Enter password to unlock the album',
    UNLOCK: 'Unlock',
    ENTER_PASSPHRASE: 'Enter your password',
    RETURN_PASSPHRASE_HINT: 'Password',
    SET_PASSPHRASE: 'Set password',
    VERIFY_PASSPHRASE: 'Sign in',
    INCORRECT_PASSPHRASE: 'Incorrect password',
    ENTER_ENC_PASSPHRASE:
        'Please enter a password that we can use to encrypt your data',
    PASSPHRASE_DISCLAIMER: () => (
        <>
            We don't store your password, so if you forget it,{' '}
            <strong>we will not be able to help you </strong>
            recover your data without a recovery key.
        </>
    ),
    WELCOME_TO_ENTE: () => (
        <>
            <Typography variant="h3" color="text.secondary" mb={1}>
                Welcome to <EnteLogo />
            </Typography>
            <h2>End to end encrypted photo storage and sharing</h2>
        </>
    ),
    WHERE_YOUR_BEST_PHOTOS_LIVE: 'Where your best photos live',
    KEY_GENERATION_IN_PROGRESS_MESSAGE: 'Generating encryption keys...',
    PASSPHRASE_HINT: 'Password',
    CONFIRM_PASSPHRASE: 'Confirm password',
    PASSPHRASE_MATCH_ERROR: "Passwords don't match",
    CONSOLE_WARNING_STOP: 'STOP!',
    CONSOLE_WARNING_DESC:
        "This is a browser feature intended for developers. Please don't copy-paste unverified code here.",
    SELECT_COLLECTION: 'Select an album to upload to',
    CREATE_COLLECTION: 'New album',
    ENTER_ALBUM_NAME: 'Album name',
    CLOSE_OPTION: 'Close (Esc)',
    ENTER_FILE_NAME: 'File name',
    CLOSE: 'Close',
    NO: 'No',
    NOTHING_HERE: 'Nothing to see here yet 👀',
    UPLOAD: 'Upload',
    IMPORT: 'Import',
    ADD_MORE_PHOTOS: 'Add more photos',
    ADD_PHOTOS: 'Add photos',
    SELECT_PHOTOS: 'Select photos',
    FILE_UPLOAD: 'File Upload',
    UPLOAD_STAGE_MESSAGE: {
        0: 'Preparing to upload',
        1: 'Reading google metadata files',
        2: (fileCounter) =>
            `${fileCounter.finished} / ${fileCounter.total} files metadata extracted`,
        3: (fileCounter) =>
            `${fileCounter.finished} / ${fileCounter.total} files backed up`,
        4: 'Cancelling remaining uploads',
        5: 'Backup complete',
    },
    UPLOADING_FILES: 'File upload',
    FILE_NOT_UPLOADED_LIST: 'The following files were not uploaded',
    SUBSCRIPTION_EXPIRED: 'Subscription expired',
    SUBSCRIPTION_EXPIRED_MESSAGE: (onClick) => (
        <>
            Your subscription has expired, please{' '}
            <LinkButton onClick={onClick}> renew </LinkButton>
        </>
    ),
    STORAGE_QUOTA_EXCEEDED: 'Storage limit exceeded',
    INITIAL_LOAD_DELAY_WARNING: 'First load may take some time',
    USER_DOES_NOT_EXIST: 'Sorry, could not find a user with that email',
    UPLOAD_BUTTON_TEXT: 'Upload',
    NO_ACCOUNT: "Don't have an account",
    ACCOUNT_EXISTS: 'Already have an account',
    ALBUM_NAME: 'Album name',
    CREATE: 'Create',
    DOWNLOAD: 'Download',
    DOWNLOAD_OPTION: 'Download (D)',
    DOWNLOAD_FAVORITES: 'Download favorites',
    DOWNLOAD_UNCATEGORIZED: 'Download uncategorized',
    COPY_OPTION: 'Copy as PNG (Ctrl/Cmd - C)',
    TOGGLE_FULLSCREEN: 'Toggle fullscreen (F)',
    ZOOM_IN_OUT: 'Zoom in/out',
    PREVIOUS: 'Previous (←)',
    NEXT: 'Next (→)',
    NO_INTERNET_CONNECTION:
        'Please check your internet connection and try again',
    TITLE: 'ente Photos',
    UPLOAD_FIRST_PHOTO: 'Upload your first photo',
    IMPORT_YOUR_FOLDERS: 'Import your folders',
    UPLOAD_DROPZONE_MESSAGE: 'Drop to backup your files',
    WATCH_FOLDER_DROPZONE_MESSAGE: 'Drop to add watched folder',
    TRASH_FILES_TITLE: 'Delete files?',
    TRASH_FILE_TITLE: 'Delete file?',
    DELETE_FILES_TITLE: 'Delete immediately?',
    DELETE_FILES_MESSAGE:
        'Selected files will be permanently deleted from your ente account.',
    DELETE_FILE: 'Delete files',
    DELETE: 'Delete',
    DELETE_OPTION: 'Delete (DEL)',
    FAVORITE: 'Favorite',
    FAVORITE_OPTION: 'Favorite (L)',
    UNFAVORITE_OPTION: 'Unfavorite (L)',
    UNFAVORITE: 'Unfavorite',
    MULTI_FOLDER_UPLOAD: 'Multiple folders detected',
    UPLOAD_STRATEGY_CHOICE: 'Would you like to upload them into',
    UPLOAD_STRATEGY_SINGLE_COLLECTION: 'A single album',
    OR: 'or',
    UPLOAD_STRATEGY_COLLECTION_PER_FOLDER: 'Separate albums',
    SESSION_EXPIRED_MESSAGE:
        'Your session has expired, please login again to continue',
    SESSION_EXPIRED: 'Session expired',
    SYNC_FAILED: 'Failed to sync with server, please refresh this page',
    PASSWORD_GENERATION_FAILED:
        "Your browser was unable to generate a strong key that meets ente's encryption standards, please try using the mobile app or another browser",
    CHANGE_PASSWORD: 'Change password',
    GO_BACK: 'Go back',
    RECOVERY_KEY: 'Recovery key',
    SAVE_LATER: 'Do this later',
    SAVE: 'Save Key',
    RECOVERY_KEY_DESCRIPTION:
        'If you forget your password, the only way you can recover your data is with this key.',
    RECOVER_KEY_GENERATION_FAILED:
        'Recovery code could not be generated, please try again',
    KEY_NOT_STORED_DISCLAIMER:
        "We don't store this key, so please save this in a safe place",
    FORGOT_PASSWORD: 'Forgot password',
    RECOVER_ACCOUNT: 'Recover account',
    RECOVERY_KEY_HINT: 'Recovery key',
    RECOVER: 'Recover',
    NO_RECOVERY_KEY: 'No recovery key?',
    INCORRECT_RECOVERY_KEY: 'Incorrect recovery key',
    SORRY: 'Sorry',
    NO_RECOVERY_KEY_MESSAGE:
        'Due to the nature of our end-to-end encryption protocol, your data cannot be decrypted without your password or recovery key',
    NO_TWO_FACTOR_RECOVERY_KEY_MESSAGE: () => (
        <>
            Please drop an email to{' '}
            <a href="mailto:support@ente.io">support@ente.io</a> from your
            registered email address
        </>
    ),
    CONTACT_SUPPORT: 'Contact support',
    REQUEST_FEATURE: 'Request Feature',
    SUPPORT: 'Support',
    CONFIRM: 'Confirm',
    SKIP_SUBSCRIPTION_PURCHASE: 'Continue with free plan',
    CANCEL: 'Cancel',
    LOGOUT: 'Logout',
    DELETE_ACCOUNT: 'Delete account',
    DELETE_ACCOUNT_MESSAGE: () => (
        <>
            <p>
                Please send an email to{' '}
                <Link href="mailto:account-deletion@ente.io">
                    account-deletion@ente.io
                </Link>{' '}
                from your registered email address.{' '}
            </p>
            <p>Your request will be processed within 72 hours.</p>
        </>
    ),
    LOGOUT_MESSAGE: 'Are you sure you want to logout?',
    CHANGE: 'Change',
    CHANGE_EMAIL: 'Change email',
    OK: 'OK',
    SUCCESS: 'Success',
    ERROR: 'Error',
    MESSAGE: 'Message',
    INSTALL_MOBILE_APP: () => (
        <>
            Install our{' '}
            <a
                href="https://play.google.com/store/apps/details?id=io.ente.photos"
                target="_blank"
                style={{ color: '#51cd7c' }}
                rel="noreferrer">
                Android
            </a>{' '}
            or{' '}
            <a
                href="https://apps.apple.com/in/app/ente-photos/id1542026904"
                style={{ color: '#51cd7c' }}
                target="_blank"
                rel="noreferrer">
                iOS app{' '}
            </a>
            to automatically backup all your photos
        </>
    ),
    DOWNLOAD_APP_MESSAGE:
        'Sorry, this operation is currently only supported on our desktop app',
    DOWNLOAD_APP: 'Download desktop app',
    EXPORT: 'Export Data',

    // ========================
    // Subscription
    // ========================
    SUBSCRIPTION: 'Subscription',
    SUBSCRIBE: 'Subscribe',
    SUBSCRIPTION_PLAN: 'Subscription plan',
    USAGE_DETAILS: 'Usage',
    MANAGE: 'Manage',
    MANAGEMENT_PORTAL: 'Manage payment method',
    MANAGE_FAMILY_PORTAL: 'Manage family',
    LEAVE_FAMILY_PLAN: 'Leave family plan',
    LEAVE: 'Leave',
    LEAVE_FAMILY_CONFIRM: 'Are you sure that you want to leave family plan?',
    CHOOSE_PLAN: 'Choose your plan',
    MANAGE_PLAN: 'Manage your subscription',
    ACTIVE: 'Active',

    OFFLINE_MSG: 'You are offline, cached memories are being shown',

    FREE_SUBSCRIPTION_INFO: (expiryTime) => (
        <>
            You are on the <strong>free</strong> plan that expires on{' '}
            {dateString(expiryTime)}
        </>
    ),

    FAMILY_SUBSCRIPTION_INFO: 'You are on a family plan managed by',

    RENEWAL_ACTIVE_SUBSCRIPTION_STATUS: (expiryTime) => (
        <>Renews on {dateString(expiryTime)}</>
    ),
    RENEWAL_CANCELLED_SUBSCRIPTION_STATUS: (expiryTime) => (
        <>Ends on {dateString(expiryTime)}</>
    ),

    RENEWAL_CANCELLED_SUBSCRIPTION_INFO: (expiryTime) => (
        <>Your subscription will be cancelled on {dateString(expiryTime)}</>
    ),

    STORAGE_QUOTA_EXCEEDED_SUBSCRIPTION_INFO: (onClick) => (
        <>
            You have exceeded your storage quota,, please{' '}
            <LinkButton onClick={onClick}> upgrade </LinkButton>
        </>
    ),
    SUBSCRIPTION_PURCHASE_SUCCESS: (expiryTime) => (
        <>
            <p>We've received your payment</p>
            <p>
                Your subscription is valid till{' '}
                <strong>{dateString(expiryTime)}</strong>
            </p>
        </>
    ),
    SUBSCRIPTION_PURCHASE_CANCELLED:
        'Your purchase was canceled, please try again if you want to subscribe',
    SUBSCRIPTION_VERIFICATION_FAILED:
        'We were not able to verify your purchase, verification can take few hours',
    SUBSCRIPTION_PURCHASE_FAILED:
        'Subscription purchase failed , please try again',
    SUBSCRIPTION_UPDATE_FAILED:
        'Subscription updated failed , please try again',
    UPDATE_PAYMENT_METHOD_MESSAGE:
        'We are sorry, payment failed when we tried to charge your card, please update your payment method and try again',
    STRIPE_AUTHENTICATION_FAILED:
        'We are unable to authenticate your payment method. please choose a different payment method and try again',
    UPDATE_PAYMENT_METHOD: 'Update payment method',
    MONTHLY: 'Monthly',
    YEARLY: 'Yearly',
    UPDATE_SUBSCRIPTION_MESSAGE: 'Are you sure you want to change your plan?',
    UPDATE_SUBSCRIPTION: 'Change plan',

    CANCEL_SUBSCRIPTION: 'Cancel subscription',
    CANCEL_SUBSCRIPTION_MESSAGE: () => (
        <>
            <p>
                All of your data will be deleted from our servers at the end of
                this billing period.
            </p>
            <p>Are you sure that you want to cancel your subscription?</p>
        </>
    ),
    SUBSCRIPTION_CANCEL_FAILED: 'Failed to cancel subscription',
    SUBSCRIPTION_CANCEL_SUCCESS: 'Subscription canceled successfully',

    REACTIVATE_SUBSCRIPTION: 'Reactivate subscription',
    REACTIVATE_SUBSCRIPTION_MESSAGE: (expiryTime) =>
        `Once reactivated, you will be billed on ${dateString(expiryTime)}`,
    SUBSCRIPTION_ACTIVATE_SUCCESS: 'Subscription activated successfully ',
    SUBSCRIPTION_ACTIVATE_FAILED: 'Failed to reactivate subscription renewals',

    SUBSCRIPTION_PURCHASE_SUCCESS_TITLE: 'Thank you',
    CANCEL_SUBSCRIPTION_ON_MOBILE: 'Cancel mobile subscription',
    CANCEL_SUBSCRIPTION_ON_MOBILE_MESSAGE:
        'Please cancel your subscription from the mobile app to activate a subscription here',
    MAIL_TO_MANAGE_SUBSCRIPTION: (
        <>
            Please contact us at{' '}
            <Link href={`mailto:support@ente.io`}>support@ente.io</Link> to
            manage your subscription
        </>
    ),
    RENAME: 'Rename',
    RENAME_FILE: 'Rename file',
    RENAME_COLLECTION: 'Rename album',
    DELETE_COLLECTION_TITLE: 'Delete album?',
    DELETE_COLLECTION: 'Delete album',
    DELETE_COLLECTION_FAILED: 'Album deletion failed, please try again',
    DELETE_COLLECTION_MESSAGE: () => (
        <p>
            Also delete the photos (and videos) present in this album from
            <span style={{ color: '#fff' }}> all </span> other albums they are
            part of?
        </p>
    ),
    DELETE_PHOTOS: 'Delete photos',
    KEEP_PHOTOS: 'Keep photos',
    SHARE: 'Share',
    SHARE_COLLECTION: 'Share album',
    SHARE_WITH_PEOPLE: 'Share with your loved ones',
    SHAREES: 'Shared with',
    PUBLIC_URL: 'Public link',
    SHARE_WITH_SELF: 'Oops, you cannot share with yourself',
    ALREADY_SHARED: (email) =>
        `Oops, you're already sharing this with ${email}`,
    SHARING_BAD_REQUEST_ERROR: 'Sharing album not allowed',
    SHARING_DISABLED_FOR_FREE_ACCOUNTS: 'Sharing is disabled for free accounts',
    DOWNLOAD_COLLECTION: 'Download album',
    DOWNLOAD_COLLECTION_MESSAGE: () => (
        <>
            <p>Are you sure you want to download the complete album?</p>
            <p>All files will be queued for download sequentially</p>
        </>
    ),
    DOWNLOAD_COLLECTION_FAILED: 'Album downloading failed, please try again',
    CREATE_ALBUM_FAILED: 'Failed to create album , please try again',

    SEARCH_RESULTS: 'Search results',
    SEARCH_HINT: () => <span>Search for albums, dates ...</span>,
    SEARCH_TYPE: (type: SuggestionType) => {
        switch (type) {
            case SuggestionType.COLLECTION:
                return 'Album';
            case SuggestionType.LOCATION:
                return 'Location';
            case SuggestionType.DATE:
                return 'Date';
            case SuggestionType.FILE_NAME:
                return 'File name';
            case SuggestionType.THING:
                return 'Content';
            case SuggestionType.FILE_CAPTION:
                return 'Description';
        }
    },
    PHOTO_COUNT: (count: number) =>
        `${
            !count
                ? 'No memory'
                : count === 1
                ? `1 memory`
                : `${formatNumberWithCommas(count)} memories`
        }`,
    TERMS_AND_CONDITIONS: () => (
        <Typography variant="body2">
            I agree to the{' '}
            <Link href="https://ente.io/terms" target="_blank" rel="noreferrer">
                terms
            </Link>{' '}
            and{' '}
            <Link
                href="https://ente.io/privacy"
                target="_blank"
                rel="noreferrer">
                privacy policy
            </Link>{' '}
        </Typography>
    ),
    CONFIRM_PASSWORD_NOT_SAVED: () => (
        <p>
            I understand that if I lose my password , I may lose my data since
            my data is{' '}
            <a
                href="https://ente.io/architecture"
                target="_blank"
                rel="noreferrer">
                end-to-end encrypted
            </a>{' '}
            with ente
        </p>
    ),
    ADD_TO_COLLECTION: 'Add to album',
    SELECTED: 'selected',
    VIDEO_PLAYBACK_FAILED: 'Video format not supported',
    VIDEO_PLAYBACK_FAILED_DOWNLOAD_INSTEAD:
        'This video cannot be played on your browser',
    PEOPLE: 'People',
    INDEXING_SCHEDULED: 'indexing is scheduled...',
    ANALYZING_PHOTOS: (nSyncedFiles, nTotalFiles) =>
        `analyzing new photos (${nSyncedFiles} of ${nTotalFiles} done)...`,
    INDEXING_PEOPLE: (nSyncedFiles) =>
        `indexing people in ${nSyncedFiles} photos...`,
    INDEXING_DONE: (nSyncedFiles) => `indexed ${nSyncedFiles} photos`,
    UNIDENTIFIED_FACES: 'unidentified faces',
    OBJECTS: 'objects',
    TEXT: 'text',

    METADATA: 'Metadata',
    INFO: 'Info ',
    INFO_OPTION: 'Info (I)',
    FILE_ID: 'File ID',
    FILE_NAME: 'File name',
    CAPTION: 'Description',
    CAPTION_PLACEHOLDER: 'Add a description',
    CREATION_TIME: 'Creation time',
    UPDATED_ON: 'Updated on',
    LOCATION: 'Location',
    SHOW_ON_MAP: 'View on OpenStreetMap',
    DETAILS: 'Details',
    VIEW_EXIF: 'View all EXIF data',
    NO_EXIF: 'No EXIF data',
    EXIF: 'EXIF',
    DEVICE: 'Device',
    IMAGE_SIZE: 'Image size',
    FLASH: 'Flash',
    FOCAL_LENGTH: 'Focal length',
    APERTURE: 'Aperture',
    ISO: 'ISO',
    SHOW_ALL: 'show all',
    LOGIN_TO_UPLOAD_FILES: (count: number) =>
        count === 1
            ? `1 file received. login to upload`
            : `${count} files received. login to upload`,
    FILES_TO_BE_UPLOADED: (count: number) =>
        count === 1
            ? `1 file received. uploading in a jiffy`
            : `${count} files received. uploading in a jiffy`,
    TWO_FACTOR: 'Two-factor',
    TWO_FACTOR_AUTHENTICATION: 'Two-factor authentication',
    TWO_FACTOR_QR_INSTRUCTION:
        'Scan the QR code below with your favorite authenticator app',
    ENTER_CODE_MANUALLY: 'Enter the code manually',
    TWO_FACTOR_MANUAL_CODE_INSTRUCTION:
        'Please enter this code in your favorite authenticator app',
    SCAN_QR_CODE: 'Scan QR code instead',
    CONTINUE: 'Continue',
    BACK: 'Back',
    ENABLE_TWO_FACTOR: 'Enable two-factor',
    ENABLE: 'Enable',
    LOST_DEVICE: 'Lost two-factor device',
    INCORRECT_CODE: 'Incorrect code',
    RECOVER_TWO_FACTOR: 'Recover two-factor',
    TWO_FACTOR_INFO:
        'Add an additional layer of security by requiring more than your email and password to log in to your account',
    DISABLE_TWO_FACTOR_LABEL: 'Disable two-factor authentication',
    UPDATE_TWO_FACTOR_LABEL: 'Update your authenticator device',
    DISABLE: 'Disable',
    RECONFIGURE: 'Reconfigure',
    UPDATE_TWO_FACTOR: 'Update two-factor',
    UPDATE_TWO_FACTOR_MESSAGE:
        'Continuing forward will void any previously configured authenticators',
    UPDATE: 'Update',
    DISABLE_TWO_FACTOR: 'Disable two-factor',
    DISABLE_TWO_FACTOR_MESSAGE:
        'Are you sure you want to disable your two-factor authentication',
    TWO_FACTOR_SETUP_FAILED: 'Failed to setup two factor, please try again',
    TWO_FACTOR_SETUP_SUCCESS:
        'Two factor authentication successfully configured',
    TWO_FACTOR_DISABLE_SUCCESS: 'Two factor authentication disabled',
    TWO_FACTOR_DISABLE_FAILED: 'Failed to disable two factor, please try again',
    EXPORT_DATA: 'Export data',
    SELECT_FOLDER: 'Select folder',
    DESTINATION: 'Destination',
    EXPORT_SIZE: 'Export size',
    START: 'Start',
    EXPORT_IN_PROGRESS: 'Export in progress...',
    PAUSE: 'Pause',
    RESUME: 'Resume',
    MINIMIZE: 'Minimize',
    LAST_EXPORT_TIME: 'Last export time',
    SUCCESSFULLY_EXPORTED_FILES: 'Successful exports',
    FAILED_EXPORTED_FILES: 'Failed exports',
    EXPORT_AGAIN: 'Resync',
    RETRY_EXPORT_: 'Retry failed exports',
    LOCAL_STORAGE_NOT_ACCESSIBLE: 'Local storage not accessible',
    LOCAL_STORAGE_NOT_ACCESSIBLE_MESSAGE:
        'Your browser or an addon is blocking ente from saving data into local storage. please try loading this page after switching your browsing mode.',
    RETRY: 'Retry',
    SEND_OTT: 'Send OTP',
    EMAIl_ALREADY_OWNED: 'Email already taken',
    EMAIL_UDPATE_SUCCESSFUL: 'Your email has been updated successfully',
    UPLOAD_FAILED: 'Upload failed',
    ETAGS_BLOCKED: (link: string) => (
        <>
            <Box mb={1}>
                We were unable to upload the following files because of your
                browser configuration.
            </Box>
            <Box>
                Please disable any addons that might be preventing ente from
                using <code>eTags</code> to upload large files, or use our{' '}
                <Link href={link} target="_blank">
                    desktop app
                </Link>{' '}
                for a more reliable import experience.
            </Box>
        </>
    ),
    SKIPPED_VIDEOS_INFO: (link: string) => (
        <>
            <Box mb={1}>
                Presently we do not support adding videos via public links.{' '}
            </Box>
            <Box>
                To share videos, please{' '}
                <Link href={link} target="_blank">
                    signup
                </Link>{' '}
                for ente and share with the intended recipients using their
                email.
            </Box>
        </>
    ),

    LIVE_PHOTOS_DETECTED:
        'The photo and video files from your Live Photos have been merged into a single file',

    RETRY_FAILED: 'Retry failed uploads',
    FAILED_UPLOADS: 'Failed uploads ',
    SKIPPED_FILES: 'Ignored uploads',
    THUMBNAIL_GENERATION_FAILED_UPLOADS: 'Thumbnail generation failed',
    UNSUPPORTED_FILES: 'Unsupported files',
    SUCCESSFUL_UPLOADS: 'Successful uploads',
    SKIPPED_INFO:
        'Skipped these as there are files with matching names in the same album',
    UNSUPPORTED_INFO: 'ente does not support these file formats yet',
    BLOCKED_UPLOADS: 'Blocked uploads',
    SKIPPED_VIDEOS: 'Skipped videos',
    INPROGRESS_METADATA_EXTRACTION: 'In progress',
    INPROGRESS_UPLOADS: 'Uploads in progress',
    TOO_LARGE_UPLOADS: 'Large files',
    LARGER_THAN_AVAILABLE_STORAGE_UPLOADS: 'Insufficient storage',
    LARGER_THAN_AVAILABLE_STORAGE_INFO:
        'These files were not uploaded as they exceed the maximum size limit for your storage plan',
    TOO_LARGE_INFO:
        'These files were not uploaded as they exceed our maximum file size limit',
    THUMBNAIL_GENERATION_FAILED_INFO:
        'These files were uploaded, but unfortunately we could not generate the thumbnails for them.',
    UPLOAD_TO_COLLECTION: 'Upload to album',
    UNCATEGORIZED: 'Uncategorized',
    MOVE_TO_UNCATEGORIZED: 'Move to uncategorized',
    ARCHIVE: 'Archive',
    ARCHIVE_COLLECTION: 'Archive album',
    ARCHIVE_SECTION_NAME: 'Archive',
    ALL_SECTION_NAME: 'All',
    MOVE_TO_COLLECTION: 'Move to album',
    UNARCHIVE: 'Unarchive',
    UNARCHIVE_COLLECTION: 'Unarchive album',
    MOVE: 'Move',
    ADD: 'Add',
    SORT: 'Sort',
    REMOVE: 'Remove',
    YES_REMOVE: 'Yes, remove',
    CONFIRM_REMOVE: 'Confirm removal',
    REMOVE_FROM_COLLECTION: 'Remove from album',
    TRASH: 'Trash',
    MOVE_TO_TRASH: 'Move to trash',
    TRASH_FILES_MESSAGE:
        'Selected files will be removed from all albums and moved to trash.',
    TRASH_FILE_MESSAGE:
        'The file will be removed from all albums and moved to trash.',
    DELETE_PERMANENTLY: 'Delete permanently',
    RESTORE: 'Restore',
    CONFIRM_RESTORE: 'Confirm restoration',
    RESTORE_MESSAGE: 'Restore selected files ?',
    RESTORE_TO_COLLECTION: 'Restore to album',
    EMPTY_TRASH: 'Empty trash',
    EMPTY_TRASH_TITLE: 'Empty trash?',
    EMPTY_TRASH_MESSAGE:
        'These files will be permanently deleted from your ente account.',
    LEAVE_SHARED_ALBUM: 'Yes, leave',
    LEAVE_ALBUM: 'Leave album',
    LEAVE_SHARED_ALBUM_TITLE: 'Leave shared album?',
    LEAVE_SHARED_ALBUM_MESSAGE:
        'You will leave the album, and it will stop being visible to you.',
    NOT_FILE_OWNER: 'You cannot delete files in a shared album',
    CONFIRM_SELF_REMOVE_MESSAGE: () => (
        <>
            <p>
                Selected items will be removed from this album. Items which are
                only in this album will be moved to Uncategorized.
            </p>
        </>
    ),
    CONFIRM_SELF_AND_OTHER_REMOVE_MESSAGE: () => (
        <>
            <p>
                Some of the items you are removing were added by other people,
                and you will lose access to them.
            </p>
        </>
    ),

    SORT_BY_CREATION_TIME_ASCENDING: 'Oldest',
    SORT_BY_CREATION_TIME_DESCENDING: 'Newest',
    SORT_BY_UPDATION_TIME_DESCENDING: 'Last updated',
    SORT_BY_NAME: 'Name',
    COMPRESS_THUMBNAILS: 'Compress thumbnails',
    THUMBNAIL_REPLACED: 'Thumbnails compressed',
    FIX_THUMBNAIL: 'Compress',
    FIX_THUMBNAIL_LATER: 'Compress later',
    REPLACE_THUMBNAIL_NOT_STARTED: () => (
        <>
            Some of your videos thumbnails can be compressed to save space.
            would you like ente to compress them?
        </>
    ),
    REPLACE_THUMBNAIL_COMPLETED: () => (
        <>Successfully compressed all thumbnails</>
    ),
    REPLACE_THUMBNAIL_NOOP: () => (
        <>You have no thumbnails that can be compressed further</>
    ),
    REPLACE_THUMBNAIL_COMPLETED_WITH_ERROR: () => (
        <>Could not compress some of your thumbnails, please retry</>
    ),
    FIX_CREATION_TIME: 'Fix time',
    FIX_CREATION_TIME_IN_PROGRESS: 'Fixing time',
    CREATION_TIME_UPDATED: `File time updated`,

    UPDATE_CREATION_TIME_NOT_STARTED: () => (
        <>Select the option you want to use</>
    ),
    UPDATE_CREATION_TIME_COMPLETED: () => <>Successfully updated all files</>,

    UPDATE_CREATION_TIME_COMPLETED_WITH_ERROR: () => (
        <>File time updation failed for some files, please retry</>
    ),
    FILE_NAME_CHARACTER_LIMIT: '100 characters max',
    CAPTION_CHARACTER_LIMIT: '5000 characters max',

    DATE_TIME_ORIGINAL: 'EXIF:DateTimeOriginal',
    DATE_TIME_DIGITIZED: 'EXIF:DateTimeDigitized',
    CUSTOM_TIME: 'Custom time',
    REOPEN_PLAN_SELECTOR_MODAL: 'Re-open plans',
    OPEN_PLAN_SELECTOR_MODAL_FAILED: 'Failed to open plans',
    COMMENT: 'Comment',
    ABUSE_REPORT_DESCRIPTION:
        'Submitting this report will notify the album owner.',
    OTHER_REASON_REQUIRES_COMMENTS:
        'Reason = other, require  a mandatory comment ',
    REPORT_SUBMIT_SUCCESS_CONTENT: 'Your report has been submitted',
    REPORT_SUBMIT_SUCCESS_TITLE: 'Report sent',
    REPORT_SUBMIT_FAILED: 'Failed to sent report, try again',
    INSTALL: 'Install',
    ALBUM_URL: 'Album url',
    PUBLIC_SHARING: 'Public link',
    SHARING_DETAILS: 'Sharing details',
    MODIFY_SHARING: 'Modify sharing',
    NOT_FOUND: '404 - not found',
    LINK_EXPIRED: 'Link expired',
    LINK_EXPIRED_MESSAGE: 'This link has either expired or been disabled!',
    MANAGE_LINK: 'Manage link',
    LINK_TOO_MANY_REQUESTS: 'This album is too popular for us to handle!',
    DISABLE_PUBLIC_SHARING: 'Disable public sharing',
    DISABLE_PUBLIC_SHARING_MESSAGE:
        'Are you sure you want to disable public sharing?',
    FILE_DOWNLOAD: 'Allow downloads',
    LINK_PASSWORD_LOCK: 'Password lock',
    PUBLIC_COLLECT: 'Allow adding photos',
    LINK_DEVICE_LIMIT: 'Device limit',
    LINK_EXPIRY: 'Link expiry',
    LINK_EXPIRY_NEVER: 'Never',
    DISABLE_FILE_DOWNLOAD: 'Disable download',
    DISABLE_FILE_DOWNLOAD_MESSAGE: () => (
        <>
            <p>
                Are you sure that you want to disable the download button for
                files?{' '}
            </p>{' '}
            <p>
                Viewers can still take screenshots or save a copy of your photos
                using external tools{' '}
            </p>
        </>
    ),
    ABUSE_REPORT: 'Abuse report',
    ABUSE_REPORT_BUTTON_TEXT: 'Report abuse?',
    MALICIOUS_CONTENT: 'Contains malicious content',
    COPYRIGHT:
        'Infringes on the copyright of someone I am authorized to represent',
    ENTER_EMAIL_ADDRESS: 'Email*',
    SELECT_REASON: 'Select a reason*',
    ENTER_FULL_NAME: 'Full name*',
    ENTER_DIGITAL_SIGNATURE:
        'Typing your full name in this box will act as your digital signature*',
    ENTER_ON_BEHALF_OF: 'I am reporting on behalf of*',
    ENTER_ADDRESS: 'Address*',
    ENTER_JOB_TITLE: 'Job title*',
    ENTER_CITY: 'City*',
    ENTER_PHONE: 'Phone number*',

    ENTER_STATE: 'State*',
    ENTER_POSTAL_CODE: 'Zip/postal code*',
    ENTER_COUNTRY: 'Country*',
    JUDICIAL_DESCRIPTION: () => (
        <>
            By checking the following boxes, I state{' '}
            <strong>UNDER PENALTY OF PERJURY </strong>of law that:
        </>
    ),
    TERM_1: 'I hereby state that I have a good faith belief that the sharing of copyrighted material at the location above is not authorized by the copyright owner, its agent, or the law (e.g., as a fair use). ',
    TERM_2: 'I hereby state that the information in this Notice is accurate and, under penalty of perjury, that I am the owner, or authorized to act on behalf of, the owner, of the copyright or of an exclusive right under the copyright that is allegedly infringed. ',
    TERM_3: 'I acknowledge that any person who knowingly materially misrepresents that material or activity is infringing may be subject to liability for damages. ',
    SHARED_USING: 'Shared using ',
    ENTE_IO: 'ente.io',
    LIVE: 'LIVE',
    DISABLE_PASSWORD: 'Disable password lock',
    DISABLE_PASSWORD_MESSAGE:
        'Are you sure that you want to disable the password lock?',
    PASSWORD_LOCK: 'Password lock',
    LOCK: 'Lock',
    DOWNLOAD_UPLOAD_LOGS: 'Debug logs',
    CHOOSE_UPLOAD_TYPE: 'Upload',
    UPLOAD_FILES: 'File',
    UPLOAD_DIRS: 'Folder',
    UPLOAD_GOOGLE_TAKEOUT: 'Google takeout',
    CANCEL_UPLOADS: 'Cancel uploads',
    DEDUPLICATE_FILES: 'Deduplicate files',
    NO_DUPLICATES_FOUND: "You've no duplicate files that can be cleared",
    CLUB_BY_CAPTURE_TIME: 'Club by capture time',
    FILES: 'Files',
    EACH: 'Each',
    DEDUPLICATION_LOGIC_MESSAGE: (captureTime: boolean) => (
        <>
            The following files were clubbed based on their sizes
            {captureTime && ' and capture time'}, please review and delete items
            you believe are duplicates{' '}
        </>
    ),
    STOP_ALL_UPLOADS_MESSAGE:
        'Are you sure that you want to stop all the uploads in progress?',
    STOP_UPLOADS_HEADER: 'Stop uploads?',
    YES_STOP_UPLOADS: 'Yes, stop uploads',
    ALBUMS: 'Albums',
    NEW: 'New',
    VIEW_ALL_ALBUMS: 'View all Albums',
    ALL_ALBUMS: 'All Albums',
    ENDS: 'Ends',
    ENTER_TWO_FACTOR_OTP: 'Enter the 6-digit code from your authenticator app.',
    CREATE_ACCOUNT: 'Create account',
    COPIED: 'Copied',
    CANVAS_BLOCKED_TITLE: 'Unable to generate thumbnail',
    CANVAS_BLOCKED_MESSAGE: () => (
        <>
            <p>
                It looks like your browser has disabled access to canvas, which
                is necessary to generate thumbnails for your photos
            </p>
            <p>
                Please enable access to your browser's canvas, or check out our
                desktop app
            </p>
        </>
    ),
    WATCH_FOLDERS: 'Watch folders',
    UPGRADE_NOW: 'Upgrade now',
    RENEW_NOW: 'Renew now',
    STORAGE: 'Storage',
    USED: 'used',
    YOU: 'You',
    FAMILY: 'Family',
    FREE: 'free',
    OF: 'of',
    WATCHED_FOLDERS: 'Watched folders',
    NO_FOLDERS_ADDED: 'No folders added yet!',
    FOLDERS_AUTOMATICALLY_MONITORED:
        'The folders you add here will monitored to automatically',
    UPLOAD_NEW_FILES_TO_ENTE: 'Upload new files to ente',
    REMOVE_DELETED_FILES_FROM_ENTE: 'Remove deleted files from ente',
    ADD_FOLDER: 'Add folder',
    STOP_WATCHING: 'Stop watching',
    STOP_WATCHING_FOLDER: 'Stop watching folder?',
    STOP_WATCHING_DIALOG_MESSAGE:
        'Your existing files will not be deleted, but ente will stop automatically updating the linked ente album on changes in this folder.',
    YES_STOP: 'Yes, stop',
    MONTH_SHORT: 'mo',
    YEAR: 'year',
    FAMILY_PLAN: 'Family plan',
    DOWNLOAD_LOGS: 'Download logs',
    DOWNLOAD_LOGS_MESSAGE: () => (
        <>
            <p>
                This will download debug logs, which you can email to us to help
                debug your issue.
            </p>
            <p>
                Please note that file names will be included to help track
                issues with specific files.
            </p>
        </>
    ),
    CHANGE_FOLDER: 'Change Folder',
    TWO_MONTHS_FREE: 'Get 2 months free on yearly plans',
    GB: 'GB',
    POPULAR: 'Popular',
    FREE_PLAN_OPTION_LABEL: 'Continue with free trial',
    FREE_PLAN_DESCRIPTION: '1 GB for 1 year',
    CURRENT_USAGE: (usage) => (
        <>
            Current usage is <strong>{usage}</strong>
        </>
    ),
    WEAK_DEVICE:
        "The web browser you're using is not powerful enough to encrypt your photos. Please try to log in to ente on your computer, or download the ente mobile/desktop app.",
    DRAG_AND_DROP_HINT: 'Or drag and drop into the ente window',
    ASK_FOR_FEEDBACK: (
        <>
            <p>We'll be sorry to see you go. Are you facing some issue?</p>
            <p>
                Please write to us at{' '}
                <Link href="mailto:feedback@ente.io">feedback@ente.io</Link>,
                maybe there is a way we can help.
            </p>
        </>
    ),
    SEND_FEEDBACK: 'Yes, send feedback',
    CONFIRM_ACCOUNT_DELETION_TITLE:
        'Are you sure you want to delete your account?',
    CONFIRM_ACCOUNT_DELETION_MESSAGE: (
        <>
            <p>
                Your uploaded data will be scheduled for deletion, and your
                account will be permanently deleted.
            </p>
            <p>This action is not reversible.</p>
        </>
    ),
    AUTHENTICATE: 'Authenticate',
    UPLOADED_TO_SINGLE_COLLECTION: 'Uploaded to single collection',
    UPLOADED_TO_SEPARATE_COLLECTIONS: 'Uploaded to separate collections',
    NEVERMIND: 'Nevermind',
    UPDATE_AVAILABLE: 'Update available',
    UPDATE_INSTALLABLE_MESSAGE:
        'A new version of ente is ready to be installed.',
    INSTALL_NOW: `Install now`,
    INSTALL_ON_NEXT_LAUNCH: 'Install on next launch',
    UPDATE_AVAILABLE_MESSAGE:
        'A new version of ente has been released, but it cannot be automatically downloaded and installed.',
    DOWNLOAD_AND_INSTALL: 'Download and install',
    IGNORE_THIS_VERSION: 'Ignore this version',
    TODAY: 'Today',
    YESTERDAY: 'Yesterday',
    AT: 'at',
    NAME_PLACEHOLDER: 'Name...',
    ROOT_LEVEL_FILE_WITH_FOLDER_NOT_ALLOWED:
        'Cannot create albums from file/folder mix',
    ROOT_LEVEL_FILE_WITH_FOLDER_NOT_ALLOWED_MESSAGE: () => (
        <>
            <p>You have dragged and dropped a mixture of files and folders.</p>
            <p>
                Please provide either only files, or only folders when selecting
                option to create separate albums
            </p>
        </>
    ),
    ADD_X_PHOTOS: (x: number) => `Add ${x} ${x > 1 ? 'photos' : 'photo'}`,
    CHOSE_THEME: 'Choose theme',
    ML_SEARCH: 'ML search (beta)',
    ML_SEARCH_DESCRIPTION: () => (
        <>
            <Typography color="text.secondary">
                This will enable on-device machine learning and face search
                which will start analyzing your uploaded photos locally.
                <br />
                <br />
                For the first run after login or enabling this feature, it will
                download all images on local device to analyze them. So please
                only enable this if you are ok with bandwidth and local
                processing of all images in your photo library.
                <br />
                <br />
                If this is the first time you're enabling this, we'll also ask
                your permission to process face data.
            </Typography>
        </>
    ),
    ML_MORE_DETAILS: 'More details',

    ENABLE_FACE_SEARCH: 'Enable face search',
    ENABLE_FACE_SEARCH_TITLE: 'Enable face search?',
    ENABLE_FACE_SEARCH_DESCRIPTION: () => (
        <>
            <Typography color="text.secondary">
                If you enable face search, ente will extract face geometry from
                your photos. This will happen on your device, and any generated
                biometric data will be end-to-encrypted.
                <br />
                <br />
                <Link
                    target={'_blank'}
                    href={FACE_SEARCH_PRIVACY_POLICY_LINK}
                    underline="always"
                    sx={{ color: 'inherit', textDecorationColor: 'inherit' }}>
                    Please click here for more details about this feature in our
                    privacy policy
                </Link>
            </Typography>
        </>
    ),
    DISABLE_BETA: 'Disable beta',
    DISABLE_FACE_SEARCH: 'Disable face search',
    DISABLE_FACE_SEARCH_TITLE: 'Disable face search?',
    DISABLE_FACE_SEARCH_DESCRIPTION: () => (
        <Typography>
            ente will stop processing face geometry, and will also disable ML
            search (beta)
            <br />
            <br />
            You can reenable face search again if you wish, so this operation is
            safe
        </Typography>
    ),
    ADVANCED: 'Advanced',
    FACE_SEARCH_CONFIRMATION:
        'I understand, and wish to allow ente to process face geometry',
    LABS: 'Labs',
    YOURS: 'yours',
    PASSPHRASE_STRENGTH: (strength: PasswordStrength) =>
        `Password strength: ${
            strength === PasswordStrength.STRONG
                ? 'Strong'
                : strength === PasswordStrength.MODERATE
                ? 'Moderate'
                : 'Weak'
        }`,
<<<<<<< HEAD
    PREFERENCES: 'Preferences',
    LANGUAGE: 'Language',
=======
    EXPORT_DIRECTORY_DOES_NOT_EXIST: 'Invalid export directory',
    EXPORT_DIRECTORY_DOES_NOT_EXIST_MESSAGE: () => (
        <>
            <p>The export directory you have selected does not exist.</p>
            <p> Please select a valid directory.</p>
        </>
    ),
>>>>>>> d63be4c2
};

export default englishConstants;<|MERGE_RESOLUTION|>--- conflicted
+++ resolved
@@ -1007,10 +1007,8 @@
                 ? 'Moderate'
                 : 'Weak'
         }`,
-<<<<<<< HEAD
     PREFERENCES: 'Preferences',
     LANGUAGE: 'Language',
-=======
     EXPORT_DIRECTORY_DOES_NOT_EXIST: 'Invalid export directory',
     EXPORT_DIRECTORY_DOES_NOT_EXIST_MESSAGE: () => (
         <>
@@ -1018,7 +1016,6 @@
             <p> Please select a valid directory.</p>
         </>
     ),
->>>>>>> d63be4c2
 };
 
 export default englishConstants;