--- conflicted
+++ resolved
@@ -5,13 +5,8 @@
     METADATA_FOLDER_NAME,
 } from 'services/exportService';
 import { File } from 'services/fileService';
-<<<<<<< HEAD
 import { MetadataObject } from 'types/upload';
-import { formatDate } from 'utils/file';
-=======
-import { MetadataObject } from 'services/upload/uploadService';
 import { formatDate, splitFilenameAndExtension } from 'utils/file';
->>>>>>> 52c3d4ee
 
 export const getExportRecordFileUID = (file: File) =>
     `${file.id}_${file.collectionID}_${file.updationTime}`;
