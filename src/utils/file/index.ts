--- conflicted
+++ resolved
@@ -388,7 +388,6 @@
     return file.ownerID !== user.id;
 }
 
-<<<<<<< HEAD
 export function mergeMetadata(files: File[]): File[] {
     return files.map((file) => ({
         ...file,
@@ -404,12 +403,11 @@
             ...(file.magicMetadata?.data ? file.magicMetadata.data : {}),
         },
     }));
-=======
+}
 export function appendPhotoSwipeProps(files: File[]) {
     return files.map((file) => ({
         ...file,
         w: window.innerWidth,
         h: window.innerHeight,
     })) as File[];
->>>>>>> 17358111
 }