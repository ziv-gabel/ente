name: photos
description: ente photos application

# The following defines the version and build number for your application.
# A version number is three numbers separated by dots, like 1.2.43
# followed by an optional build number separated by a +.
# Both the version and the builder number may be overridden in flutter
# build by specifying --build-name and --build-number, respectively.
# In Android, build-name is used as versionName while build-number used as versionCode.
# Read more about Android versioning at https://developer.android.com/studio/publish/versioning
# In iOS, build-name is used as CFBundleShortVersionString while build-number used as CFBundleVersion.
# Read more about iOS versioning at
# https://developer.apple.com/library/archive/documentation/General/Reference/InfoPlistKeyReference/Articles/CoreFoundationKeys.html
version: 0.3.39+249

environment:
  sdk: ">=2.10.0 <3.0.0"

dependencies:
  alice: ^0.2.4
  animate_do: ^2.0.0
  archive: ^3.1.2
  background_fetch: ^1.0.1
  cached_network_image: ^3.0.0
  chewie:
    path: thirdparty/chewie
  computer: ^2.0.0
  confetti: ^0.6.0
  connectivity: ^3.0.3
  crisp:
    git: "https://github.com/kcrebound/flutter-crisp.git"
  cupertino_icons: ^1.0.0
  device_info: ^2.0.2
  dio: ^4.0.0
  dots_indicator: ^2.0.0
  email_validator: ^2.0.1
  event_bus: ^2.0.0
  exif: ^3.0.0
  expansion_card: ^0.1.0
<<<<<<< HEAD
  extended_image:
    path: thirdparty/extended_image
  firebase_core: ^1.7.0
  firebase_messaging: ^10.0.8
=======
  extended_image: ^5.1.2
>>>>>>> dd8fe294
  flutter:
    sdk: flutter
  flutter_localizations:
    sdk: flutter
  flutter_cache_manager: ^3.0.1
  flutter_easyloading: ^3.0.0
  flutter_email_sender: ^5.0.2
  flutter_image_compress:
    path: thirdparty/flutter_image_compress
  flutter_inappwebview: ^5.3.2
  flutter_local_notifications: ^5.0.0+4
  flutter_password_strength: ^0.1.6
  flutter_secure_storage: ^4.2.0
  flutter_sodium: ^0.2.0
  flutter_typeahead: ^3.2.0
  fk_user_agent: ^2.0.1
  flutter_windowmanager: ^0.2.0
  fluttercontactpicker: ^4.4.0
  fluttertoast: ^8.0.6
  google_nav_bar: ^5.0.5
  image: ^3.0.2
  image_editor: ^1.0.0
  implicitly_animated_reorderable_list: ^0.4.0
  in_app_purchase: ^0.5.2
  intl: ^0.17.0
  like_button: ^2.0.2
  loading_animations: ^2.1.0
  local_auth: ^1.1.5
  logging: ^1.0.1
  motionphoto:
    git: "https://github.com/ente-io/motionphoto.git"
  move_to_background: ^1.0.2
  open_file: ^3.2.1
  package_info_plus: ^1.0.1
  page_transition: ^2.0.2
  path_provider: ^2.0.1
  pedantic: ^1.9.2
  photo_manager:
    git: "https://github.com/ente-io/flutter_photo_manager.git"
  photo_view: ^0.12.0
  pie_chart:
    git: "https://github.com/apgapg/pie_chart.git"
  pinput: ^1.2.0
  provider: ^6.0.0
  quiver: ^3.0.1
  receive_sharing_intent: ^1.4.5
  scrollable_positioned_list: ^0.1.10
  sentry: ^5.0.0
  share_plus: ^2.2.0
  shared_preferences: ^2.0.5
  sqflite: ^2.0.0+3
  sqflite_migration: ^0.3.0
  super_logging:
    path: thirdparty/super_logging
  syncfusion_flutter_core: ^19.2.49
  syncfusion_flutter_sliders: ^19.2.49
  uni_links: ^0.5.1
  url_launcher: ^6.0.3
  uuid: ^3.0.4
  video_player:
    path: thirdparty/plugins/packages/video_player/video_player
  video_thumbnail: ^0.4.3
  visibility_detector: ^0.2.0
  wallpaper_manager_flutter: ^0.0.2

dependency_overrides:
  provider: ^6.0.1 # for chewie 1.2.2 https://github.com/brianegan/chewie/issues/530
  flutter_local_notifications: ^8.1.1

dev_dependencies:
  flutter_launcher_icons: "0.9.0"
  flutter_native_splash: ^1.1.8+4
  flutter_test:
    sdk: flutter
  lints: ^1.0.1

flutter_icons:
  android: true
  image_path_android: "assets/android_icon.png"
  ios: true
  image_path_ios: "assets/ios_icon.png"

flutter_native_splash:
  color: "#000000"
  image: assets/ios_icon.png
  android_gravity: center
  ios_content_mode: center
  android_fullscreen: true

# For information on the generic Dart part of this file, see the
# following page: https://dart.dev/tools/pub/pubspec

# The following section is specific to Flutter.
flutter:
  assets:
    - assets/
  fonts:
  - family: NunitoSans
    fonts:
      - asset: fonts/NunitoSans-Regular.ttf
      - asset: fonts/NunitoSans-Bold.ttf
  - family: Ubuntu
    fonts:
      - asset: fonts/Ubuntu-Regular.ttf
      - asset: fonts/Ubuntu-Light.ttf
  - family: Montserrat
    fonts:
      - asset: fonts/Montserrat-Medium.ttf

  # The following line ensures that the Material Icons font is
  # included with your application, so that you can use the icons in
  # the material Icons class.
  uses-material-design: true

  # Flutter localization
  generate: true

  # To add assets to your application, add an assets section, like this:
  # assets:
  #  - images/a_dot_burr.jpeg
  #  - images/a_dot_ham.jpeg

  # An image asset can refer to one or more resolution-specific "variants", see
  # https://flutter.dev/assets-and-images/#resolution-aware.

  # For details regarding adding assets from package dependencies, see
  # https://flutter.dev/assets-and-images/#from-packages

  # To add custom fonts to your application, add a fonts section here,
  # in this "flutter" section. Each entry in this list should have a
  # "family" key with the font family name, and a "fonts" key with a
  # list giving the asset and other descriptors for the font. For
  # example:
  # fonts:
  #   - family: Schyler
  #     fonts:
  #       - asset: fonts/Schyler-Regular.ttf
  #       - asset: fonts/Schyler-Italic.ttf
  #         style: italic
  #   - family: Trajan Pro
  #     fonts:
  #       - asset: fonts/TrajanPro.ttf
  #       - asset: fonts/TrajanPro_Bold.ttf
  #         weight: 700
  #
  # For details regarding fonts from package dependencies,
  # see https://flutter.dev/custom-fonts/#from-packages<|MERGE_RESOLUTION|>--- conflicted
+++ resolved
@@ -37,14 +37,9 @@
   event_bus: ^2.0.0
   exif: ^3.0.0
   expansion_card: ^0.1.0
-<<<<<<< HEAD
-  extended_image:
-    path: thirdparty/extended_image
+  extended_image: ^5.1.2
   firebase_core: ^1.7.0
   firebase_messaging: ^10.0.8
-=======
-  extended_image: ^5.1.2
->>>>>>> dd8fe294
   flutter:
     sdk: flutter
   flutter_localizations:
