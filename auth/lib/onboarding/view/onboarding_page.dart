import 'dart:async';
import 'dart:io';

import 'package:ente_auth/app/view/app.dart';
import 'package:ente_auth/core/configuration.dart';
import 'package:ente_auth/core/event_bus.dart';
import 'package:ente_auth/ente_theme_data.dart';
import 'package:ente_auth/events/trigger_logout_event.dart';
import "package:ente_auth/l10n/l10n.dart";
import 'package:ente_auth/locale.dart';
import 'package:ente_auth/theme/text_style.dart';
import 'package:ente_auth/ui/account/email_entry_page.dart';
import 'package:ente_auth/ui/account/login_page.dart';
import 'package:ente_auth/ui/account/logout_dialog.dart';
import 'package:ente_auth/ui/account/password_entry_page.dart';
import 'package:ente_auth/ui/account/password_reentry_page.dart';
import 'package:ente_auth/ui/common/gradient_button.dart';
import 'package:ente_auth/ui/components/buttons/button_widget.dart';
import 'package:ente_auth/ui/components/models/button_result.dart';
import 'package:ente_auth/ui/home_page.dart';
import 'package:ente_auth/ui/settings/developer_settings_page.dart';
import 'package:ente_auth/ui/settings/developer_settings_widget.dart';
import 'package:ente_auth/ui/settings/language_picker.dart';
import 'package:ente_auth/utils/dialog_util.dart';
import 'package:ente_auth/utils/navigation_util.dart';
import 'package:ente_auth/utils/toast_util.dart';
import 'package:flutter/foundation.dart';
import "package:flutter/material.dart";
import 'package:local_auth/local_auth.dart';

class OnboardingPage extends StatefulWidget {
  const OnboardingPage({super.key});

  @override
  State<OnboardingPage> createState() => _OnboardingPageState();
}

class _OnboardingPageState extends State<OnboardingPage> {
  static const kDeveloperModeTapCountThreshold = 7;

  late StreamSubscription<TriggerLogoutEvent> _triggerLogoutEvent;

  int _developerModeTapCount = 0;

  @override
  void initState() {
    _triggerLogoutEvent =
        Bus.instance.on<TriggerLogoutEvent>().listen((event) async {
      await autoLogoutAlert(context);
    });
    super.initState();
  }

  @override
  void dispose() {
    _triggerLogoutEvent.cancel();
    super.dispose();
  }

  @override
  Widget build(BuildContext context) {
    debugPrint("Building OnboardingPage");
    final l10n = context.l10n;
    return Scaffold(
      body: SafeArea(
<<<<<<< HEAD
        child: SingleChildScrollView(
          child: Center(
            child: ConstrainedBox(
              constraints:
                  const BoxConstraints.tightFor(height: 800, width: 450),
              child: Padding(
                padding: const EdgeInsets.symmetric(
                  vertical: 40.0,
                  horizontal: 40,
                ),
=======
        child: GestureDetector(
          onTap: () async {
            _developerModeTapCount++;
            if (_developerModeTapCount >= kDeveloperModeTapCountThreshold) {
              _developerModeTapCount = 0;
              final result = await showChoiceDialog(
                context,
                title: l10n.developerSettings,
                firstButtonLabel: l10n.yes,
                body: l10n.developerSettingsWarning,
                isDismissible: false,
              );
              if (result?.action == ButtonAction.first) {
                await Navigator.of(context).push(
                  MaterialPageRoute(
                    builder: (BuildContext context) {
                      return const DeveloperSettingsPage();
                    },
                  ),
                );
                setState(() {});
              }
            }
          },
          child: Center(
            child: SingleChildScrollView(
              child: Padding(
                padding:
                    const EdgeInsets.symmetric(vertical: 40.0, horizontal: 40),
>>>>>>> 318e8643
                child: Column(
                  children: [
                    Column(
                      children: [
                        kDebugMode
                            ? GestureDetector(
                                child: const Align(
                                  alignment: Alignment.topRight,
                                  child: Text("Lang"),
                                ),
                                onTap: () async {
                                  final locale = await getLocale();
<<<<<<< HEAD
=======
                                  // ignore: unawaited_futures
>>>>>>> 318e8643
                                  routeToPage(
                                    context,
                                    LanguageSelectorPage(
                                      appSupportedLocales,
                                      (locale) async {
                                        await setLocale(locale);
                                        App.setLocale(context, locale);
                                      },
                                      locale,
                                    ),
                                  ).then((value) {
                                    setState(() {});
                                  });
                                },
                              )
                            : const SizedBox(),
                        Image.asset(
                          "assets/sheild-front-gradient.png",
                          width: 200,
                          height: 200,
                        ),
                        const SizedBox(height: 12),
                        const Text(
                          "ente",
                          style: TextStyle(
                            fontWeight: FontWeight.bold,
                            fontFamily: 'Montserrat',
                            fontSize: 42,
                          ),
                        ),
                        const SizedBox(height: 4),
                        Text(
                          "Authenticator",
                          style: Theme.of(context).textTheme.headlineMedium,
                        ),
                        const SizedBox(height: 32),
                        Text(
                          l10n.onBoardingBody,
                          textAlign: TextAlign.center,
                          style:
                              Theme.of(context).textTheme.titleLarge!.copyWith(
                                    color: Colors.white38,
<<<<<<< HEAD
                                    // color: Theme.of(context)
                                    //                            .colorScheme
                                    //                            .mutedTextColor,
=======
>>>>>>> 318e8643
                                  ),
                        ),
                      ],
                    ),
                    const SizedBox(height: 100),
                    Container(
                      width: double.infinity,
                      padding: const EdgeInsets.symmetric(horizontal: 20),
                      child: GradientButton(
                        onTap: _navigateToSignUpPage,
                        text: l10n.newUser,
                      ),
                    ),
<<<<<<< HEAD
                    const SizedBox(height: 24),
                    Container(
                      height: 56,
                      width: double.infinity,
                      padding: const EdgeInsets.fromLTRB(20, 0, 20, 0),
=======
                    const SizedBox(height: 4),
                    Container(
                      width: double.infinity,
                      padding: const EdgeInsets.fromLTRB(20, 12, 20, 0),
>>>>>>> 318e8643
                      child: Hero(
                        tag: "log_in",
                        child: ElevatedButton(
                          style: Theme.of(context)
                              .colorScheme
                              .optionalActionButtonStyle,
                          onPressed: _navigateToSignInPage,
                          child: Text(
                            l10n.existingUser,
                            style: const TextStyle(
                              color: Colors.black, // same for both themes
                            ),
                          ),
                        ),
                      ),
                    ),
                    const SizedBox(height: 4),
                    Container(
                      width: double.infinity,
                      padding: const EdgeInsets.only(top: 20, bottom: 20),
                      child: GestureDetector(
                        onTap: _optForOfflineMode,
                        child: Center(
                          child: Text(
                            l10n.useOffline,
                            style: body.copyWith(
                              color:
                                  Theme.of(context).colorScheme.mutedTextColor,
                            ),
                          ),
                        ),
                      ),
                    ),
<<<<<<< HEAD
=======
                    const DeveloperSettingsWidget(),
>>>>>>> 318e8643
                  ],
                ),
              ),
            ),
          ),
        ),
      ),
    );
  }

  Future<void> _optForOfflineMode() async {
    final canContinue = Platform.isMacOS || Platform.isLinux
        ? true
        : await LocalAuthentication().canCheckBiometrics;

    if (!canContinue) {
      showToast(
        context,
        "Sorry, biometric authentication is not supported on this device.",
      );
      return;
    }
    final bool hasOptedBefore = Configuration.instance.hasOptedForOfflineMode();
    ButtonResult? result;
    if (!hasOptedBefore) {
      result = await showChoiceActionSheet(
        context,
        title: context.l10n.warning,
        body: context.l10n.offlineModeWarning,
        secondButtonLabel: context.l10n.cancel,
        firstButtonLabel: context.l10n.ok,
      );
    }
    if (hasOptedBefore || result?.action == ButtonAction.first) {
      await Configuration.instance.optForOfflineMode();
      // ignore: unawaited_futures
      Navigator.of(context).push(
        MaterialPageRoute(
          builder: (BuildContext context) {
            return const HomePage();
          },
        ),
      );
    }
  }

  void _navigateToSignUpPage() {
    Widget page;
    if (Configuration.instance.getEncryptedToken() == null) {
      page = const EmailEntryPage();
    } else {
      // No key
      if (Configuration.instance.getKeyAttributes() == null) {
        // Never had a key
        page = const PasswordEntryPage(
          mode: PasswordEntryMode.set,
        );
      } else if (Configuration.instance.getKey() == null) {
        // Yet to decrypt the key
        page = const PasswordReentryPage();
      } else {
        // All is well, user just has not subscribed
        page = const HomePage();
      }
    }
    Navigator.of(context).push(
      MaterialPageRoute(
        builder: (BuildContext context) {
          return page;
        },
      ),
    );
  }

  void _navigateToSignInPage() {
    Widget page;
    if (Configuration.instance.getEncryptedToken() == null) {
      page = const LoginPage();
    } else {
      // No key
      if (Configuration.instance.getKeyAttributes() == null) {
        // Never had a key
        page = const PasswordEntryPage(
          mode: PasswordEntryMode.set,
        );
      } else if (Configuration.instance.getKey() == null) {
        // Yet to decrypt the key
        page = const PasswordReentryPage();
      } else {
        // All is well, user just has not subscribed
        // page = getSubscriptionPage(isOnBoarding: true);
        page = const HomePage();
      }
    }
    Navigator.of(context).push(
      MaterialPageRoute(
        builder: (BuildContext context) {
          return page;
        },
      ),
    );
  }
}<|MERGE_RESOLUTION|>--- conflicted
+++ resolved
@@ -63,18 +63,6 @@
     final l10n = context.l10n;
     return Scaffold(
       body: SafeArea(
-<<<<<<< HEAD
-        child: SingleChildScrollView(
-          child: Center(
-            child: ConstrainedBox(
-              constraints:
-                  const BoxConstraints.tightFor(height: 800, width: 450),
-              child: Padding(
-                padding: const EdgeInsets.symmetric(
-                  vertical: 40.0,
-                  horizontal: 40,
-                ),
-=======
         child: GestureDetector(
           onTap: () async {
             _developerModeTapCount++;
@@ -99,139 +87,128 @@
               }
             }
           },
-          child: Center(
-            child: SingleChildScrollView(
-              child: Padding(
-                padding:
-                    const EdgeInsets.symmetric(vertical: 40.0, horizontal: 40),
->>>>>>> 318e8643
-                child: Column(
-                  children: [
-                    Column(
-                      children: [
-                        kDebugMode
-                            ? GestureDetector(
-                                child: const Align(
-                                  alignment: Alignment.topRight,
-                                  child: Text("Lang"),
+          child: SingleChildScrollView(
+            child: Center(
+              child: ConstrainedBox(
+                constraints:
+                    const BoxConstraints.tightFor(height: 800, width: 450),
+                child: Padding(
+                  padding: const EdgeInsets.symmetric(
+                    vertical: 40.0,
+                    horizontal: 40,
+                  ),
+                  child: Column(
+                    children: [
+                      Column(
+                        children: [
+                          kDebugMode
+                              ? GestureDetector(
+                                  child: const Align(
+                                    alignment: Alignment.topRight,
+                                    child: Text("Lang"),
+                                  ),
+                                  onTap: () async {
+                                    final locale = await getLocale();
+                                    // ignore: unawaited_futures
+                                    routeToPage(
+                                      context,
+                                      LanguageSelectorPage(
+                                        appSupportedLocales,
+                                        (locale) async {
+                                          await setLocale(locale);
+                                          App.setLocale(context, locale);
+                                        },
+                                        locale,
+                                      ),
+                                    ).then((value) {
+                                      setState(() {});
+                                    });
+                                  },
+                                )
+                              : const SizedBox(),
+                          Image.asset(
+                            "assets/sheild-front-gradient.png",
+                            width: 200,
+                            height: 200,
+                          ),
+                          const SizedBox(height: 12),
+                          const Text(
+                            "ente",
+                            style: TextStyle(
+                              fontWeight: FontWeight.bold,
+                              fontFamily: 'Montserrat',
+                              fontSize: 42,
+                            ),
+                          ),
+                          const SizedBox(height: 4),
+                          Text(
+                            "Authenticator",
+                            style: Theme.of(context).textTheme.headlineMedium,
+                          ),
+                          const SizedBox(height: 32),
+                          Text(
+                            l10n.onBoardingBody,
+                            textAlign: TextAlign.center,
+                            style: Theme.of(context)
+                                .textTheme
+                                .titleLarge!
+                                .copyWith(
+                                  color: Colors.white38,
                                 ),
-                                onTap: () async {
-                                  final locale = await getLocale();
-<<<<<<< HEAD
-=======
-                                  // ignore: unawaited_futures
->>>>>>> 318e8643
-                                  routeToPage(
-                                    context,
-                                    LanguageSelectorPage(
-                                      appSupportedLocales,
-                                      (locale) async {
-                                        await setLocale(locale);
-                                        App.setLocale(context, locale);
-                                      },
-                                      locale,
-                                    ),
-                                  ).then((value) {
-                                    setState(() {});
-                                  });
-                                },
-                              )
-                            : const SizedBox(),
-                        Image.asset(
-                          "assets/sheild-front-gradient.png",
-                          width: 200,
-                          height: 200,
-                        ),
-                        const SizedBox(height: 12),
-                        const Text(
-                          "ente",
-                          style: TextStyle(
-                            fontWeight: FontWeight.bold,
-                            fontFamily: 'Montserrat',
-                            fontSize: 42,
-                          ),
-                        ),
-                        const SizedBox(height: 4),
-                        Text(
-                          "Authenticator",
-                          style: Theme.of(context).textTheme.headlineMedium,
-                        ),
-                        const SizedBox(height: 32),
-                        Text(
-                          l10n.onBoardingBody,
-                          textAlign: TextAlign.center,
-                          style:
-                              Theme.of(context).textTheme.titleLarge!.copyWith(
-                                    color: Colors.white38,
-<<<<<<< HEAD
-                                    // color: Theme.of(context)
-                                    //                            .colorScheme
-                                    //                            .mutedTextColor,
-=======
->>>>>>> 318e8643
-                                  ),
-                        ),
-                      ],
-                    ),
-                    const SizedBox(height: 100),
-                    Container(
-                      width: double.infinity,
-                      padding: const EdgeInsets.symmetric(horizontal: 20),
-                      child: GradientButton(
-                        onTap: _navigateToSignUpPage,
-                        text: l10n.newUser,
+                          ),
+                        ],
                       ),
-                    ),
-<<<<<<< HEAD
-                    const SizedBox(height: 24),
-                    Container(
-                      height: 56,
-                      width: double.infinity,
-                      padding: const EdgeInsets.fromLTRB(20, 0, 20, 0),
-=======
-                    const SizedBox(height: 4),
-                    Container(
-                      width: double.infinity,
-                      padding: const EdgeInsets.fromLTRB(20, 12, 20, 0),
->>>>>>> 318e8643
-                      child: Hero(
-                        tag: "log_in",
-                        child: ElevatedButton(
-                          style: Theme.of(context)
-                              .colorScheme
-                              .optionalActionButtonStyle,
-                          onPressed: _navigateToSignInPage,
-                          child: Text(
-                            l10n.existingUser,
-                            style: const TextStyle(
-                              color: Colors.black, // same for both themes
-                            ),
-                          ),
+                      const SizedBox(height: 100),
+                      Container(
+                        width: double.infinity,
+                        padding: const EdgeInsets.symmetric(horizontal: 20),
+                        child: GradientButton(
+                          onTap: _navigateToSignUpPage,
+                          text: l10n.newUser,
                         ),
                       ),
-                    ),
-                    const SizedBox(height: 4),
-                    Container(
-                      width: double.infinity,
-                      padding: const EdgeInsets.only(top: 20, bottom: 20),
-                      child: GestureDetector(
-                        onTap: _optForOfflineMode,
-                        child: Center(
-                          child: Text(
-                            l10n.useOffline,
-                            style: body.copyWith(
-                              color:
-                                  Theme.of(context).colorScheme.mutedTextColor,
+                      const SizedBox(height: 24),
+                      Container(
+                        height: 56,
+                        width: double.infinity,
+                        padding: const EdgeInsets.fromLTRB(20, 0, 20, 0),
+                        child: Hero(
+                          tag: "log_in",
+                          child: ElevatedButton(
+                            style: Theme.of(context)
+                                .colorScheme
+                                .optionalActionButtonStyle,
+                            onPressed: _navigateToSignInPage,
+                            child: Text(
+                              l10n.existingUser,
+                              style: const TextStyle(
+                                color: Colors.black, // same for both themes
+                              ),
                             ),
                           ),
                         ),
                       ),
-                    ),
-<<<<<<< HEAD
-=======
-                    const DeveloperSettingsWidget(),
->>>>>>> 318e8643
-                  ],
+                      const SizedBox(height: 4),
+                      Container(
+                        width: double.infinity,
+                        padding: const EdgeInsets.only(top: 20, bottom: 20),
+                        child: GestureDetector(
+                          onTap: _optForOfflineMode,
+                          child: Center(
+                            child: Text(
+                              l10n.useOffline,
+                              style: body.copyWith(
+                                color: Theme.of(context)
+                                    .colorScheme
+                                    .mutedTextColor,
+                              ),
+                            ),
+                          ),
+                        ),
+                      ),
+                      const DeveloperSettingsWidget(),
+                    ],
+                  ),
                 ),
               ),
             ),
