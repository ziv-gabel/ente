name: photos
description: ente photos application

# The following defines the version and build number for your application.
# A version number is three numbers separated by dots, like 1.2.43
# followed by an optional build number separated by a +.q
# Both the version and the builder number may be overridden in flutter
# build by specifying --build-name and --build-number, respectively.
# In Android, build-name is used as versionName while build-number used as versionCode.
# Read more about Android versioning at https://developer.android.com/studio/publish/versioning
# In iOS, build-name is used as CFBundleShortVersionString while build-number used as CFBundleVersion.
# Read more about iOS versioning at
# https://developer.apple.com/library/archive/documentation/General/Reference/InfoPlistKeyReference/Articles/CoreFoundationKeys.html

version: 1.0.2+1033
publish_to: none

environment:
  sdk: ">=3.0.0 <4.0.0"

dependencies:
  adaptive_theme: ^3.1.0
  android_intent_plus: ^5.2.0
  animated_list_plus: ^0.5.2
  app_links: ^6.4.0
  archive: ^3.6.1
  background_fetch: ^1.2.1
  battery_info: # replace with battery_plus
    git:
      url: https://github.com/ente-io/battery_info
      ref: 95c7a9f
  bip39: ^1.0.6
  cached_network_image: ^3.0.0
  chewie:
    git:
      url: https://github.com/ente-io/chewie.git
      ref: mybranched
  collection: # dart
  computer: # logged task name in verbose in fork
    git: "https://github.com/ente-io/computer.git"
  connectivity_plus: ^6.0.2
  crypto: ^3.0.2
  cupertino_icons: ^1.0.0
  dart_ui_isolate: ^1.1.1
  defer_pointer: ^0.0.2
  device_info_plus: ^9.0.3
  dio: ^5.8.0+1
  dots_indicator: ^2.0.0
  dotted_border: ^2.1.0
  dropdown_button2: ^2.0.0
  el_tooltip: ^2.2.1
  email_validator: ^2.0.1
  encrypt: ^5.0.3
  ente_cast:
    path: plugins/ente_cast
  ente_cast_normal:
    path: plugins/ente_cast_normal
  ente_crypto:
    path: plugins/ente_crypto
  ente_feature_flag:
    path: plugins/ente_feature_flag
  equatable: ^2.0.5
  event_bus: ^2.0.0
  exif: ^3.0.0
  expandable: ^5.0.1
  expansion_tile_card: ^3.0.0
  extended_image: ^8.1.1
  fade_indexed_stack: ^0.2.2
  fast_base58: ^0.2.1
  ffmpeg_kit_flutter_full_gpl: ^6.0.3
  figma_squircle: ^0.6.3
  file_saver: ^0.2.14
  firebase_core: ^3.6.0
  firebase_messaging: ^15.1.3
  fixnum: ^1.1.1
  flutter:
    sdk: flutter
  flutter_animate: ^4.1.0
  flutter_cache_manager: ^3.3.0
  flutter_displaymode: ^0.6.0
  flutter_easyloading: ^3.0.0
  flutter_email_sender: ^7.0.0
  flutter_image_compress: ^2.4.0
  flutter_inappwebview: ^6.1.4
  flutter_local_notifications: ^17.2.2
  flutter_localizations:
    sdk: flutter
  flutter_map: ^6.2.0
  flutter_map_marker_cluster: ^1.3.6
<<<<<<< HEAD
  flutter_secure_storage: ^9.2.4
=======
  flutter_native_splash: ^2.4.4
  flutter_password_strength: ^0.1.6
  # Do not upgrade this package unless this issue is resolved:
  # https://github.com/juliansteenbakker/flutter_secure_storage/issues/870
  # On v9.2.4, keys related to lockscreen persist even after reintsall. For context see:
  # https://github.com/juliansteenbakker/flutter_secure_storage/issues/870#issuecomment-2777447937
  # Let's wait till the issue is resolved by the package maintainer.
  # If not resolved and we need to upgrade, write a migration script.  
  flutter_secure_storage: 9.0.0
>>>>>>> d4199790
  flutter_sodium:
  flutter_staggered_grid_view: ^0.6.2
  flutter_svg: ^2.0.10+1
  fluttertoast: ^8.0.6
  fraction: ^5.0.2
  freezed_annotation: ^2.4.1
  home_widget: ^0.7.0+1
  html_unescape: ^2.0.0
  http: ^1.1.0
  image: ^4.0.17
  image_editor: ^1.6.0
  in_app_purchase: ^3.0.7
  intl: ^0.19.0
  latlong2: ^0.9.0
  launcher_icon_switcher: ^0.0.2
  like_button: ^2.0.5
  local_auth: ^2.1.5
  local_auth_android:
  local_auth_ios:
  logging: ^1.3.0
  lottie: ^1.2.2
  maps_launcher: ^3.0.0+1
  media_extension:
    git:
      url: "https://github.com/ente-io/media_extension.git"
  media_kit:
  media_kit_libs_ios_video:
  media_kit_libs_video:
  media_kit_video:
  ml_linalg: ^13.11.31
  modal_bottom_sheet: ^3.0.0
  motion_photos:
    git: "https://github.com/ente-io/motion_photo.git"
  motionphoto:
    git: "https://github.com/ente-io/motionphoto.git"
  move_to_background: # no updates in git, replace package
    git:
      url: https://github.com/ente-io/move_to_background.git
      ref: 3b862fe
  nanoid: ^1.0.0
  native_dio_adapter: ^1.4.0
  native_video_player: ^3.0.0-dev.4
  onnx_dart:
    path: plugins/onnx_dart
  onnxruntime:
    git:
      url: https://github.com/ente-io/onnxruntime.git
      ref: ios_only
  open_mail_app: # replace plugin, git is archived
    git:
      url: https://github.com/ente-io/open-mail-app-flutter.git
      ref: 83740bf
  package_info_plus: ^8.2.1
  panorama:
    git:
      url: https://github.com/ente-io/panorama_blur.git
      ref: blur
  password_strength: ^0.2.0
  path: #dart
  path_provider: ^2.1.1
  path_provider_foundation: ^2.4.1
  permission_handler: ^11.0.1
  photo_manager: ^3.5.3
  photo_view: ^0.14.0
  pinput: ^5.0.0
  pointycastle: ^3.7.3
  pool: ^1.5.1
  privacy_screen: # pub.dev is behind
    git:
      url: https://github.com/eddyuan/privacy_screen.git
      ref: 855418e
  protobuf: ^3.1.0
  receive_sharing_intent: # pub.dev is behind
    git:
      url: https://github.com/KasemJaffer/receive_sharing_intent.git
      ref: 2cea396
  screenshot: ^3.0.0
  scrollable_positioned_list: ^0.3.5
  sentry: ^8.13.2
  sentry_flutter: ^8.13.2
  share_plus: ^10.0.2
  shared_preferences: ^2.0.5
  sqflite: ^2.3.0
  sqflite_migration: ^0.3.0
  sqlite3_flutter_libs: ^0.5.20
  sqlite_async: ^0.6.1
  step_progress_indicator: ^1.0.2
  styled_text: ^8.1.0
  syncfusion_flutter_core: ^25.2.5
  syncfusion_flutter_sliders: ^25.2.5
  synchronized: ^3.3.0+3
  system_info_plus: ^0.0.6
  tuple: ^2.0.0
  ua_client_hints: ^1.4.0
  url_launcher: ^6.3.0
  uuid: ^4.5.0
  video_editor: # edge cases handled in fork
    git:
      url: https://github.com/ente-io/video_editor_fork.git
  video_player:
    git:
      url: https://github.com/ente-io/packages.git
      ref: android_video_roation_fix
      path: packages/video_player/video_player/
  video_thumbnail:
  visibility_detector: ^0.3.3
  wakelock_plus: ^1.1.1
  wechat_assets_picker: ^8.6.3
  widgets_to_image: ^0.0.2
  xml: ^6.3.0

dependency_overrides:
  # Remove this after removing dependency from flutter_sodium.
  # Newer flutter packages depends on ffi > 2.0.0 while flutter_sodium depends on ffi < 2.0.0
  ffi: 2.1.0
  flutter_sodium: # update source if there is any update
    git:
      url: https://github.com/ente-io/flutter_sodium
  intl: 0.18.1
  js: ^0.6.7
  media_kit: # update media_kit* if there is any update
    git:
      url: https://github.com/media-kit/media-kit
      path: media_kit
  media_kit_libs_ios_video:
    git:
      url: https://github.com/media-kit/media-kit
      path: libs/ios/media_kit_libs_ios_video
  media_kit_libs_video:
    git:
      url: https://github.com/media-kit/media-kit
      path: libs/universal/media_kit_libs_video
  media_kit_video:
    git:
      url: https://github.com/media-kit/media-kit
      path: media_kit_video
  video_player: # remove this dep as soon as we move to one player for all
    git:
      url: https://github.com/ente-io/packages.git
      ref: android_video_roation_fix
      path: packages/video_player/video_player/
  video_thumbnail: # update source if there is any update
    git:
      url: https://github.com/ente-io/video_thumbnail_fork.git
  watcher: ^1.1.0
  win32: "5.10.1"

flutter_intl:
  enabled: true

dev_dependencies:
  build_runner: ^2.4.7
  flutter_driver:
    sdk: flutter
  flutter_launcher_icons: ^0.13.1
  flutter_lints: ^3.0.1
  flutter_native_splash: ^2.4.4
  flutter_test:
    sdk: flutter
  freezed: ^2.5.2
  integration_test:
    sdk: flutter
  intl_utils: ^2.8.7
  json_annotation: ^4.8.0
  json_serializable: ^6.6.1
  test: ^1.22.0

# ------------------------------
# ICONs
# ------------------------------
# Run `dart run flutter_launcher_icons` after un-commenting one of the sections
# (ADAPTIVE ICONS or NON ADAPTIVE ICONS) within the `flutter_icons` section. You
# may have to update the `icon_X.xml` generated within `res/minimap-*` folder.
# Sample commit for adding an icon:
# https://github.com/ente-io/ente/commit/40ae8d91c359447fc2cf6672bfa754c5cc7a6af1

# flutter_icons:
# ADAPTIVE ICONS

# 1. E + HEART
# adaptive_icon_foreground: "assets/launcher_icon/icon-foreground.png"
# adaptive_icon_background: "#08C225"

# 2. OG
# adaptive_icon_foreground: "assets/launcher_icon/icon-og-foreground.png"
# adaptive_icon_background: "#ffffff"

# 3. MONOCHROME
# adaptive_icon_foreground: "assets/launcher_icon/icon-monochrome-foreground.png"
# adaptive_icon_background: "#08C225"
# android: "icon_monochrome"
# image_path: "assets/launcher_icon/icon-monochrome-foreground.png"

# NON ADAPTIVE ICONS

# 1. GREEN ICON
# android: "icon_green"
# ios: "IconGreen"
# image_path: "assets/launcher_icon/icon-green.png"

# 2. DARK ICON
# android: "icon_dark"
# ios: "IconDark"
# image_path: "assets/launcher_icon/icon-dark.png"

# 3. LIGHT ICON
# android: "icon_light"
# ios: "IconLight"
# image_path: "assets/launcher_icon/icon-light.png"

# 4. OG ICON
# android: "icon_og"
# ios: "IconOG"
# image_path: "assets/launcher_icon/icon-og.png"

flutter_native_splash:
  color: "#ffffff"
  color_dark: "#000000"
  image: assets/splash-screen-icon.png
  android_gravity: center
  ios_content_mode: center
  android_12:
    # The image parameter sets the splash screen icon image.  If this parameter is not specified,
    # the app's launcher icon will be used instead.
    # Please note that the splash screen will be clipped to a circle on the center of the screen.
    # App icon without an icon background: This should be 1152×1152 pixels, and fit within a circle
    # 768 pixels in diameter.
    image: assets/splash-screen-icon.png

# For information on the generic Dart part of this file, see the
# following page: https://dart.dev/tools/pub/pubspec

# The following section is specific to Flutter.
flutter:
  assets:
    - assets/
    - assets/video-editor/
    - assets/icons/
    - assets/launcher_icon/
  fonts:
    - family: Inter
      fonts:
        - asset: fonts/Inter-Regular.ttf
        - asset: fonts/Inter-Medium.ttf
        - asset: fonts/Inter-Light.ttf
        - asset: fonts/Inter-SemiBold.ttf
        - asset: fonts/Inter-Bold.ttf
    - family: Montserrat
      fonts:
        - asset: fonts/Montserrat-Bold.ttf

  # The following line ensures that the Material Icons font is
  # included with your application, so that you can use the icons in
  # the material Icons class.
  uses-material-design: true

  # Flutter localization
  generate: true

  # To add assets to your application, add an assets section, like this:
  # assets:
  #  - images/a_dot_burr.jpeg
  #  - images/a_dot_ham.jpeg

  # An image asset can refer to one or more resolution-specific "variants", see
  # https://flutter.dev/assets-and-images/#resolution-aware.

  # For details regarding adding assets from package dependencies, see
  # https://flutter.dev/assets-and-images/#from-packages

  # To add custom fonts to your application, add a fonts section here,
  # in this "flutter" section. Each entry in this list should have a
  # "family" key with the font family name, and a "fonts" key with a
  # list giving the asset and other descriptors for the font. For
  # example:
  # fonts:
  #   - family: Schyler
  #     fonts:
  #       - asset: fonts/Schyler-Regular.ttf
  #       - asset: fonts/Schyler-Italic.ttf
  #         style: italic
  #   - family: Trajan Pro
  #     fonts:
  #       - asset: fonts/TrajanPro.ttf
  #       - asset: fonts/TrajanPro_Bold.ttf
  #         weight: 700
  #
  # For details regarding fonts from package dependencies,
  # see https://flutter.dev/custom-fonts/#from-packages<|MERGE_RESOLUTION|>--- conflicted
+++ resolved
@@ -87,10 +87,6 @@
     sdk: flutter
   flutter_map: ^6.2.0
   flutter_map_marker_cluster: ^1.3.6
-<<<<<<< HEAD
-  flutter_secure_storage: ^9.2.4
-=======
-  flutter_native_splash: ^2.4.4
   flutter_password_strength: ^0.1.6
   # Do not upgrade this package unless this issue is resolved:
   # https://github.com/juliansteenbakker/flutter_secure_storage/issues/870
@@ -99,7 +95,6 @@
   # Let's wait till the issue is resolved by the package maintainer.
   # If not resolved and we need to upgrade, write a migration script.  
   flutter_secure_storage: 9.0.0
->>>>>>> d4199790
   flutter_sodium:
   flutter_staggered_grid_view: ^0.6.2
   flutter_svg: ^2.0.10+1
