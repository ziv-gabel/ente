--- conflicted
+++ resolved
@@ -132,7 +132,7 @@
       "Please talk to ${providerName} support if you were charged";
 
   static String m38(endDate) =>
-      "Free trial valid till ${endDate}.\nYou can purchase a paid plan afterwards.";
+      "Free trial valid till ${endDate}.\nYou can choose a paid plan afterwards.";
 
   static String m39(toEmail) => "Please email us at ${toEmail}";
 
@@ -737,13 +737,10 @@
         "filesBackedUpFromDevice": m22,
         "filesBackedUpInAlbum": m23,
         "filesDeleted": MessageLookupByLibrary.simpleMessage("Files deleted"),
-<<<<<<< HEAD
+        "filesSavedToGallery":
+            MessageLookupByLibrary.simpleMessage("Files saved to gallery"),
         "findPeopleByName": MessageLookupByLibrary.simpleMessage(
             "Find people quickly by searching by name"),
-=======
-        "filesSavedToGallery":
-            MessageLookupByLibrary.simpleMessage("Files saved to gallery"),
->>>>>>> f60e094a
         "flip": MessageLookupByLibrary.simpleMessage("Flip"),
         "forYourMemories":
             MessageLookupByLibrary.simpleMessage("for your memories"),
