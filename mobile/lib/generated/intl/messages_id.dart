--- conflicted
+++ resolved
@@ -56,61 +56,6 @@
 
   static String m18(albumName) => "Link kolaborasi terbuat untuk ${albumName}";
 
-<<<<<<< HEAD
-  static String m20(familyAdminEmail) =>
-      "Silakan hubungi <green>${familyAdminEmail}</green> untuk mengatur langgananmu";
-
-  static String m21(provider) =>
-      "Silakan hubungi kami di support@ente.io untuk mengatur langganan ${provider} kamu.";
-
-  static String m22(endpoint) => "Terhubung ke ${endpoint}";
-
-  static String m23(count) =>
-      "${Intl.plural(count, one: 'Hapus ${count} item', other: 'Hapus ${count} item')}";
-
-  static String m24(currentlyDeleting, totalCount) =>
-      "Menghapus ${currentlyDeleting} / ${totalCount}";
-
-  static String m25(albumName) =>
-      "Ini akan menghapus link publik yang digunakan untuk mengakses \"${albumName}\".";
-
-  static String m26(supportEmail) =>
-      "Silakan kirimkan email ke ${supportEmail} dari alamat email terdaftar kamu";
-
-  static String m27(count, storageSaved) =>
-      "Kamu telah menghapus ${Intl.plural(count, other: '${count} file duplikat')} dan membersihkan (${storageSaved}!)";
-
-  static String m29(newEmail) => "Email diubah menjadi ${newEmail}";
-
-  static String m30(email) =>
-      "${email} tidak punya akun Ente.\n\nUndang dia untuk berbagi foto.";
-
-  static String m32(count, formattedNumber) =>
-      "${Intl.plural(count, other: '${formattedNumber} file')} di perangkat ini telah berhasil dicadangkan";
-
-  static String m33(count, formattedNumber) =>
-      "${Intl.plural(count, other: '${formattedNumber} file')} dalam album ini telah berhasil dicadangkan";
-
-  static String m34(storageAmountInGB) =>
-      "${storageAmountInGB} GB setiap kali orang mendaftar dengan paket berbayar lalu menerapkan kode milikmu";
-
-  static String m35(endDate) => "Percobaan gratis berlaku hingga ${endDate}";
-
-  static String m36(count) =>
-      "Kamu masih bisa mengakses ${Intl.plural(count, other: 'filenya')} di Ente selama kamu masih berlangganan";
-
-  static String m37(sizeInMBorGB) => "Bersihkan ${sizeInMBorGB}";
-
-  static String m38(count, formattedSize) =>
-      "${Intl.plural(count, other: 'File tersebut bisa dihapus dari perangkat ini untuk membersihkan ${formattedSize}')}";
-
-  static String m39(currentlyProcessing, totalCount) =>
-      "Memproses ${currentlyProcessing} / ${totalCount}";
-
-  static String m40(count) => "${Intl.plural(count, other: '${count} item')}";
-
-  static String m41(expiryTime) => "Link akan kedaluwarsa pada ${expiryTime}";
-=======
   static String m19(familyAdminEmail) =>
       "Silakan hubungi <green>${familyAdminEmail}</green> untuk mengatur langgananmu";
 
@@ -164,52 +109,20 @@
   static String m39(count) => "${Intl.plural(count, other: '${count} item')}";
 
   static String m40(expiryTime) => "Link akan kedaluwarsa pada ${expiryTime}";
->>>>>>> afad2c78
 
   static String m3(count, formattedCount) =>
       "${Intl.plural(count, zero: 'tiada kenangan', one: '${formattedCount} kenangan', other: '${formattedCount} kenangan')}";
 
-<<<<<<< HEAD
-  static String m42(count) => "${Intl.plural(count, other: 'Pindahkan item')}";
-
-  static String m43(albumName) => "Berhasil dipindahkan ke ${albumName}";
-
-  static String m46(familyAdminEmail) =>
-=======
   static String m41(count) => "${Intl.plural(count, other: 'Pindahkan item')}";
 
   static String m42(albumName) => "Berhasil dipindahkan ke ${albumName}";
 
   static String m45(familyAdminEmail) =>
->>>>>>> afad2c78
       "Harap hubungi ${familyAdminEmail} untuk mengubah kode kamu.";
 
   static String m0(passwordStrengthValue) =>
       "Keamanan sandi: ${passwordStrengthValue}";
 
-<<<<<<< HEAD
-  static String m47(providerName) =>
-      "Harap hubungi dukungan ${providerName} jika kamu dikenai biaya";
-
-  static String m49(endDate) =>
-      "Percobaan gratis berlaku hingga ${endDate}.\nKamu dapat memilih paket berbayar setelahnya.";
-
-  static String m50(toEmail) => "Silakan kirimi kami email di ${toEmail}";
-
-  static String m51(toEmail) => "Silakan kirim log-nya ke \n${toEmail}";
-
-  static String m53(storeName) => "Beri nilai di ${storeName}";
-
-  static String m54(storageInGB) =>
-      "3. Kalian berdua mendapat ${storageInGB} GB* gratis";
-
-  static String m55(userEmail) =>
-      "${userEmail} akan dikeluarkan dari album berbagi ini\n\nSemua foto yang ia tambahkan juga akan dihapus dari album ini";
-
-  static String m56(endDate) => "Langganan akan diperpanjang pada ${endDate}";
-
-  static String m57(count) =>
-=======
   static String m46(providerName) =>
       "Harap hubungi dukungan ${providerName} jika kamu dikenai biaya";
 
@@ -231,68 +144,19 @@
   static String m54(endDate) => "Langganan akan diperpanjang pada ${endDate}";
 
   static String m55(count) =>
->>>>>>> afad2c78
       "${Intl.plural(count, other: '${count} hasil ditemukan')}";
 
   static String m4(count) => "${count} terpilih";
 
-<<<<<<< HEAD
-  static String m59(count, yourCount) =>
-      "${count} dipilih (${yourCount} milikmu)";
-
-  static String m60(verificationID) =>
-=======
   static String m57(count, yourCount) =>
       "${count} dipilih (${yourCount} milikmu)";
 
   static String m58(verificationID) =>
->>>>>>> afad2c78
       "Ini ID Verifikasi saya di ente.io: ${verificationID}.";
 
   static String m5(verificationID) =>
       "Halo, bisakah kamu pastikan bahwa ini adalah ID Verifikasi ente.io milikmu: ${verificationID}";
 
-<<<<<<< HEAD
-  static String m61(referralCode, referralStorageInGB) =>
-      "Kode rujukan Ente: ${referralCode} \n\nTerapkan pada Pengaturan → Umum → Rujukan untuk mendapatkan ${referralStorageInGB} GB gratis setelah kamu mendaftar paket berbayar\n\nhttps://ente.io";
-
-  static String m62(numberOfPeople) =>
-      "${Intl.plural(numberOfPeople, zero: 'Bagikan dengan orang tertentu', one: 'Berbagi dengan 1 orang', other: 'Berbagi dengan ${numberOfPeople} orang')}";
-
-  static String m63(emailIDs) => "Dibagikan dengan ${emailIDs}";
-
-  static String m64(fileType) =>
-      "${fileType} ini akan dihapus dari perangkat ini.";
-
-  static String m65(fileType) =>
-      "${fileType} ini tersimpan di Ente dan juga di perangkat ini.";
-
-  static String m66(fileType) => "${fileType} ini akan dihapus dari Ente.";
-
-  static String m1(storageAmountInGB) => "${storageAmountInGB} GB";
-
-  static String m67(
-          usedAmount, usedStorageUnit, totalAmount, totalStorageUnit) =>
-      "${usedAmount} ${usedStorageUnit} dari ${totalAmount} ${totalStorageUnit} terpakai";
-
-  static String m68(id) =>
-      "${id} kamu telah terhubung dengan akun Ente lain.\nJika kamu ingin menggunakan ${id} kamu untuk akun ini, silahkan hubungi tim bantuan kami";
-
-  static String m69(endDate) =>
-      "Langganan kamu akan dibatalkan pada ${endDate}";
-
-  static String m72(storageAmountInGB) =>
-      "Ia juga mendapat ${storageAmountInGB} GB";
-
-  static String m73(email) => "Ini adalah ID Verifikasi milik ${email}";
-
-  static String m74(count) =>
-      "${Intl.plural(count, zero: '', one: '1 hari', other: '${count} hari')}";
-
-  static String m78(endDate) => "Berlaku hingga ${endDate}";
-
-  static String m79(email) => "Verifikasi ${email}";
-=======
   static String m59(referralCode, referralStorageInGB) =>
       "Kode rujukan Ente: ${referralCode} \n\nTerapkan pada Pengaturan → Umum → Rujukan untuk mendapatkan ${referralStorageInGB} GB gratis setelah kamu mendaftar paket berbayar\n\nhttps://ente.io";
 
@@ -332,7 +196,6 @@
   static String m76(endDate) => "Berlaku hingga ${endDate}";
 
   static String m77(email) => "Verifikasi ${email}";
->>>>>>> afad2c78
 
   static String m2(email) =>
       "Kami telah mengirimkan email ke <green>${email}</green>";
@@ -583,17 +446,10 @@
             "Konfirmasi kunci pemulihan kamu"),
         "connectToDevice":
             MessageLookupByLibrary.simpleMessage("Hubungkan ke perangkat"),
-<<<<<<< HEAD
-        "contactFamilyAdmin": m20,
-        "contactSupport":
-            MessageLookupByLibrary.simpleMessage("Hubungi dukungan"),
-        "contactToManageSubscription": m21,
-=======
         "contactFamilyAdmin": m19,
         "contactSupport":
             MessageLookupByLibrary.simpleMessage("Hubungi dukungan"),
         "contactToManageSubscription": m20,
->>>>>>> afad2c78
         "contacts": MessageLookupByLibrary.simpleMessage("Kontak"),
         "continueLabel": MessageLookupByLibrary.simpleMessage("Lanjut"),
         "continueOnFreeTrial": MessageLookupByLibrary.simpleMessage(
@@ -634,11 +490,7 @@
         "currentUsageIs":
             MessageLookupByLibrary.simpleMessage("Pemakaian saat ini sebesar "),
         "custom": MessageLookupByLibrary.simpleMessage("Kustom"),
-<<<<<<< HEAD
-        "customEndpoint": m22,
-=======
         "customEndpoint": m21,
->>>>>>> afad2c78
         "darkTheme": MessageLookupByLibrary.simpleMessage("Gelap"),
         "dayToday": MessageLookupByLibrary.simpleMessage("Hari Ini"),
         "dayYesterday": MessageLookupByLibrary.simpleMessage("Kemarin"),
@@ -667,15 +519,9 @@
             MessageLookupByLibrary.simpleMessage("Hapus dari perangkat ini"),
         "deleteFromEnte":
             MessageLookupByLibrary.simpleMessage("Hapus dari Ente"),
-<<<<<<< HEAD
-        "deleteItemCount": m23,
-        "deletePhotos": MessageLookupByLibrary.simpleMessage("Hapus foto"),
-        "deleteProgress": m24,
-=======
         "deleteItemCount": m22,
         "deletePhotos": MessageLookupByLibrary.simpleMessage("Hapus foto"),
         "deleteProgress": m23,
->>>>>>> afad2c78
         "deleteReason1": MessageLookupByLibrary.simpleMessage(
             "Fitur penting yang saya perlukan tidak ada"),
         "deleteReason2": MessageLookupByLibrary.simpleMessage(
@@ -712,11 +558,7 @@
             "Orang yang melihat masih bisa mengambil tangkapan layar atau menyalin foto kamu menggunakan alat eksternal"),
         "disableDownloadWarningTitle":
             MessageLookupByLibrary.simpleMessage("Perlu diketahui"),
-<<<<<<< HEAD
-        "disableLinkMessage": m25,
-=======
         "disableLinkMessage": m24,
->>>>>>> afad2c78
         "disableTwofactor": MessageLookupByLibrary.simpleMessage(
             "Nonaktifkan autentikasi dua langkah"),
         "disablingTwofactorAuthentication":
@@ -751,13 +593,8 @@
         "downloadFailed":
             MessageLookupByLibrary.simpleMessage("Gagal mengunduh"),
         "downloading": MessageLookupByLibrary.simpleMessage("Mengunduh..."),
-<<<<<<< HEAD
-        "dropSupportEmail": m26,
-        "duplicateFileCountWithStorageSaved": m27,
-=======
         "dropSupportEmail": m25,
         "duplicateFileCountWithStorageSaved": m26,
->>>>>>> afad2c78
         "edit": MessageLookupByLibrary.simpleMessage("Edit"),
         "editLocation": MessageLookupByLibrary.simpleMessage("Edit lokasi"),
         "editLocationTagTitle":
@@ -769,13 +606,8 @@
                 "Perubahan lokasi hanya akan terlihat di Ente"),
         "eligible": MessageLookupByLibrary.simpleMessage("memenuhi syarat"),
         "email": MessageLookupByLibrary.simpleMessage("Email"),
-<<<<<<< HEAD
-        "emailChangedTo": m29,
-        "emailNoEnteAccount": m30,
-=======
         "emailChangedTo": m28,
         "emailNoEnteAccount": m29,
->>>>>>> afad2c78
         "emailVerificationToggle":
             MessageLookupByLibrary.simpleMessage("Verifikasi email"),
         "empty": MessageLookupByLibrary.simpleMessage("Kosongkan"),
@@ -874,13 +706,8 @@
         "fileTypes": MessageLookupByLibrary.simpleMessage("Jenis file"),
         "fileTypesAndNames":
             MessageLookupByLibrary.simpleMessage("Nama dan jenis file"),
-<<<<<<< HEAD
-        "filesBackedUpFromDevice": m32,
-        "filesBackedUpInAlbum": m33,
-=======
         "filesBackedUpFromDevice": m31,
         "filesBackedUpInAlbum": m32,
->>>>>>> afad2c78
         "filesDeleted": MessageLookupByLibrary.simpleMessage("File terhapus"),
         "filesSavedToGallery":
             MessageLookupByLibrary.simpleMessage("File tersimpan ke galeri"),
@@ -894,15 +721,6 @@
             MessageLookupByLibrary.simpleMessage("Wajah yang ditemukan"),
         "freeStorageClaimed":
             MessageLookupByLibrary.simpleMessage("Kuota gratis diperoleh"),
-<<<<<<< HEAD
-        "freeStorageOnReferralSuccess": m34,
-        "freeStorageUsable": MessageLookupByLibrary.simpleMessage(
-            "Kuota gratis yang dapat digunakan"),
-        "freeTrial": MessageLookupByLibrary.simpleMessage("Percobaan gratis"),
-        "freeTrialValidTill": m35,
-        "freeUpAccessPostDelete": m36,
-        "freeUpAmount": m37,
-=======
         "freeStorageOnReferralSuccess": m33,
         "freeStorageUsable": MessageLookupByLibrary.simpleMessage(
             "Kuota gratis yang dapat digunakan"),
@@ -910,25 +728,16 @@
         "freeTrialValidTill": m34,
         "freeUpAccessPostDelete": m35,
         "freeUpAmount": m36,
->>>>>>> afad2c78
         "freeUpDeviceSpace": MessageLookupByLibrary.simpleMessage(
             "Bersihkan penyimpanan perangkat"),
         "freeUpDeviceSpaceDesc": MessageLookupByLibrary.simpleMessage(
             "Hemat ruang penyimpanan di perangkatmu dengan membersihkan file yang sudah tercadangkan."),
         "freeUpSpace": MessageLookupByLibrary.simpleMessage("Bersihkan ruang"),
-<<<<<<< HEAD
-        "freeUpSpaceSaving": m38,
-        "general": MessageLookupByLibrary.simpleMessage("Umum"),
-        "generatingEncryptionKeys": MessageLookupByLibrary.simpleMessage(
-            "Menghasilkan kunci enkripsi..."),
-        "genericProgress": m39,
-=======
         "freeUpSpaceSaving": m37,
         "general": MessageLookupByLibrary.simpleMessage("Umum"),
         "generatingEncryptionKeys": MessageLookupByLibrary.simpleMessage(
             "Menghasilkan kunci enkripsi..."),
         "genericProgress": m38,
->>>>>>> afad2c78
         "goToSettings": MessageLookupByLibrary.simpleMessage("Buka pengaturan"),
         "googlePlayId": MessageLookupByLibrary.simpleMessage("ID Google Play"),
         "grantFullAccessPrompt": MessageLookupByLibrary.simpleMessage(
@@ -988,11 +797,7 @@
         "itLooksLikeSomethingWentWrongPleaseRetryAfterSome":
             MessageLookupByLibrary.simpleMessage(
                 "Sepertinya terjadi kesalahan. Silakan coba lagi setelah beberapa saat. Jika kesalahan terus terjadi, silakan hubungi tim dukungan kami."),
-<<<<<<< HEAD
-        "itemCount": m40,
-=======
         "itemCount": m39,
->>>>>>> afad2c78
         "itemsWillBeRemovedFromAlbum": MessageLookupByLibrary.simpleMessage(
             "Item yang dipilih akan dihapus dari album ini"),
         "joinDiscord":
@@ -1019,11 +824,7 @@
             MessageLookupByLibrary.simpleMessage("Batas perangkat"),
         "linkEnabled": MessageLookupByLibrary.simpleMessage("Aktif"),
         "linkExpired": MessageLookupByLibrary.simpleMessage("Kedaluwarsa"),
-<<<<<<< HEAD
-        "linkExpiresOn": m41,
-=======
         "linkExpiresOn": m40,
->>>>>>> afad2c78
         "linkExpiry":
             MessageLookupByLibrary.simpleMessage("Waktu kedaluwarsa link"),
         "linkHasExpired":
@@ -1105,17 +906,10 @@
         "moderateStrength": MessageLookupByLibrary.simpleMessage("Sedang"),
         "moments": MessageLookupByLibrary.simpleMessage("Momen"),
         "monthly": MessageLookupByLibrary.simpleMessage("Bulanan"),
-<<<<<<< HEAD
-        "moveItem": m42,
-        "moveToHiddenAlbum": MessageLookupByLibrary.simpleMessage(
-            "Pindahkan ke album tersembunyi"),
-        "movedSuccessfullyTo": m43,
-=======
         "moveItem": m41,
         "moveToHiddenAlbum": MessageLookupByLibrary.simpleMessage(
             "Pindahkan ke album tersembunyi"),
         "movedSuccessfullyTo": m42,
->>>>>>> afad2c78
         "movedToTrash":
             MessageLookupByLibrary.simpleMessage("Pindah ke sampah"),
         "movingFilesToAlbum": MessageLookupByLibrary.simpleMessage(
@@ -1166,11 +960,7 @@
         "onDevice": MessageLookupByLibrary.simpleMessage("Di perangkat ini"),
         "onEnte": MessageLookupByLibrary.simpleMessage(
             "Di <branding>ente</branding>"),
-<<<<<<< HEAD
-        "onlyFamilyAdminCanChangeCode": m46,
-=======
         "onlyFamilyAdminCanChangeCode": m45,
->>>>>>> afad2c78
         "oops": MessageLookupByLibrary.simpleMessage("Aduh"),
         "oopsCouldNotSaveEdits": MessageLookupByLibrary.simpleMessage(
             "Aduh, tidak dapat menyimpan perubahan"),
@@ -1206,11 +996,7 @@
             MessageLookupByLibrary.simpleMessage("Pembayaran gagal"),
         "paymentFailedMessage": MessageLookupByLibrary.simpleMessage(
             "Sayangnya, pembayaranmu gagal. Silakan hubungi tim bantuan agar dapat kami bantu!"),
-<<<<<<< HEAD
-        "paymentFailedTalkToProvider": m47,
-=======
         "paymentFailedTalkToProvider": m46,
->>>>>>> afad2c78
         "pendingItems": MessageLookupByLibrary.simpleMessage("Item menunggu"),
         "pendingSync":
             MessageLookupByLibrary.simpleMessage("Sinkronisasi tertunda"),
@@ -1233,11 +1019,7 @@
             MessageLookupByLibrary.simpleMessage(
                 "Foto yang telah kamu tambahkan akan dihapus dari album ini"),
         "playOnTv": MessageLookupByLibrary.simpleMessage("Putar album di TV"),
-<<<<<<< HEAD
-        "playStoreFreeTrialValidTill": m49,
-=======
         "playStoreFreeTrialValidTill": m47,
->>>>>>> afad2c78
         "playstoreSubscription":
             MessageLookupByLibrary.simpleMessage("Langganan PlayStore"),
         "pleaseCheckYourInternetConnectionAndTryAgain":
@@ -1249,20 +1031,12 @@
         "pleaseContactSupportIfTheProblemPersists":
             MessageLookupByLibrary.simpleMessage(
                 "Silakan hubungi tim bantuan jika masalah terus terjadi"),
-<<<<<<< HEAD
-        "pleaseEmailUsAt": m50,
-=======
         "pleaseEmailUsAt": m48,
->>>>>>> afad2c78
         "pleaseGrantPermissions":
             MessageLookupByLibrary.simpleMessage("Harap berikan izin"),
         "pleaseLoginAgain":
             MessageLookupByLibrary.simpleMessage("Silakan masuk akun lagi"),
-<<<<<<< HEAD
-        "pleaseSendTheLogsTo": m51,
-=======
         "pleaseSendTheLogsTo": m49,
->>>>>>> afad2c78
         "pleaseTryAgain":
             MessageLookupByLibrary.simpleMessage("Silakan coba lagi"),
         "pleaseVerifyTheCodeYouHaveEntered":
@@ -1296,11 +1070,7 @@
             MessageLookupByLibrary.simpleMessage("Buat tiket dukungan"),
         "rateTheApp": MessageLookupByLibrary.simpleMessage("Nilai app ini"),
         "rateUs": MessageLookupByLibrary.simpleMessage("Beri kami nilai"),
-<<<<<<< HEAD
-        "rateUsOnStore": m53,
-=======
         "rateUsOnStore": m51,
->>>>>>> afad2c78
         "recover": MessageLookupByLibrary.simpleMessage("Pulihkan"),
         "recoverAccount": MessageLookupByLibrary.simpleMessage("Pulihkan akun"),
         "recoverButton": MessageLookupByLibrary.simpleMessage("Pulihkan"),
@@ -1328,11 +1098,7 @@
             "1. Berikan kode ini ke teman kamu"),
         "referralStep2": MessageLookupByLibrary.simpleMessage(
             "2. Ia perlu daftar ke paket berbayar"),
-<<<<<<< HEAD
-        "referralStep3": m54,
-=======
         "referralStep3": m52,
->>>>>>> afad2c78
         "referrals": MessageLookupByLibrary.simpleMessage("Referensi"),
         "referralsAreCurrentlyPaused":
             MessageLookupByLibrary.simpleMessage("Rujukan sedang dijeda"),
@@ -1354,11 +1120,7 @@
         "removeLink": MessageLookupByLibrary.simpleMessage("Hapus link"),
         "removeParticipant":
             MessageLookupByLibrary.simpleMessage("Hapus peserta"),
-<<<<<<< HEAD
-        "removeParticipantBody": m55,
-=======
         "removeParticipantBody": m53,
->>>>>>> afad2c78
         "removePersonLabel":
             MessageLookupByLibrary.simpleMessage("Hapus label orang"),
         "removePublicLink":
@@ -1374,11 +1136,7 @@
         "renameFile": MessageLookupByLibrary.simpleMessage("Ubah nama file"),
         "renewSubscription":
             MessageLookupByLibrary.simpleMessage("Perpanjang langganan"),
-<<<<<<< HEAD
-        "renewsOn": m56,
-=======
         "renewsOn": m54,
->>>>>>> afad2c78
         "reportABug": MessageLookupByLibrary.simpleMessage("Laporkan bug"),
         "reportBug": MessageLookupByLibrary.simpleMessage("Laporkan bug"),
         "resendEmail":
@@ -1429,11 +1187,7 @@
             MessageLookupByLibrary.simpleMessage("Album, nama dan jenis file"),
         "searchHint5": MessageLookupByLibrary.simpleMessage(
             "Segera tiba: Penelusuran wajah & ajaib ✨"),
-<<<<<<< HEAD
-        "searchResultCount": m57,
-=======
         "searchResultCount": m55,
->>>>>>> afad2c78
         "security": MessageLookupByLibrary.simpleMessage("Keamanan"),
         "selectALocation": MessageLookupByLibrary.simpleMessage("Pilih lokasi"),
         "selectALocationFirst": MessageLookupByLibrary.simpleMessage(
@@ -1459,11 +1213,7 @@
             MessageLookupByLibrary.simpleMessage(
                 "Item terpilih akan dihapus dari semua album dan dipindahkan ke sampah."),
         "selectedPhotos": m4,
-<<<<<<< HEAD
-        "selectedPhotosWithYours": m59,
-=======
         "selectedPhotosWithYours": m57,
->>>>>>> afad2c78
         "send": MessageLookupByLibrary.simpleMessage("Kirim"),
         "sendEmail": MessageLookupByLibrary.simpleMessage("Kirim email"),
         "sendInvite": MessageLookupByLibrary.simpleMessage("Kirim undangan"),
@@ -1484,27 +1234,16 @@
         "shareAnAlbumNow":
             MessageLookupByLibrary.simpleMessage("Bagikan album sekarang"),
         "shareLink": MessageLookupByLibrary.simpleMessage("Bagikan link"),
-<<<<<<< HEAD
-        "shareMyVerificationID": m60,
-=======
         "shareMyVerificationID": m58,
->>>>>>> afad2c78
         "shareOnlyWithThePeopleYouWant": MessageLookupByLibrary.simpleMessage(
             "Bagikan hanya dengan orang yang kamu inginkan"),
         "shareTextConfirmOthersVerificationID": m5,
         "shareTextRecommendUsingEnte": MessageLookupByLibrary.simpleMessage(
             "Unduh Ente agar kita bisa berbagi foto dan video kualitas asli dengan mudah\n\nhttps://ente.io"),
-<<<<<<< HEAD
-        "shareTextReferralCode": m61,
-        "shareWithNonenteUsers": MessageLookupByLibrary.simpleMessage(
-            "Bagikan ke pengguna non-Ente"),
-        "shareWithPeopleSectionTitle": m62,
-=======
         "shareTextReferralCode": m59,
         "shareWithNonenteUsers": MessageLookupByLibrary.simpleMessage(
             "Bagikan ke pengguna non-Ente"),
         "shareWithPeopleSectionTitle": m60,
->>>>>>> afad2c78
         "shareYourFirstAlbum":
             MessageLookupByLibrary.simpleMessage("Bagikan album pertamamu"),
         "sharedAlbumSectionDescription": MessageLookupByLibrary.simpleMessage(
@@ -1517,11 +1256,7 @@
             MessageLookupByLibrary.simpleMessage("Foto terbagi baru"),
         "sharedPhotoNotificationsExplanation": MessageLookupByLibrary.simpleMessage(
             "Terima notifikasi apabila seseorang menambahkan foto ke album bersama yang kamu ikuti"),
-<<<<<<< HEAD
-        "sharedWith": m63,
-=======
         "sharedWith": m61,
->>>>>>> afad2c78
         "sharedWithMe":
             MessageLookupByLibrary.simpleMessage("Dibagikan dengan saya"),
         "sharedWithYou":
@@ -1536,19 +1271,11 @@
             MessageLookupByLibrary.simpleMessage("Keluar di perangkat lain"),
         "signUpTerms": MessageLookupByLibrary.simpleMessage(
             "Saya menyetujui <u-terms>ketentuan layanan</u-terms> dan <u-policy>kebijakan privasi</u-policy> Ente"),
-<<<<<<< HEAD
-        "singleFileDeleteFromDevice": m64,
-        "singleFileDeleteHighlight": MessageLookupByLibrary.simpleMessage(
-            "Ia akan dihapus dari semua album."),
-        "singleFileInBothLocalAndRemote": m65,
-        "singleFileInRemoteOnly": m66,
-=======
         "singleFileDeleteFromDevice": m62,
         "singleFileDeleteHighlight": MessageLookupByLibrary.simpleMessage(
             "Ia akan dihapus dari semua album."),
         "singleFileInBothLocalAndRemote": m63,
         "singleFileInRemoteOnly": m64,
->>>>>>> afad2c78
         "skip": MessageLookupByLibrary.simpleMessage("Lewati"),
         "social": MessageLookupByLibrary.simpleMessage("Sosial"),
         "someItemsAreInBothEnteAndYourDevice":
@@ -1593,17 +1320,10 @@
         "storageInGB": m1,
         "storageLimitExceeded": MessageLookupByLibrary.simpleMessage(
             "Batas penyimpanan terlampaui"),
-<<<<<<< HEAD
-        "storageUsageInfo": m67,
-        "strongStrength": MessageLookupByLibrary.simpleMessage("Kuat"),
-        "subAlreadyLinkedErrMessage": m68,
-        "subWillBeCancelledOn": m69,
-=======
         "storageUsageInfo": m65,
         "strongStrength": MessageLookupByLibrary.simpleMessage("Kuat"),
         "subAlreadyLinkedErrMessage": m66,
         "subWillBeCancelledOn": m67,
->>>>>>> afad2c78
         "subscribe": MessageLookupByLibrary.simpleMessage("Berlangganan"),
         "subscription": MessageLookupByLibrary.simpleMessage("Langganan"),
         "success": MessageLookupByLibrary.simpleMessage("Berhasil"),
@@ -1643,11 +1363,7 @@
         "theseItemsWillBeDeletedFromYourDevice":
             MessageLookupByLibrary.simpleMessage(
                 "Item ini akan dihapus dari perangkat ini."),
-<<<<<<< HEAD
-        "theyAlsoGetXGb": m72,
-=======
         "theyAlsoGetXGb": m70,
->>>>>>> afad2c78
         "thisActionCannotBeUndone": MessageLookupByLibrary.simpleMessage(
             "Tindakan ini tidak dapat dibatalkan"),
         "thisAlbumAlreadyHDACollaborativeLink":
@@ -1661,11 +1377,7 @@
             MessageLookupByLibrary.simpleMessage("Email ini telah digunakan"),
         "thisImageHasNoExifData": MessageLookupByLibrary.simpleMessage(
             "Gambar ini tidak memiliki data exif"),
-<<<<<<< HEAD
-        "thisIsPersonVerificationId": m73,
-=======
         "thisIsPersonVerificationId": m71,
->>>>>>> afad2c78
         "thisIsYourVerificationId": MessageLookupByLibrary.simpleMessage(
             "Ini adalah ID Verifikasi kamu"),
         "thisWillLogYouOutOfTheFollowingDevice":
@@ -1680,11 +1392,7 @@
         "todaysLogs": MessageLookupByLibrary.simpleMessage("Log hari ini"),
         "total": MessageLookupByLibrary.simpleMessage("total"),
         "trash": MessageLookupByLibrary.simpleMessage("Sampah"),
-<<<<<<< HEAD
-        "trashDaysLeft": m74,
-=======
         "trashDaysLeft": m72,
->>>>>>> afad2c78
         "trim": MessageLookupByLibrary.simpleMessage("Pangkas"),
         "tryAgain": MessageLookupByLibrary.simpleMessage("Coba lagi"),
         "turnOnBackupForAutoUpload": MessageLookupByLibrary.simpleMessage(
@@ -1736,22 +1444,14 @@
             MessageLookupByLibrary.simpleMessage("Gunakan kunci pemulihan"),
         "useSelectedPhoto":
             MessageLookupByLibrary.simpleMessage("Gunakan foto terpilih"),
-<<<<<<< HEAD
-        "validTill": m78,
-=======
         "validTill": m76,
->>>>>>> afad2c78
         "verificationFailedPleaseTryAgain":
             MessageLookupByLibrary.simpleMessage(
                 "Verifikasi gagal, silakan coba lagi"),
         "verificationId": MessageLookupByLibrary.simpleMessage("ID Verifikasi"),
         "verify": MessageLookupByLibrary.simpleMessage("Verifikasi"),
         "verifyEmail": MessageLookupByLibrary.simpleMessage("Verifikasi email"),
-<<<<<<< HEAD
-        "verifyEmailID": m79,
-=======
         "verifyEmailID": m77,
->>>>>>> afad2c78
         "verifyPasskey":
             MessageLookupByLibrary.simpleMessage("Verifikasi passkey"),
         "verifyPassword":
