// DO NOT EDIT. This is code generated via package:intl/generate_localized.dart
// This is a library that provides messages for a be locale. All the
// messages from the main program should be duplicated here with the same
// function name.

// Ignore issues from commonly used lints in this file.
// ignore_for_file:unnecessary_brace_in_string_interps, unnecessary_new
// ignore_for_file:prefer_single_quotes,comment_references, directives_ordering
// ignore_for_file:annotate_overrides,prefer_generic_function_type_aliases
// ignore_for_file:unused_import, file_names, avoid_escaping_inner_quotes
// ignore_for_file:unnecessary_string_interpolations, unnecessary_string_escapes

import 'package:intl/intl.dart';
import 'package:intl/message_lookup_by_library.dart';

final messages = new MessageLookup();

typedef String MessageIfAbsent(String messageStr, List<dynamic> args);

class MessageLookup extends MessageLookupByLibrary {
  String get localeName => 'be';

  static String m0(passwordStrengthValue) =>
      "Надзейнасць пароля: ${passwordStrengthValue}";

  static String m1(storageAmountInGB) => "${storageAmountInGB} Гб";

  static String m2(email) =>
      "Ліст адпраўлены на электронную пошту <green>${email}</green>";

  final messages = _notInlinedMessages(_notInlinedMessages);
  static Map<String, Function> _notInlinedMessages(_) => <String, Function>{
        "about": MessageLookupByLibrary.simpleMessage("Пра праграму"),
        "accountWelcomeBack":
            MessageLookupByLibrary.simpleMessage("З вяртаннем!"),
        "ackPasswordLostWarning": MessageLookupByLibrary.simpleMessage(
            "Я ўсведамляю, што калі я страчу свой пароль, то я магу згубіць свае даныя, бо мае даныя абаронены <underline>скразным шыфраваннем</underline>."),
        "activeSessions":
            MessageLookupByLibrary.simpleMessage("Актыўныя сеансы"),
        "addMore": MessageLookupByLibrary.simpleMessage("Дадаць яшчэ"),
        "after1Day": MessageLookupByLibrary.simpleMessage("Праз 1 дзень"),
        "after1Hour": MessageLookupByLibrary.simpleMessage("Праз 1 гадзіну"),
        "after1Month": MessageLookupByLibrary.simpleMessage("Праз 1 месяц"),
        "after1Week": MessageLookupByLibrary.simpleMessage("Праз 1 тыдзень"),
        "after1Year": MessageLookupByLibrary.simpleMessage("Праз 1 год"),
        "albumOwner": MessageLookupByLibrary.simpleMessage("Уладальнік"),
        "apply": MessageLookupByLibrary.simpleMessage("Ужыць"),
        "askDeleteReason": MessageLookupByLibrary.simpleMessage(
            "Якая асноўная прычына выдалення вашага ўліковага запісу?"),
        "backup": MessageLookupByLibrary.simpleMessage("Рэзервовая копія"),
        "cancel": MessageLookupByLibrary.simpleMessage("Скасаваць"),
        "change": MessageLookupByLibrary.simpleMessage("Змяніць"),
        "changeEmail": MessageLookupByLibrary.simpleMessage(
            "Змяніць адрас электроннай пошты"),
        "changePasswordTitle":
            MessageLookupByLibrary.simpleMessage("Змяніць пароль"),
        "checkInboxAndSpamFolder": MessageLookupByLibrary.simpleMessage(
            "Праверце свае ўваходныя лісты (і спам) для завяршэння праверкі"),
        "codeAppliedPageTitle":
            MessageLookupByLibrary.simpleMessage("Код ужыты"),
        "confirm": MessageLookupByLibrary.simpleMessage("Пацвердзіць"),
        "confirmAccountDeletion": MessageLookupByLibrary.simpleMessage(
            "Пацвердзіць выдаленне ўліковага запісу"),
        "confirmDeletePrompt": MessageLookupByLibrary.simpleMessage(
            "Так. Я хачу незваротна выдаліць гэты ўліковы запіс і яго даныя ва ўсіх праграмах."),
        "confirmPassword":
            MessageLookupByLibrary.simpleMessage("Пацвердзіць пароль"),
        "contactSupport": MessageLookupByLibrary.simpleMessage(
            "Звярніцеся ў службу падтрымкі"),
        "continueLabel": MessageLookupByLibrary.simpleMessage("Працягнуць"),
        "copyLink": MessageLookupByLibrary.simpleMessage("Скапіяваць спасылку"),
        "createAccount":
            MessageLookupByLibrary.simpleMessage("Стварыць уліковы запіс"),
        "createNewAccount":
            MessageLookupByLibrary.simpleMessage("Стварыць новы ўліковы запіс"),
        "darkTheme": MessageLookupByLibrary.simpleMessage("Цёмная"),
        "decrypting": MessageLookupByLibrary.simpleMessage("Расшыфроўка..."),
        "deleteAccount":
            MessageLookupByLibrary.simpleMessage("Выдаліць уліковы запіс"),
        "deleteAccountFeedbackPrompt": MessageLookupByLibrary.simpleMessage(
            "Нам шкада, што вы выдаляеце свой уліковы запіс. Абагуліце з намі водгук, каб дапамагчы нам палепшыць сэрвіс."),
        "deleteAccountPermanentlyButton": MessageLookupByLibrary.simpleMessage(
            "Незваротна выдаліць уліковы запіс"),
        "deleteAlbum": MessageLookupByLibrary.simpleMessage("Выдаліць альбом"),
        "deleteEmailRequest": MessageLookupByLibrary.simpleMessage(
            "Адпраўце ліст на <warning>account-deletion@ente.io</warning> з вашага зарэгістраванага адраса электроннай пошты."),
        "deleteFromEnte":
            MessageLookupByLibrary.simpleMessage("Выдаліць з Ente"),
        "deletePhotos": MessageLookupByLibrary.simpleMessage("Выдаліць фота"),
        "deleteReason1": MessageLookupByLibrary.simpleMessage(
            "У вас адсутнічае важная функцыя, якая мне неабходна"),
        "deleteReason2": MessageLookupByLibrary.simpleMessage(
            "Праграма або пэўная функцыя не паводзіць сябе так, як павінна"),
        "deleteReason3": MessageLookupByLibrary.simpleMessage(
            "Я знайшоў больш прывабны сэрвіс"),
        "deleteReason4":
            MessageLookupByLibrary.simpleMessage("Прычына адсутнічае ў спісе"),
        "deleteRequestSLAText": MessageLookupByLibrary.simpleMessage(
            "Ваш запыт будзе апрацаваны цягам 72 гадзін."),
        "details": MessageLookupByLibrary.simpleMessage("Падрабязнасці"),
        "discover_food": MessageLookupByLibrary.simpleMessage("Ежа"),
        "discover_notes": MessageLookupByLibrary.simpleMessage("Нататкі"),
        "discover_pets": MessageLookupByLibrary.simpleMessage("Хатнія жывёлы"),
        "discover_receipts": MessageLookupByLibrary.simpleMessage("Чэкі"),
        "discover_screenshots":
            MessageLookupByLibrary.simpleMessage("Скрыншоты"),
        "discover_selfies": MessageLookupByLibrary.simpleMessage("Сэлфi"),
        "discover_wallpapers": MessageLookupByLibrary.simpleMessage("Шпалеры"),
        "doThisLater":
            MessageLookupByLibrary.simpleMessage("Зрабіць гэта пазней"),
        "done": MessageLookupByLibrary.simpleMessage("Гатова"),
        "email": MessageLookupByLibrary.simpleMessage("Электронная пошта"),
        "encryption": MessageLookupByLibrary.simpleMessage("Шыфраванне"),
        "encryptionKeys":
            MessageLookupByLibrary.simpleMessage("Ключы шыфравання"),
        "entePhotosPerm": MessageLookupByLibrary.simpleMessage(
            "Праграме <i>неабходны доступ</i> для захавання вашых фатаграфій"),
        "enterCode": MessageLookupByLibrary.simpleMessage("Увядзіце код"),
        "enterNewPasswordToEncrypt": MessageLookupByLibrary.simpleMessage(
            "Увядзіце новы пароль, каб мы маглі выкарыстаць яго для расшыфроўкі вашых даных"),
        "enterPasswordToEncrypt": MessageLookupByLibrary.simpleMessage(
            "Увядзіце пароль, каб мы маглі выкарыстаць яго для расшыфроўкі вашых даных"),
        "enterValidEmail": MessageLookupByLibrary.simpleMessage(
            "Увядзіце сапраўдны адрас электронная пошты."),
        "enterYourEmailAddress": MessageLookupByLibrary.simpleMessage(
            "Увядзіце свой адрас электроннай пошты"),
        "enterYourPassword":
            MessageLookupByLibrary.simpleMessage("Увядзіце свой пароль"),
        "enterYourRecoveryKey": MessageLookupByLibrary.simpleMessage(
            "Увядзіце свой ключ аднаўлення"),
<<<<<<< HEAD
        "faceNotClusteredYet": MessageLookupByLibrary.simpleMessage(
            "Face not clustered yet, please come back later"),
=======
>>>>>>> afad2c78
        "familyPlans":
            MessageLookupByLibrary.simpleMessage("Сямейныя тарыфныя планы"),
        "faqs": MessageLookupByLibrary.simpleMessage("Частыя пытанні"),
        "feedback": MessageLookupByLibrary.simpleMessage("Водгук"),
        "forgotPassword":
            MessageLookupByLibrary.simpleMessage("Забыліся пароль"),
        "freeTrial":
            MessageLookupByLibrary.simpleMessage("Бясплатная пробная версія"),
        "general": MessageLookupByLibrary.simpleMessage("Асноўныя"),
        "generatingEncryptionKeys": MessageLookupByLibrary.simpleMessage(
            "Генерацыя ключоў шыфравання..."),
        "howItWorks": MessageLookupByLibrary.simpleMessage("Як гэта працуе"),
        "ignoreUpdate": MessageLookupByLibrary.simpleMessage("Iгнараваць"),
        "incorrectPasswordTitle":
            MessageLookupByLibrary.simpleMessage("Няправільны пароль"),
        "incorrectRecoveryKeyBody": MessageLookupByLibrary.simpleMessage(
            "Вы ўвялі памылковы ключ аднаўлення"),
        "incorrectRecoveryKeyTitle":
            MessageLookupByLibrary.simpleMessage("Няправільны ключ аднаўлення"),
        "insecureDevice":
            MessageLookupByLibrary.simpleMessage("Небяспечная прылада"),
        "installManually":
            MessageLookupByLibrary.simpleMessage("Усталяваць уручную"),
        "invalidEmailAddress": MessageLookupByLibrary.simpleMessage(
            "Памылковы адрас электроннай пошты"),
        "kindlyHelpUsWithThisInformation": MessageLookupByLibrary.simpleMessage(
            "Калі ласка, дапамажыце нам з гэтай інфармацыяй"),
        "lightTheme": MessageLookupByLibrary.simpleMessage("Светлая"),
        "lockscreen": MessageLookupByLibrary.simpleMessage("Экран блакіроўкі"),
        "logInLabel": MessageLookupByLibrary.simpleMessage("Увайсці"),
        "loginTerms": MessageLookupByLibrary.simpleMessage(
            "Націскаючы ўвайсці, я пагаджаюся з <u-terms>умовамі абслугоўвання</u-terms> і <u-policy>палітыкай прыватнасці</u-policy>"),
        "logout": MessageLookupByLibrary.simpleMessage("Выйсці"),
        "magicSearch": MessageLookupByLibrary.simpleMessage("Магічны пошук"),
        "manage": MessageLookupByLibrary.simpleMessage("Кіраванне"),
        "manageParticipants": MessageLookupByLibrary.simpleMessage("Кіраванне"),
        "moderateStrength": MessageLookupByLibrary.simpleMessage("Умераны"),
        "never": MessageLookupByLibrary.simpleMessage("Ніколі"),
        "noDuplicates":
            MessageLookupByLibrary.simpleMessage("✨ Няма дублікатаў"),
        "noRecoveryKey":
            MessageLookupByLibrary.simpleMessage("Няма ключа аднаўлення?"),
        "noRecoveryKeyNoDecryption": MessageLookupByLibrary.simpleMessage(
            "Вашы даныя не могуць быць расшыфраваны без пароля або ключа аднаўлення па прычыне архітэктуры наша пратакола скразнога шыфравання"),
        "notifications": MessageLookupByLibrary.simpleMessage("Апавяшчэнні"),
        "ok": MessageLookupByLibrary.simpleMessage("Добра"),
        "oops": MessageLookupByLibrary.simpleMessage("Вой"),
        "password": MessageLookupByLibrary.simpleMessage("Пароль"),
        "passwordChangedSuccessfully":
            MessageLookupByLibrary.simpleMessage("Пароль паспяхова зменены"),
        "passwordStrength": m0,
        "passwordWarning": MessageLookupByLibrary.simpleMessage(
            "Мы не захоўваем гэты пароль і <underline>мы не зможам расшыфраваць вашы даныя</underline>, калі вы забудзеце яго"),
        "photoSmallCase": MessageLookupByLibrary.simpleMessage("фота"),
        "pleaseTryAgain":
            MessageLookupByLibrary.simpleMessage("Паспрабуйце яшчэ раз"),
        "pleaseWait": MessageLookupByLibrary.simpleMessage("Пачакайце..."),
        "privacyPolicyTitle":
            MessageLookupByLibrary.simpleMessage("Палітыка прыватнасці"),
        "rateUs": MessageLookupByLibrary.simpleMessage("Ацаніце нас"),
        "recover": MessageLookupByLibrary.simpleMessage("Аднавіць"),
        "recoverAccount":
            MessageLookupByLibrary.simpleMessage("Аднавіць уліковы запіс"),
        "recoverButton": MessageLookupByLibrary.simpleMessage("Аднавіць"),
        "recoveryKey": MessageLookupByLibrary.simpleMessage("Ключ аднаўлення"),
        "recoveryKeyCopiedToClipboard": MessageLookupByLibrary.simpleMessage(
            "Ключ аднаўлення скапіяваны ў буфер абмену"),
        "recoveryKeyOnForgotPassword": MessageLookupByLibrary.simpleMessage(
            "Адзіным спосабам аднавіць вашы даныя з\'яўляецца гэты ключ, калі вы забылі свой пароль."),
        "recoveryKeySaveDescription": MessageLookupByLibrary.simpleMessage(
            "Захавайце гэты ключ, які складаецца з 24 слоў, у наедзеным месцы. Ён не захоўваецца на нашым серверы."),
        "recoverySuccessful":
            MessageLookupByLibrary.simpleMessage("Паспяховае аднаўленне!"),
        "recreatePasswordBody": MessageLookupByLibrary.simpleMessage(
            "У бягучай прылады недастаткова вылічальнай здольнасці для праверкі вашага паролю, але мы можам регенерыраваць яго, бо гэта працуе з усімі прыладамі.\n\nУвайдзіце, выкарыстоўваючы свой ключа аднаўлення і регенерыруйце свой пароль (калі хочаце, то можаце выбраць папярэдні пароль)."),
        "recreatePasswordTitle":
            MessageLookupByLibrary.simpleMessage("Стварыць пароль паўторна"),
        "remove": MessageLookupByLibrary.simpleMessage("Выдаліць"),
        "removeDuplicates":
            MessageLookupByLibrary.simpleMessage("Выдаліць дублікаты"),
        "removeParticipant":
            MessageLookupByLibrary.simpleMessage("Выдаліць удзельніка"),
        "removeWithQuestionMark":
            MessageLookupByLibrary.simpleMessage("Выдаліць?"),
        "resendEmail":
            MessageLookupByLibrary.simpleMessage("Адправіць ліст яшчэ раз"),
        "resetPasswordTitle":
            MessageLookupByLibrary.simpleMessage("Скінуць пароль"),
        "retry": MessageLookupByLibrary.simpleMessage("Паўтарыць"),
        "saveKey": MessageLookupByLibrary.simpleMessage("Захаваць ключ"),
        "scanCode": MessageLookupByLibrary.simpleMessage("Сканіраваць код"),
        "security": MessageLookupByLibrary.simpleMessage("Бяспека"),
        "selectAll": MessageLookupByLibrary.simpleMessage("Абраць усё"),
        "selectReason":
            MessageLookupByLibrary.simpleMessage("Выберыце прычыну"),
        "sendEmail": MessageLookupByLibrary.simpleMessage("Адправіць ліст"),
        "sendLink": MessageLookupByLibrary.simpleMessage("Адправіць спасылку"),
        "setPasswordTitle":
            MessageLookupByLibrary.simpleMessage("Задаць пароль"),
        "setupComplete":
            MessageLookupByLibrary.simpleMessage("Наладжванне завершана"),
        "signUpTerms": MessageLookupByLibrary.simpleMessage(
            "Я пагаджаюся з <u-terms>умовамі абслугоўвання</u-terms> і <u-policy>палітыкай прыватнасці</u-policy>"),
        "skip": MessageLookupByLibrary.simpleMessage("Прапусціць"),
        "somethingWentWrongPleaseTryAgain":
            MessageLookupByLibrary.simpleMessage(
                "Нешта пайшло не так. Паспрабуйце яшчэ раз"),
        "sorry": MessageLookupByLibrary.simpleMessage("Прабачце"),
        "sorryWeCouldNotGenerateSecureKeysOnThisDevicennplease":
            MessageLookupByLibrary.simpleMessage(
                "Немагчыма згенерыраваць ключы бяспекі на гэтай прыладзе.\n\nЗарэгіструйцеся з іншай прылады."),
        "status": MessageLookupByLibrary.simpleMessage("Стан"),
        "storageInGB": m1,
        "strongStrength": MessageLookupByLibrary.simpleMessage("Надзейны"),
        "support": MessageLookupByLibrary.simpleMessage("Падтрымка"),
        "systemTheme": MessageLookupByLibrary.simpleMessage("Сістэма"),
        "tapToEnterCode":
            MessageLookupByLibrary.simpleMessage("Націсніце, каб увесці код"),
        "terminate": MessageLookupByLibrary.simpleMessage("Перарваць"),
        "terminateSession":
            MessageLookupByLibrary.simpleMessage("Перарваць сеанс?"),
        "termsOfServicesTitle": MessageLookupByLibrary.simpleMessage("Умовы"),
        "theme": MessageLookupByLibrary.simpleMessage("Тема"),
        "thisDevice": MessageLookupByLibrary.simpleMessage("Гэта прылада"),
        "thisWillLogYouOutOfTheFollowingDevice":
            MessageLookupByLibrary.simpleMessage(
                "Гэта дзеянне завяршыць сеанс на наступнай прыладзе:"),
        "thisWillLogYouOutOfThisDevice": MessageLookupByLibrary.simpleMessage(
            "Гэта дзеянне завяршыць сеанс на вашай прыладзе!"),
        "toResetVerifyEmail": MessageLookupByLibrary.simpleMessage(
            "Праверце электронную пошту, каб скінуць свой пароль."),
        "trash": MessageLookupByLibrary.simpleMessage("Сметніца"),
        "twofactorAuthenticationPageTitle":
            MessageLookupByLibrary.simpleMessage(
                "Двухфактарная аўтэнтыфікацыя"),
        "uncategorized": MessageLookupByLibrary.simpleMessage("Без катэгорыі"),
        "update": MessageLookupByLibrary.simpleMessage("Абнавіць"),
        "updateAvailable":
            MessageLookupByLibrary.simpleMessage("Даступна абнаўленне"),
        "useRecoveryKey": MessageLookupByLibrary.simpleMessage(
            "Выкарыстоўваць ключ аднаўлення"),
        "verify": MessageLookupByLibrary.simpleMessage("Праверыць"),
        "verifyEmail":
            MessageLookupByLibrary.simpleMessage("Праверыць электронную пошту"),
        "verifyPassword":
            MessageLookupByLibrary.simpleMessage("Праверыць пароль"),
        "videoSmallCase": MessageLookupByLibrary.simpleMessage("відэа"),
        "viewLargeFiles": MessageLookupByLibrary.simpleMessage("Вялікія файлы"),
        "viewer": MessageLookupByLibrary.simpleMessage("Праглядальнік"),
        "weHaveSendEmailTo": m2,
        "weakStrength": MessageLookupByLibrary.simpleMessage("Ненадзейны"),
        "welcomeBack": MessageLookupByLibrary.simpleMessage("З вяртаннем!"),
        "yesDelete": MessageLookupByLibrary.simpleMessage("Так, выдаліць"),
        "yesLogout": MessageLookupByLibrary.simpleMessage("Так, выйсці"),
        "yesRemove": MessageLookupByLibrary.simpleMessage("Так, выдаліць"),
        "you": MessageLookupByLibrary.simpleMessage("Вы"),
        "yourAccountHasBeenDeleted": MessageLookupByLibrary.simpleMessage(
            "Ваш уліковы запіс быў выдалены")
      };
}<|MERGE_RESOLUTION|>--- conflicted
+++ resolved
@@ -128,11 +128,6 @@
             MessageLookupByLibrary.simpleMessage("Увядзіце свой пароль"),
         "enterYourRecoveryKey": MessageLookupByLibrary.simpleMessage(
             "Увядзіце свой ключ аднаўлення"),
-<<<<<<< HEAD
-        "faceNotClusteredYet": MessageLookupByLibrary.simpleMessage(
-            "Face not clustered yet, please come back later"),
-=======
->>>>>>> afad2c78
         "familyPlans":
             MessageLookupByLibrary.simpleMessage("Сямейныя тарыфныя планы"),
         "faqs": MessageLookupByLibrary.simpleMessage("Частыя пытанні"),
