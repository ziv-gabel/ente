--- conflicted
+++ resolved
@@ -160,10 +160,7 @@
             MessageLookupByLibrary.simpleMessage("Адправіць ліст яшчэ раз"),
         "resetPasswordTitle":
             MessageLookupByLibrary.simpleMessage("Скінуць пароль"),
-<<<<<<< HEAD
-=======
         "resetPerson": MessageLookupByLibrary.simpleMessage("Reset person"),
->>>>>>> 27188596
         "saveKey": MessageLookupByLibrary.simpleMessage("Захаваць ключ"),
         "selectReason":
             MessageLookupByLibrary.simpleMessage("Выберыце прычыну"),
@@ -204,11 +201,8 @@
         "weHaveSendEmailTo": m1,
         "weakStrength": MessageLookupByLibrary.simpleMessage("Ненадзейны"),
         "welcomeBack": MessageLookupByLibrary.simpleMessage("З вяртаннем!"),
-<<<<<<< HEAD
-=======
         "yesResetPerson":
             MessageLookupByLibrary.simpleMessage("Yes, reset person"),
->>>>>>> 27188596
         "yourAccountHasBeenDeleted": MessageLookupByLibrary.simpleMessage(
             "Ваш уліковы запіс быў выдалены")
       };
