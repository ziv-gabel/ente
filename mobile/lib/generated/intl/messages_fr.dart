// DO NOT EDIT. This is code generated via package:intl/generate_localized.dart
// This is a library that provides messages for a fr locale. All the
// messages from the main program should be duplicated here with the same
// function name.

// Ignore issues from commonly used lints in this file.
// ignore_for_file:unnecessary_brace_in_string_interps, unnecessary_new
// ignore_for_file:prefer_single_quotes,comment_references, directives_ordering
// ignore_for_file:annotate_overrides,prefer_generic_function_type_aliases
// ignore_for_file:unused_import, file_names, avoid_escaping_inner_quotes
// ignore_for_file:unnecessary_string_interpolations, unnecessary_string_escapes

import 'package:intl/intl.dart';
import 'package:intl/message_lookup_by_library.dart';

final messages = new MessageLookup();

typedef String MessageIfAbsent(String messageStr, List<dynamic> args);

class MessageLookup extends MessageLookupByLibrary {
  String get localeName => 'fr';

  static String m3(count) =>
      "${Intl.plural(count, zero: 'Ajouter un coauteur', one: 'Ajouter un coauteur', other: 'Ajouter des coauteurs')}";

  static String m4(count) =>
      "${Intl.plural(count, one: 'Ajoutez un objet', other: 'Ajoutez des objets')}";

  static String m5(storageAmount, endDate) =>
      "Votre extension de ${storageAmount} est valable jusqu\'au ${endDate}";

  static String m6(count) =>
      "${Intl.plural(count, zero: 'Ajouter un lecteur', one: 'Ajouter un lecteur', other: 'Ajouter des lecteurs')}";

  static String m7(emailOrName) => "Ajouté par ${emailOrName}";

  static String m8(albumName) => "Ajouté avec succès à  ${albumName}";

  static String m9(count) =>
      "${Intl.plural(count, zero: 'Aucun Participant', one: '1 Participant', other: '${count} Participants')}";

  static String m10(versionValue) => "Version : ${versionValue}";

  static String m11(freeAmount, storageUnit) =>
      "${freeAmount} ${storageUnit} gratuit";

  static String m12(paymentProvider) =>
      "Veuillez d\'abord annuler votre abonnement existant de ${paymentProvider}";

  static String m13(user) =>
      "${user} ne pourra pas ajouter plus de photos à cet album\n\nIl pourra toujours supprimer les photos existantes ajoutées par eux";

  static String m14(isFamilyMember, storageAmountInGb) =>
      "${Intl.select(isFamilyMember, {
            'true':
                'Votre famille a demandé ${storageAmountInGb} GB jusqu\'à présent',
            'false':
                'Vous avez réclamé ${storageAmountInGb} GB jusqu\'à présent',
            'other':
                'Vous avez réclamé ${storageAmountInGb} GB jusqu\'à présent!',
          })}";

  static String m15(albumName) => "Lien collaboratif créé pour ${albumName}";

  static String m16(familyAdminEmail) =>
      "Veuillez contacter <green>${familyAdminEmail}</green> pour gérer votre abonnement";

  static String m17(provider) =>
      "Veuillez nous contacter à support@ente.io pour gérer votre abonnement ${provider}.";

  static String m18(endpoint) => "Connecté à ${endpoint}";

  static String m19(count) =>
      "${Intl.plural(count, one: 'Supprimer le fichier', other: 'Supprimer ${count} fichiers')}";

  static String m20(currentlyDeleting, totalCount) =>
      "Suppression de ${currentlyDeleting} / ${totalCount}";

  static String m21(albumName) =>
      "Cela supprimera le lien public pour accéder à \"${albumName}\".";

  static String m22(supportEmail) =>
      "Veuillez envoyer un e-mail à ${supportEmail} depuis votre adresse enregistrée";

  static String m23(count, storageSaved) =>
      "Vous avez nettoyé ${Intl.plural(count, one: '${count} fichier dupliqué', other: '${count} fichiers dupliqués')}, sauvegarde (${storageSaved}!)";

  static String m24(count, formattedSize) =>
      "${count} fichiers, ${formattedSize} chacun";

  static String m25(newEmail) => "L\'e-mail a été changé en ${newEmail}";

  static String m26(email) =>
      "${email} n\'a pas de compte Ente.\n\nEnvoyez une invitation pour partager des photos.";

  static String m27(count, formattedNumber) =>
      "${Intl.plural(count, one: '1 fichier sur cet appareil a été sauvegardé en toute sécurité', other: '${formattedNumber} fichiers sur cet appareil ont été sauvegardés en toute sécurité')}";

  static String m28(count, formattedNumber) =>
      "${Intl.plural(count, one: '1 fichier dans cet album a été sauvegardé en toute sécurité', other: '${formattedNumber} fichiers dans cet album ont été sauvegardés en toute sécurité')}";

  static String m29(storageAmountInGB) =>
      "${storageAmountInGB} Go chaque fois que quelqu\'un s\'inscrit à une offre payante et applique votre code";

  static String m30(endDate) => "Essai gratuit valide jusqu’au ${endDate}";

  static String m31(count) =>
      "Vous pouvez toujours ${Intl.plural(count, one: 'y', other: 'y')} accéder sur ente tant que vous avez un abonnement actif";

  static String m32(sizeInMBorGB) => "Libérer ${sizeInMBorGB}";

  static String m33(count, formattedSize) =>
      "${Intl.plural(count, one: 'Peut être supprimé de l\'appareil pour libérer ${formattedSize}', other: 'Peuvent être supprimés de l\'appareil pour libérer ${formattedSize}')}";

  static String m34(currentlyProcessing, totalCount) =>
      "Traitement en cours ${currentlyProcessing} / ${totalCount}";

  static String m35(count) =>
      "${Intl.plural(count, one: '${count} objet', other: '${count} objets')}";

  static String m36(expiryTime) => "Le lien expirera le ${expiryTime}";

  static String m0(count, formattedCount) =>
      "${Intl.plural(count, one: '${formattedCount} mémoire', other: '${formattedCount} souvenirs')}";

  static String m37(count) =>
      "${Intl.plural(count, one: 'Déplacez l\'objet', other: 'Déplacez des objets')}";

  static String m38(albumName) => "Déplacé avec succès vers ${albumName}";

  static String m39(name) => "Pas ${name}?";

  static String m40(familyAdminEmail) =>
      "Veuillez contacter ${familyAdminEmail} pour modifier votre code.";

  static String m41(passwordStrengthValue) =>
      "Sécurité du mot de passe : ${passwordStrengthValue}";

  static String m42(providerName) =>
      "Veuillez contacter le support ${providerName} si vous avez été facturé";

  static String m43(endDate) =>
      "Essai gratuit valable jusqu\'à ${endDate}.\nVous pouvez choisir un plan payant par la suite.";

  static String m44(toEmail) => "Merci de nous envoyer un e-mail à ${toEmail}";

  static String m45(toEmail) => "Envoyez les logs à ${toEmail}";

  static String m46(storeName) => "Notez-nous sur ${storeName}";

  static String m47(storageInGB) =>
      "3. Vous recevez tous les deux ${storageInGB} GB* gratuits";

  static String m48(userEmail) =>
      "${userEmail} sera retiré de cet album partagé\n\nToutes les photos ajoutées par eux seront également retirées de l\'album";

  static String m49(endDate) => "Renouvellement le ${endDate}";

  static String m50(count) =>
      "${Intl.plural(count, one: '${count} résultat trouvé', other: '${count} résultats trouvés')}";

  static String m1(count) => "${count} sélectionné(s)";

  static String m51(count, yourCount) =>
      "${count} sélectionné(s) (${yourCount} à vous)";

  static String m52(verificationID) =>
      "Voici mon ID de vérification : ${verificationID} pour ente.io.";

  static String m2(verificationID) =>
      "Hé, pouvez-vous confirmer qu\'il s\'agit de votre ID de vérification ente.io : ${verificationID}";

  static String m53(referralCode, referralStorageInGB) =>
      "Code de parrainage Ente : ${referralCode} \n\nValidez le dans Paramètres → Général → Références pour obtenir ${referralStorageInGB} Go gratuitement après votre inscription à un plan payant\n\nhttps://ente.io";

  static String m54(numberOfPeople) =>
      "${Intl.plural(numberOfPeople, zero: 'Partagez avec des personnes spécifiques', one: 'Partagé avec 1 personne', other: 'Partagé avec ${numberOfPeople} des gens')}";

  static String m55(emailIDs) => "Partagé avec ${emailIDs}";

  static String m56(fileType) =>
      "Elle ${fileType} sera supprimée de votre appareil.";

  static String m57(fileType) =>
      "Cette ${fileType} est à la fois sur ente et sur votre appareil.";

  static String m58(fileType) => "Cette ${fileType} sera supprimée de l\'Ente.";

  static String m59(storageAmountInGB) => "${storageAmountInGB} Go";

  static String m60(
          usedAmount, usedStorageUnit, totalAmount, totalStorageUnit) =>
      "${usedAmount} ${usedStorageUnit} sur ${totalAmount} ${totalStorageUnit} utilisé";

  static String m61(id) =>
      "Votre ${id} est déjà lié à un autre compte Ente.\nSi vous souhaitez utiliser votre ${id} avec ce compte, veuillez contacter notre support";

  static String m62(endDate) => "Votre abonnement sera annulé le ${endDate}";

  static String m63(completed, total) =>
      "${completed}/${total} souvenirs préservés";

  static String m64(storageAmountInGB) =>
      "Ils obtiennent aussi ${storageAmountInGB} Go";

  static String m65(email) => "Ceci est l\'ID de vérification de ${email}";

  static String m66(count) =>
      "${Intl.plural(count, zero: '0 jour', one: '1 jour', other: '${count} jours')}";

  static String m68(endDate) => "Valable jusqu\'au ${endDate}";

  static String m69(email) => "Vérifier ${email}";

  static String m70(email) =>
      "Nous avons envoyé un e-mail à <green>${email}</green>";

  static String m71(count) =>
      "${Intl.plural(count, one: 'il y a ${count} an', other: 'il y a ${count} ans')}";

  static String m72(storageSaved) =>
      "Vous avez libéré ${storageSaved} avec succès !";

  final messages = _notInlinedMessages(_notInlinedMessages);
  static Map<String, Function> _notInlinedMessages(_) => <String, Function>{
        "aNewVersionOfEnteIsAvailable": MessageLookupByLibrary.simpleMessage(
            "Une nouvelle version de Ente est disponible."),
        "about": MessageLookupByLibrary.simpleMessage("À propos"),
        "account": MessageLookupByLibrary.simpleMessage("Compte"),
        "accountWelcomeBack":
            MessageLookupByLibrary.simpleMessage("Bienvenue !"),
        "ackPasswordLostWarning": MessageLookupByLibrary.simpleMessage(
            "Je comprends que si je perds mon mot de passe, je perdrai mes données puisque mes données sont <underline>chiffrées de bout en bout</underline>."),
        "activeSessions":
            MessageLookupByLibrary.simpleMessage("Sessions actives"),
        "addAName": MessageLookupByLibrary.simpleMessage("Ajouter un nom"),
        "addANewEmail":
            MessageLookupByLibrary.simpleMessage("Ajouter un nouvel email"),
        "addCollaborator":
            MessageLookupByLibrary.simpleMessage("Ajouter un collaborateur"),
        "addCollaborators": m3,
        "addFromDevice":
            MessageLookupByLibrary.simpleMessage("Ajouter depuis l\'appareil"),
        "addItem": m4,
        "addLocation":
            MessageLookupByLibrary.simpleMessage("Ajouter la localisation"),
        "addLocationButton": MessageLookupByLibrary.simpleMessage("Ajouter"),
        "addMore": MessageLookupByLibrary.simpleMessage("Ajouter"),
        "addNew": MessageLookupByLibrary.simpleMessage("Ajouter un nouveau"),
        "addOnPageSubtitle": MessageLookupByLibrary.simpleMessage(
            "Détails des modules complémentaires"),
        "addOnValidTill": m5,
        "addOns":
            MessageLookupByLibrary.simpleMessage("Modules complémentaires"),
        "addPhotos": MessageLookupByLibrary.simpleMessage("Ajouter des photos"),
        "addSelected":
            MessageLookupByLibrary.simpleMessage("Ajouter la sélection"),
        "addToAlbum":
            MessageLookupByLibrary.simpleMessage("Ajouter à l\'album"),
        "addToEnte": MessageLookupByLibrary.simpleMessage("Ajouter à Ente"),
        "addToHiddenAlbum":
            MessageLookupByLibrary.simpleMessage("Ajouter à un album masqué"),
        "addViewer":
            MessageLookupByLibrary.simpleMessage("Ajouter un observateur"),
        "addViewers": m6,
        "addYourPhotosNow": MessageLookupByLibrary.simpleMessage(
            "Ajoutez vos photos maintenant"),
        "addedAs": MessageLookupByLibrary.simpleMessage("Ajouté comme"),
        "addedBy": m7,
        "addedSuccessfullyTo": m8,
        "addingToFavorites":
            MessageLookupByLibrary.simpleMessage("Ajout aux favoris..."),
        "advanced": MessageLookupByLibrary.simpleMessage("Avancé"),
        "advancedSettings": MessageLookupByLibrary.simpleMessage("Avancé"),
        "after1Day": MessageLookupByLibrary.simpleMessage("Après 1 jour"),
        "after1Hour": MessageLookupByLibrary.simpleMessage("Après 1 heure"),
        "after1Month": MessageLookupByLibrary.simpleMessage("Après 1 mois"),
        "after1Week": MessageLookupByLibrary.simpleMessage("Après 1 semaine"),
        "after1Year": MessageLookupByLibrary.simpleMessage("Après 1 an"),
        "albumOwner": MessageLookupByLibrary.simpleMessage("Propriétaire"),
        "albumParticipantsCount": m9,
        "albumTitle": MessageLookupByLibrary.simpleMessage("Titre de l\'album"),
        "albumUpdated":
            MessageLookupByLibrary.simpleMessage("Album mis à jour"),
        "albums": MessageLookupByLibrary.simpleMessage("Albums"),
        "allClear": MessageLookupByLibrary.simpleMessage("✨ Tout est effacé"),
        "allMemoriesPreserved": MessageLookupByLibrary.simpleMessage(
            "Tous les souvenirs conservés"),
        "allowAddPhotosDescription": MessageLookupByLibrary.simpleMessage(
            "Autoriser les personnes avec le lien à ajouter des photos à l\'album partagé."),
        "allowAddingPhotos": MessageLookupByLibrary.simpleMessage(
            "Autoriser l\'ajout de photos"),
        "allowDownloads": MessageLookupByLibrary.simpleMessage(
            "Autoriser les téléchargements"),
        "allowPeopleToAddPhotos": MessageLookupByLibrary.simpleMessage(
            "Autoriser les personnes à ajouter des photos"),
        "androidBiometricHint":
            MessageLookupByLibrary.simpleMessage("Vérifier l’identité"),
        "androidBiometricNotRecognized": MessageLookupByLibrary.simpleMessage(
            "Reconnaissance impossible. Réessayez."),
        "androidBiometricRequiredTitle":
            MessageLookupByLibrary.simpleMessage("Empreinte digitale requise"),
        "androidBiometricSuccess":
            MessageLookupByLibrary.simpleMessage("Succès"),
        "androidCancelButton": MessageLookupByLibrary.simpleMessage("Annuler"),
        "androidDeviceCredentialsRequiredTitle":
            MessageLookupByLibrary.simpleMessage("Identifiants requis"),
        "androidDeviceCredentialsSetupDescription":
            MessageLookupByLibrary.simpleMessage("Identifiants requis"),
        "androidGoToSettingsDescription": MessageLookupByLibrary.simpleMessage(
            "L\'authentification biométrique n\'est pas configurée sur votre appareil. Allez dans \'Paramètres > Sécurité\' pour ajouter l\'authentification biométrique."),
        "androidIosWebDesktop": MessageLookupByLibrary.simpleMessage(
            "Android, iOS, Web, Ordinateur"),
        "androidSignInTitle":
            MessageLookupByLibrary.simpleMessage("Authentification requise"),
        "appLock": MessageLookupByLibrary.simpleMessage(
            "Verrouillage d\'applications"),
        "appLockDescriptions": MessageLookupByLibrary.simpleMessage(
            "Choisissez entre l\'écran de verrouillage par défaut de votre appareil et un écran de verrouillage personnalisé avec un code PIN ou un mot de passe."),
        "appVersion": m10,
        "appleId": MessageLookupByLibrary.simpleMessage("Apple ID"),
        "apply": MessageLookupByLibrary.simpleMessage("Appliquer"),
        "applyCodeTitle":
            MessageLookupByLibrary.simpleMessage("Utiliser le code"),
        "appstoreSubscription":
            MessageLookupByLibrary.simpleMessage("Abonnement à l\'AppStore"),
        "archive": MessageLookupByLibrary.simpleMessage("Archiver"),
        "archiveAlbum":
            MessageLookupByLibrary.simpleMessage("Archiver l\'album"),
        "archiving":
            MessageLookupByLibrary.simpleMessage("Archivage en cours..."),
        "areYouSureThatYouWantToLeaveTheFamily":
            MessageLookupByLibrary.simpleMessage(
                "Êtes-vous certains de vouloir quitter le plan familial?"),
        "areYouSureYouWantToCancel": MessageLookupByLibrary.simpleMessage(
            "Es-tu sûre de vouloir annuler?"),
        "areYouSureYouWantToChangeYourPlan":
            MessageLookupByLibrary.simpleMessage(
                "Êtes-vous certains de vouloir changer d\'offre ?"),
        "areYouSureYouWantToExit": MessageLookupByLibrary.simpleMessage(
            "Êtes-vous sûr de vouloir quitter ?"),
        "areYouSureYouWantToLogout": MessageLookupByLibrary.simpleMessage(
            "Voulez-vous vraiment vous déconnecter ?"),
        "areYouSureYouWantToRenew": MessageLookupByLibrary.simpleMessage(
            "Êtes-vous sûr de vouloir renouveler ?"),
        "askCancelReason": MessageLookupByLibrary.simpleMessage(
            "Votre abonnement a été annulé. Souhaitez-vous partager la raison ?"),
        "askDeleteReason": MessageLookupByLibrary.simpleMessage(
            "Quelle est la principale raison pour laquelle vous supprimez votre compte ?"),
        "askYourLovedOnesToShare": MessageLookupByLibrary.simpleMessage(
            "Demandez à vos proches de partager"),
        "atAFalloutShelter":
            MessageLookupByLibrary.simpleMessage("dans un abri antiatomique"),
        "authToChangeEmailVerificationSetting":
            MessageLookupByLibrary.simpleMessage(
                "Veuillez vous authentifier pour modifier votre adresse e-mail"),
        "authToChangeLockscreenSetting": MessageLookupByLibrary.simpleMessage(
            "Veuillez vous authentifier pour modifier les paramètres de l\'écran de verrouillage"),
        "authToChangeYourEmail": MessageLookupByLibrary.simpleMessage(
            "Veuillez vous authentifier pour modifier votre adresse e-mail"),
        "authToChangeYourPassword": MessageLookupByLibrary.simpleMessage(
            "Veuillez vous authentifier pour modifier votre mot de passe"),
        "authToConfigureTwofactorAuthentication":
            MessageLookupByLibrary.simpleMessage(
                "Veuillez vous authentifier pour configurer l\'authentification à deux facteurs"),
        "authToInitiateAccountDeletion": MessageLookupByLibrary.simpleMessage(
            "Veuillez vous authentifier pour débuter la suppression du compte"),
        "authToViewPasskey": MessageLookupByLibrary.simpleMessage(
            "Veuillez vous authentifier pour afficher votre clé de récupération"),
        "authToViewYourActiveSessions": MessageLookupByLibrary.simpleMessage(
            "Veuillez vous authentifier pour voir vos sessions actives"),
        "authToViewYourHiddenFiles": MessageLookupByLibrary.simpleMessage(
            "Veuillez vous authentifier pour voir vos fichiers cachés"),
        "authToViewYourMemories": MessageLookupByLibrary.simpleMessage(
            "Veuillez vous authentifier pour voir vos souvenirs"),
        "authToViewYourRecoveryKey": MessageLookupByLibrary.simpleMessage(
            "Veuillez vous authentifier pour afficher votre clé de récupération"),
        "authenticating":
            MessageLookupByLibrary.simpleMessage("Authentification..."),
        "authenticationFailedPleaseTryAgain":
            MessageLookupByLibrary.simpleMessage(
                "L\'authentification a échouée, veuillez réessayer"),
        "authenticationSuccessful":
            MessageLookupByLibrary.simpleMessage("Authentification réussie!"),
        "autoCastDialogBody": MessageLookupByLibrary.simpleMessage(
            "Vous verrez ici les appareils Cast disponibles."),
        "autoCastiOSPermission": MessageLookupByLibrary.simpleMessage(
            "Assurez-vous que les autorisations de réseau local sont activées pour l\'application Ente Photos, dans les paramètres."),
        "autoLock":
            MessageLookupByLibrary.simpleMessage("Verrouillage automatique"),
        "autoLockFeatureDescription": MessageLookupByLibrary.simpleMessage(
            "Délai après lequel l\'application se verrouille une fois qu\'elle a été mise en arrière-plan"),
        "autoLogoutMessage": MessageLookupByLibrary.simpleMessage(
            "En raison d\'un problème technique, vous avez été déconnecté. Veuillez nous excuser pour le désagrément."),
        "autoPair":
            MessageLookupByLibrary.simpleMessage("Appairage automatique"),
        "autoPairDesc": MessageLookupByLibrary.simpleMessage(
            "L\'appairage automatique ne fonctionne qu\'avec les appareils qui prennent en charge Chromecast."),
        "available": MessageLookupByLibrary.simpleMessage("Disponible"),
        "availableStorageSpace": m11,
        "backedUpFolders":
            MessageLookupByLibrary.simpleMessage("Dossiers sauvegardés"),
        "backup": MessageLookupByLibrary.simpleMessage("Sauvegarde"),
        "backupFailed":
            MessageLookupByLibrary.simpleMessage("Échec de la sauvegarde"),
        "backupOverMobileData": MessageLookupByLibrary.simpleMessage(
            "Sauvegarde sur données mobiles"),
        "backupSettings":
            MessageLookupByLibrary.simpleMessage("Paramètres de la sauvegarde"),
        "backupVideos":
            MessageLookupByLibrary.simpleMessage("Sauvegarde des vidéos"),
        "blackFridaySale":
            MessageLookupByLibrary.simpleMessage("Offre Black Friday"),
        "blog": MessageLookupByLibrary.simpleMessage("Blog"),
        "cachedData":
            MessageLookupByLibrary.simpleMessage("Données mises en cache"),
        "calculating":
            MessageLookupByLibrary.simpleMessage("Calcul en cours..."),
        "canNotUploadToAlbumsOwnedByOthers": MessageLookupByLibrary.simpleMessage(
            "Impossible de télécharger dans les albums appartenant à d\'autres personnes"),
        "canOnlyCreateLinkForFilesOwnedByYou":
            MessageLookupByLibrary.simpleMessage(
                "Ne peut créer de lien que pour les fichiers que vous possédez"),
        "canOnlyRemoveFilesOwnedByYou": MessageLookupByLibrary.simpleMessage(
            "Vous ne pouvez supprimer que les fichiers que vous possédez"),
        "cancel": MessageLookupByLibrary.simpleMessage("Annuler"),
        "cancelOtherSubscription": m12,
        "cancelSubscription":
            MessageLookupByLibrary.simpleMessage("Annuler l\'abonnement"),
        "cannotAddMorePhotosAfterBecomingViewer": m13,
        "cannotDeleteSharedFiles": MessageLookupByLibrary.simpleMessage(
            "Les fichiers partagés ne peuvent pas être supprimés"),
        "castIPMismatchBody": MessageLookupByLibrary.simpleMessage(
            "Veuillez vous assurer que vous êtes sur le même réseau que la TV."),
        "castIPMismatchTitle": MessageLookupByLibrary.simpleMessage(
            "Échec de la diffusion de l\'album"),
        "castInstruction": MessageLookupByLibrary.simpleMessage(
            "Visitez cast.ente.io sur l\'appareil que vous voulez associer.\n\nEntrez le code ci-dessous pour lire l\'album sur votre TV."),
        "centerPoint": MessageLookupByLibrary.simpleMessage("Point central"),
        "change": MessageLookupByLibrary.simpleMessage("Modifier"),
        "changeEmail":
            MessageLookupByLibrary.simpleMessage("Modifier l\'e-mail"),
        "changeLocationOfSelectedItems": MessageLookupByLibrary.simpleMessage(
            "Changer l\'emplacement des éléments sélectionnés ?"),
        "changePassword":
            MessageLookupByLibrary.simpleMessage("Modifier le mot de passe"),
        "changePasswordTitle":
            MessageLookupByLibrary.simpleMessage("Modifier le mot de passe"),
        "changePermissions":
            MessageLookupByLibrary.simpleMessage("Modifier les permissions ?"),
        "changeYourReferralCode": MessageLookupByLibrary.simpleMessage(
            "Modifier votre code de parrainage"),
        "checkForUpdates":
            MessageLookupByLibrary.simpleMessage("Vérifier les mises à jour"),
        "checkInboxAndSpamFolder": MessageLookupByLibrary.simpleMessage(
            "Veuillez consulter votre boîte de courriels (et les indésirables) pour compléter la vérification"),
        "checkStatus":
            MessageLookupByLibrary.simpleMessage("Vérifier le statut"),
        "checking": MessageLookupByLibrary.simpleMessage("Vérification..."),
        "claimFreeStorage": MessageLookupByLibrary.simpleMessage(
            "Réclamer le stockage gratuit"),
        "claimMore": MessageLookupByLibrary.simpleMessage("Réclamez plus !"),
        "claimed": MessageLookupByLibrary.simpleMessage("Réclamée"),
        "claimedStorageSoFar": m14,
        "cleanUncategorized": MessageLookupByLibrary.simpleMessage(
            "Effacer les éléments non classés"),
        "cleanUncategorizedDescription": MessageLookupByLibrary.simpleMessage(
            "Supprimer tous les fichiers non-catégorisés étant présents dans d\'autres albums"),
        "clearCaches":
            MessageLookupByLibrary.simpleMessage("Nettoyer le cache"),
        "clearIndexes":
            MessageLookupByLibrary.simpleMessage("Effacer les index"),
        "click": MessageLookupByLibrary.simpleMessage("• Click"),
        "clickOnTheOverflowMenu": MessageLookupByLibrary.simpleMessage(
            "• Cliquez sur le menu de débordement"),
        "close": MessageLookupByLibrary.simpleMessage("Fermer"),
        "clubByCaptureTime":
            MessageLookupByLibrary.simpleMessage("Grouper par durée"),
        "clubByFileName":
            MessageLookupByLibrary.simpleMessage("Grouper par nom de fichier"),
        "clusteringProgress":
            MessageLookupByLibrary.simpleMessage("Progression du regroupement"),
        "codeAppliedPageTitle":
            MessageLookupByLibrary.simpleMessage("Code appliqué"),
        "codeChangeLimitReached": MessageLookupByLibrary.simpleMessage(
            "Désolé, vous avez atteint la limite de changements de code."),
        "codeCopiedToClipboard": MessageLookupByLibrary.simpleMessage(
            "Code copié dans le presse-papiers"),
        "codeUsedByYou":
            MessageLookupByLibrary.simpleMessage("Code utilisé par vous"),
        "collabLinkSectionDescription": MessageLookupByLibrary.simpleMessage(
            "Créez un lien pour permettre aux gens d\'ajouter et de voir des photos dans votre album partagé sans avoir besoin d\'une application ente ou d\'un compte. Idéal pour récupérer des photos d\'événement."),
        "collaborativeLink":
            MessageLookupByLibrary.simpleMessage("Lien collaboratif"),
        "collaborativeLinkCreatedFor": m15,
        "collaborator": MessageLookupByLibrary.simpleMessage("Collaborateur"),
        "collaboratorsCanAddPhotosAndVideosToTheSharedAlbum":
            MessageLookupByLibrary.simpleMessage(
                "Les collaborateurs peuvent ajouter des photos et des vidéos à l\'album partagé."),
        "collageLayout": MessageLookupByLibrary.simpleMessage("Disposition"),
        "collageSaved": MessageLookupByLibrary.simpleMessage(
            "Collage sauvegardé dans la galerie"),
        "collect": MessageLookupByLibrary.simpleMessage("Collect"),
        "collectEventPhotos": MessageLookupByLibrary.simpleMessage(
            "Collecter des photos de l\'événement"),
        "collectPhotos":
            MessageLookupByLibrary.simpleMessage("Récupérer les photos"),
        "collectPhotosDescription": MessageLookupByLibrary.simpleMessage(
            "Create a link where your friends can upload photos in original quality."),
        "color": MessageLookupByLibrary.simpleMessage("Couleur "),
        "confirm": MessageLookupByLibrary.simpleMessage("Confirmer"),
        "confirm2FADisable": MessageLookupByLibrary.simpleMessage(
            "Voulez-vous vraiment désactiver l\'authentification à deux facteurs ?"),
        "confirmAccountDeletion": MessageLookupByLibrary.simpleMessage(
            "Confirmer la suppression du compte"),
        "confirmDeletePrompt": MessageLookupByLibrary.simpleMessage(
            "Oui, je veux supprimer définitivement ce compte et ses données dans toutes les applications."),
        "confirmPassword":
            MessageLookupByLibrary.simpleMessage("Confirmer le mot de passe"),
        "confirmPlanChange": MessageLookupByLibrary.simpleMessage(
            "Confirmer le changement de l\'offre"),
        "confirmRecoveryKey": MessageLookupByLibrary.simpleMessage(
            "Confirmer la clé de récupération"),
        "confirmYourRecoveryKey": MessageLookupByLibrary.simpleMessage(
            "Confirmer la clé de récupération"),
        "connectToDevice":
            MessageLookupByLibrary.simpleMessage("Connexion à l\'appareil"),
        "contactFamilyAdmin": m16,
        "contactSupport":
            MessageLookupByLibrary.simpleMessage("Contacter l\'assistance"),
        "contactToManageSubscription": m17,
        "contacts": MessageLookupByLibrary.simpleMessage("Contacts"),
        "contents": MessageLookupByLibrary.simpleMessage("Contenus"),
        "continueLabel": MessageLookupByLibrary.simpleMessage("Continuer"),
        "continueOnFreeTrial": MessageLookupByLibrary.simpleMessage(
            "Poursuivre avec la version d\'essai gratuite"),
        "convertToAlbum":
            MessageLookupByLibrary.simpleMessage("Convertir en album"),
        "copyEmailAddress":
            MessageLookupByLibrary.simpleMessage("Copier l’adresse e-mail"),
        "copyLink": MessageLookupByLibrary.simpleMessage("Copier le lien"),
        "copypasteThisCodentoYourAuthenticatorApp":
            MessageLookupByLibrary.simpleMessage(
                "Copiez-collez ce code\ndans votre application d\'authentification"),
        "couldNotBackUpTryLater": MessageLookupByLibrary.simpleMessage(
            "Nous n\'avons pas pu sauvegarder vos données.\nNous allons réessayer plus tard."),
        "couldNotFreeUpSpace": MessageLookupByLibrary.simpleMessage(
            "Impossible de libérer de l\'espace"),
        "couldNotUpdateSubscription": MessageLookupByLibrary.simpleMessage(
            "Impossible de mettre à jour l’abonnement"),
        "count": MessageLookupByLibrary.simpleMessage("Total"),
        "crashReporting":
            MessageLookupByLibrary.simpleMessage("Rapports d\'erreurs"),
        "create": MessageLookupByLibrary.simpleMessage("Créer"),
        "createAccount":
            MessageLookupByLibrary.simpleMessage("Créer un compte"),
        "createAlbumActionHint": MessageLookupByLibrary.simpleMessage(
            "Appuyez longuement pour sélectionner des photos et cliquez sur + pour créer un album"),
        "createCollaborativeLink":
            MessageLookupByLibrary.simpleMessage("Créer un lien collaboratif"),
        "createCollage":
            MessageLookupByLibrary.simpleMessage("Créez un collage"),
        "createNewAccount":
            MessageLookupByLibrary.simpleMessage("Créer un nouveau compte"),
        "createOrSelectAlbum": MessageLookupByLibrary.simpleMessage(
            "Créer ou sélectionner un album"),
        "createPublicLink":
            MessageLookupByLibrary.simpleMessage("Créer un lien public"),
        "creatingLink":
            MessageLookupByLibrary.simpleMessage("Création du lien..."),
        "criticalUpdateAvailable": MessageLookupByLibrary.simpleMessage(
            "Mise à jour critique disponible"),
        "crop": MessageLookupByLibrary.simpleMessage("Rogner"),
        "currentUsageIs": MessageLookupByLibrary.simpleMessage(
            "L\'utilisation actuelle est "),
        "custom": MessageLookupByLibrary.simpleMessage("Personnaliser"),
        "customEndpoint": m18,
        "darkTheme": MessageLookupByLibrary.simpleMessage("Sombre"),
        "dayToday": MessageLookupByLibrary.simpleMessage("Aujourd\'hui"),
        "dayYesterday": MessageLookupByLibrary.simpleMessage("Hier"),
        "decrypting":
            MessageLookupByLibrary.simpleMessage("Déchiffrement en cours..."),
        "decryptingVideo": MessageLookupByLibrary.simpleMessage(
            "Déchiffrement de la vidéo..."),
        "deduplicateFiles":
            MessageLookupByLibrary.simpleMessage("Déduplication de fichiers"),
        "delete": MessageLookupByLibrary.simpleMessage("Supprimer"),
        "deleteAccount":
            MessageLookupByLibrary.simpleMessage("Supprimer le compte"),
        "deleteAccountFeedbackPrompt": MessageLookupByLibrary.simpleMessage(
            "Nous sommes désolés de vous voir partir. N\'hésitez pas à partager vos commentaires pour nous aider à améliorer le service."),
        "deleteAccountPermanentlyButton": MessageLookupByLibrary.simpleMessage(
            "Supprimer définitivement le compte"),
        "deleteAlbum":
            MessageLookupByLibrary.simpleMessage("Supprimer l\'album"),
        "deleteAlbumDialog": MessageLookupByLibrary.simpleMessage(
            "Supprimer aussi les photos (et vidéos) présentes dans cet album de <bold>tous</bold> les autres albums dont elles font partie ?"),
        "deleteAlbumsDialogBody": MessageLookupByLibrary.simpleMessage(
            "Ceci supprimera tous les albums vides. Ceci est utile lorsque vous voulez réduire l\'encombrement dans votre liste d\'albums."),
        "deleteAll": MessageLookupByLibrary.simpleMessage("Tout Supprimer"),
        "deleteConfirmDialogBody": MessageLookupByLibrary.simpleMessage(
            "Ce compte est lié à d\'autres applications Ente, si vous en utilisez une. Vos données téléchargées, dans toutes les applications ente, seront planifiées pour suppression, et votre compte sera définitivement supprimé."),
        "deleteEmailRequest": MessageLookupByLibrary.simpleMessage(
            "Veuillez envoyer un e-mail à <warning>account-deletion@ente.io</warning> à partir de votre adresse e-mail enregistrée."),
        "deleteEmptyAlbums":
            MessageLookupByLibrary.simpleMessage("Supprimer les albums vides"),
        "deleteEmptyAlbumsWithQuestionMark":
            MessageLookupByLibrary.simpleMessage(
                "Supprimer les albums vides ?"),
        "deleteFromBoth":
            MessageLookupByLibrary.simpleMessage("Supprimer des deux"),
        "deleteFromDevice":
            MessageLookupByLibrary.simpleMessage("Supprimer de l\'appareil"),
        "deleteFromEnte":
            MessageLookupByLibrary.simpleMessage("Supprimé de Ente"),
        "deleteItemCount": m19,
        "deleteLocation":
            MessageLookupByLibrary.simpleMessage("Supprimer la localisation"),
        "deletePhotos":
            MessageLookupByLibrary.simpleMessage("Supprimer des photos"),
        "deleteProgress": m20,
        "deleteReason1": MessageLookupByLibrary.simpleMessage(
            "Il manque une fonction clé dont j\'ai besoin"),
        "deleteReason2": MessageLookupByLibrary.simpleMessage(
            "L\'application ou une fonctionnalité particulière ne se comporte pas comme je pense qu\'elle devrait"),
        "deleteReason3": MessageLookupByLibrary.simpleMessage(
            "J\'ai trouvé un autre service que je préfère"),
        "deleteReason4":
            MessageLookupByLibrary.simpleMessage("Ma raison n\'est pas listée"),
        "deleteRequestSLAText": MessageLookupByLibrary.simpleMessage(
            "Votre demande sera traitée sous 72 heures."),
        "deleteSharedAlbum": MessageLookupByLibrary.simpleMessage(
            "Supprimer l\'album partagé ?"),
        "deleteSharedAlbumDialogBody": MessageLookupByLibrary.simpleMessage(
            "L\'album sera supprimé pour tout le monde\n\nVous perdrez l\'accès aux photos partagées dans cet album qui sont détenues par d\'autres personnes"),
        "descriptions": MessageLookupByLibrary.simpleMessage("Descriptions"),
        "deselectAll":
            MessageLookupByLibrary.simpleMessage("Tout déselectionner"),
        "designedToOutlive":
            MessageLookupByLibrary.simpleMessage("Conçu pour survivre"),
        "details": MessageLookupByLibrary.simpleMessage("Détails"),
        "developerSettings":
            MessageLookupByLibrary.simpleMessage("Paramètres du développeur"),
        "developerSettingsWarning": MessageLookupByLibrary.simpleMessage(
            "Êtes-vous sûr de vouloir modifier les paramètres du développeur ?"),
        "deviceCodeHint":
            MessageLookupByLibrary.simpleMessage("Saisissez le code"),
        "deviceFilesAutoUploading": MessageLookupByLibrary.simpleMessage(
            "Les fichiers ajoutés à cet album seront automatiquement téléchargés sur Ente."),
        "deviceLock":
            MessageLookupByLibrary.simpleMessage("Verrouillage de l\'appareil"),
        "deviceLockExplanation": MessageLookupByLibrary.simpleMessage(
            "Désactiver le verrouillage de l\'écran de l\'appareil lorsque ente est au premier plan et il y a une sauvegarde en cours. Ce n\'est normalement pas nécessaire, mais peut aider les gros téléchargements et les premières importations de grandes bibliothèques plus rapidement."),
        "deviceNotFound":
            MessageLookupByLibrary.simpleMessage("Appareil non trouvé"),
        "didYouKnow": MessageLookupByLibrary.simpleMessage("Le savais-tu ?"),
        "disableAutoLock": MessageLookupByLibrary.simpleMessage(
            "Désactiver le verrouillage automatique"),
        "disableDownloadWarningBody": MessageLookupByLibrary.simpleMessage(
            "Les observateurs peuvent toujours prendre des captures d\'écran ou enregistrer une copie de vos photos en utilisant des outils externes"),
        "disableDownloadWarningTitle":
            MessageLookupByLibrary.simpleMessage("Veuillez remarquer"),
        "disableLinkMessage": m21,
        "disableTwofactor": MessageLookupByLibrary.simpleMessage(
            "Désactiver la double-authentification"),
        "disablingTwofactorAuthentication":
            MessageLookupByLibrary.simpleMessage(
                "Désactiver la double-authentification..."),
        "discord": MessageLookupByLibrary.simpleMessage("Discord"),
        "dismiss": MessageLookupByLibrary.simpleMessage("Rejeter"),
        "distanceInKMUnit": MessageLookupByLibrary.simpleMessage("km"),
        "doNotSignOut":
            MessageLookupByLibrary.simpleMessage("Ne pas se déconnecter"),
        "doThisLater": MessageLookupByLibrary.simpleMessage("Plus tard"),
        "doYouWantToDiscardTheEditsYouHaveMade":
            MessageLookupByLibrary.simpleMessage(
                "Voulez-vous annuler les modifications que vous avez faites ?"),
        "done": MessageLookupByLibrary.simpleMessage("Terminé"),
        "doubleYourStorage": MessageLookupByLibrary.simpleMessage(
            "Doubler votre espace de stockage"),
        "download": MessageLookupByLibrary.simpleMessage("Télécharger"),
        "downloadFailed":
            MessageLookupByLibrary.simpleMessage("Échec du téléchargement"),
        "downloading":
            MessageLookupByLibrary.simpleMessage("Téléchargement en cours..."),
        "dropSupportEmail": m22,
        "duplicateFileCountWithStorageSaved": m23,
        "duplicateItemsGroup": m24,
        "edit": MessageLookupByLibrary.simpleMessage("Éditer"),
        "editLocation":
            MessageLookupByLibrary.simpleMessage("Modifier l’emplacement"),
        "editLocationTagTitle":
            MessageLookupByLibrary.simpleMessage("Modifier l’emplacement"),
        "editsSaved":
            MessageLookupByLibrary.simpleMessage("Modification sauvegardée"),
        "editsToLocationWillOnlyBeSeenWithinEnte":
            MessageLookupByLibrary.simpleMessage(
                "Les modifications de l\'emplacement ne seront visibles que dans Ente"),
        "eligible": MessageLookupByLibrary.simpleMessage("éligible"),
        "email": MessageLookupByLibrary.simpleMessage("E-mail"),
        "emailChangedTo": m25,
        "emailNoEnteAccount": m26,
        "emailVerificationToggle": MessageLookupByLibrary.simpleMessage(
            "Vérification de l\'adresse e-mail"),
        "emailYourLogs":
            MessageLookupByLibrary.simpleMessage("Envoyez vos logs par e-mail"),
        "empty": MessageLookupByLibrary.simpleMessage("Vider"),
        "emptyTrash":
            MessageLookupByLibrary.simpleMessage("Vider la corbeille ?"),
        "enable": MessageLookupByLibrary.simpleMessage("Activer"),
        "enableMLIndexingDesc": MessageLookupByLibrary.simpleMessage(
            "Ente prend en charge l\'apprentissage automatique sur l\'appareil pour la reconnaissance faciale, la recherche magique et d\'autres fonctionnalités de recherche avancée"),
        "enableMaps": MessageLookupByLibrary.simpleMessage("Activer la carte"),
        "enableMapsDesc": MessageLookupByLibrary.simpleMessage(
            "Vos photos seront affichées sur une carte du monde.\n\nCette carte est hébergée par Open Street Map, et les emplacements exacts de vos photos ne sont jamais partagés.\n\nVous pouvez désactiver cette fonction à tout moment dans les Paramètres."),
        "enabled": MessageLookupByLibrary.simpleMessage("Activé"),
        "encryptingBackup": MessageLookupByLibrary.simpleMessage(
            "Chiffrement de la sauvegarde..."),
        "encryption": MessageLookupByLibrary.simpleMessage("Chiffrement"),
        "encryptionKeys":
            MessageLookupByLibrary.simpleMessage("Clés de chiffrement"),
        "endpointUpdatedMessage": MessageLookupByLibrary.simpleMessage(
            "Point de terminaison mis à jour avec succès"),
        "endtoendEncryptedByDefault": MessageLookupByLibrary.simpleMessage(
            "Chiffrement de bout en bout par défaut"),
        "enteCanEncryptAndPreserveFilesOnlyIfYouGrant":
            MessageLookupByLibrary.simpleMessage(
                "Ente peut chiffrer et conserver des fichiers que si vous leur accordez l\'accès"),
        "entePhotosPerm": MessageLookupByLibrary.simpleMessage(
            "Ente <i>a besoin d\'une autorisation pour</i> préserver vos photos"),
        "enteSubscriptionPitch": MessageLookupByLibrary.simpleMessage(
            "Ente conserve vos souvenirs, ils sont donc toujours disponibles pour vous, même si vous perdez votre appareil."),
        "enteSubscriptionShareWithFamily": MessageLookupByLibrary.simpleMessage(
            "Vous pouvez également ajouter votre famille à votre forfait."),
        "enterAlbumName":
            MessageLookupByLibrary.simpleMessage("Saisir un nom d\'album"),
        "enterCode": MessageLookupByLibrary.simpleMessage("Entrer le code"),
        "enterCodeDescription": MessageLookupByLibrary.simpleMessage(
            "Entrez le code fourni par votre ami pour réclamer de l\'espace de stockage gratuit pour vous deux"),
        "enterEmail": MessageLookupByLibrary.simpleMessage("Entrer e-mail"),
        "enterFileName":
            MessageLookupByLibrary.simpleMessage("Entrez le nom du fichier"),
        "enterNewPasswordToEncrypt": MessageLookupByLibrary.simpleMessage(
            "Entrez un nouveau mot de passe que nous pouvons utiliser pour chiffrer vos données"),
        "enterPassword":
            MessageLookupByLibrary.simpleMessage("Saisissez le mot de passe"),
        "enterPasswordToEncrypt": MessageLookupByLibrary.simpleMessage(
            "Entrez un mot de passe que nous pouvons utiliser pour chiffrer vos données"),
        "enterPersonName": MessageLookupByLibrary.simpleMessage(
            "Entrez le nom d\'une personne"),
        "enterPin": MessageLookupByLibrary.simpleMessage("Saisir le code PIN"),
        "enterReferralCode": MessageLookupByLibrary.simpleMessage(
            "Entrez le code de parrainage"),
        "enterThe6digitCodeFromnyourAuthenticatorApp":
            MessageLookupByLibrary.simpleMessage(
                "Entrez le code à 6 chiffres de\nvotre application d\'authentification"),
        "enterValidEmail": MessageLookupByLibrary.simpleMessage(
            "Veuillez entrer une adresse email valide."),
        "enterYourEmailAddress":
            MessageLookupByLibrary.simpleMessage("Entrez votre adresse e-mail"),
        "enterYourPassword":
            MessageLookupByLibrary.simpleMessage("Entrez votre mot de passe"),
        "enterYourRecoveryKey": MessageLookupByLibrary.simpleMessage(
            "Entrez votre clé de récupération"),
        "error": MessageLookupByLibrary.simpleMessage("Erreur"),
        "everywhere": MessageLookupByLibrary.simpleMessage("partout"),
        "exif": MessageLookupByLibrary.simpleMessage("EXIF"),
        "existingUser":
            MessageLookupByLibrary.simpleMessage("Utilisateur existant"),
        "expiredLinkInfo": MessageLookupByLibrary.simpleMessage(
            "Ce lien a expiré. Veuillez sélectionner un nouveau délai d\'expiration ou désactiver l\'expiration du lien."),
        "exportLogs": MessageLookupByLibrary.simpleMessage("Exporter les logs"),
        "exportYourData":
            MessageLookupByLibrary.simpleMessage("Exportez vos données"),
        "faceRecognition":
            MessageLookupByLibrary.simpleMessage("Reconnaissance faciale"),
        "faces": MessageLookupByLibrary.simpleMessage("Visages"),
        "failedToApplyCode": MessageLookupByLibrary.simpleMessage(
            "Impossible d\'appliquer le code"),
        "failedToCancel":
            MessageLookupByLibrary.simpleMessage("Échec de l\'annulation"),
        "failedToDownloadVideo": MessageLookupByLibrary.simpleMessage(
            "Échec du téléchargement de la vidéo"),
        "failedToFetchOriginalForEdit": MessageLookupByLibrary.simpleMessage(
            "Impossible de récupérer l\'original pour l\'édition"),
        "failedToFetchReferralDetails": MessageLookupByLibrary.simpleMessage(
            "Impossible de récupérer les détails du parrainage. Veuillez réessayer plus tard."),
        "failedToLoadAlbums": MessageLookupByLibrary.simpleMessage(
            "Impossible de charger les albums"),
        "failedToRenew":
            MessageLookupByLibrary.simpleMessage("Échec du renouvellement"),
        "failedToVerifyPaymentStatus": MessageLookupByLibrary.simpleMessage(
            "Échec de la vérification du statut du paiement"),
        "familyPlanOverview": MessageLookupByLibrary.simpleMessage(
            "Ajoutez 5 membres de votre famille à votre abonnement existant sans payer de supplément.\n\nChaque membre dispose de son propre espace privé et ne peut pas voir les fichiers des autres membres, sauf s\'ils sont partagés.\n\nLes abonnement familiaux sont disponibles pour les clients qui ont un abonnement ente payant.\n\nAbonnez-vous maintenant pour commencer !"),
        "familyPlanPortalTitle":
            MessageLookupByLibrary.simpleMessage("Famille"),
        "familyPlans": MessageLookupByLibrary.simpleMessage("Forfaits famille"),
        "faq": MessageLookupByLibrary.simpleMessage("FAQ"),
        "faqs": MessageLookupByLibrary.simpleMessage("FAQ"),
        "favorite": MessageLookupByLibrary.simpleMessage("Favori"),
        "feedback": MessageLookupByLibrary.simpleMessage("Commentaires"),
        "fileFailedToSaveToGallery": MessageLookupByLibrary.simpleMessage(
            "Échec de l\'enregistrement dans la galerie"),
        "fileInfoAddDescHint":
            MessageLookupByLibrary.simpleMessage("Ajouter une description..."),
        "fileSavedToGallery": MessageLookupByLibrary.simpleMessage(
            "Fichier enregistré dans la galerie"),
        "fileTypes": MessageLookupByLibrary.simpleMessage("Types de fichiers"),
        "fileTypesAndNames":
            MessageLookupByLibrary.simpleMessage("Types et noms de fichiers"),
        "filesBackedUpFromDevice": m27,
        "filesBackedUpInAlbum": m28,
        "filesDeleted":
            MessageLookupByLibrary.simpleMessage("Fichiers supprimés"),
        "filesSavedToGallery": MessageLookupByLibrary.simpleMessage(
            "Fichiers enregistrés dans la galerie"),
        "findPeopleByName": MessageLookupByLibrary.simpleMessage(
            "Trouver des personnes rapidement par leur nom"),
        "flip": MessageLookupByLibrary.simpleMessage("Retourner"),
        "forYourMemories":
            MessageLookupByLibrary.simpleMessage("pour vos souvenirs"),
        "forgotPassword":
            MessageLookupByLibrary.simpleMessage("Mot de passe oublié"),
        "foundFaces": MessageLookupByLibrary.simpleMessage("Visages trouvés"),
        "freeStorageClaimed":
            MessageLookupByLibrary.simpleMessage("Stockage gratuit réclamé"),
        "freeStorageOnReferralSuccess": m29,
        "freeStorageUsable":
            MessageLookupByLibrary.simpleMessage("Stockage gratuit utilisable"),
        "freeTrial": MessageLookupByLibrary.simpleMessage("Essai gratuit"),
        "freeTrialValidTill": m30,
        "freeUpAccessPostDelete": m31,
        "freeUpAmount": m32,
        "freeUpDeviceSpace": MessageLookupByLibrary.simpleMessage(
            "Libérer de l\'espace sur l\'appareil"),
        "freeUpDeviceSpaceDesc": MessageLookupByLibrary.simpleMessage(
            "Économisez de l\'espace sur votre appareil en effaçant les fichiers qui ont déjà été sauvegardés."),
        "freeUpSpace":
            MessageLookupByLibrary.simpleMessage("Libérer de l\'espace"),
        "freeUpSpaceSaving": m33,
        "galleryMemoryLimitInfo": MessageLookupByLibrary.simpleMessage(
            "Jusqu\'à 1000 souvenirs affichés dans la galerie"),
        "general": MessageLookupByLibrary.simpleMessage("Général"),
        "generatingEncryptionKeys": MessageLookupByLibrary.simpleMessage(
            "Génération des clés de chiffrement..."),
        "genericProgress": m34,
        "goToSettings":
            MessageLookupByLibrary.simpleMessage("Allez aux réglages"),
        "googlePlayId":
            MessageLookupByLibrary.simpleMessage("Identifiant Google Play"),
        "grantFullAccessPrompt": MessageLookupByLibrary.simpleMessage(
            "Veuillez autoriser l’accès à toutes les photos dans les paramètres"),
        "grantPermission":
            MessageLookupByLibrary.simpleMessage("Accorder la permission"),
        "groupNearbyPhotos": MessageLookupByLibrary.simpleMessage(
            "Grouper les photos à proximité"),
        "guestView": MessageLookupByLibrary.simpleMessage("Vue invité"),
        "guestViewEnablePreSteps": MessageLookupByLibrary.simpleMessage(
            "Pour activer la vue invité, veuillez configurer le code d\'accès de l\'appareil ou le verrouillage de l\'écran dans les paramètres de votre système."),
        "hearUsExplanation": MessageLookupByLibrary.simpleMessage(
            "Nous ne suivons pas les installations d\'applications. Il serait utile que vous nous disiez comment vous nous avez trouvés !"),
        "hearUsWhereTitle": MessageLookupByLibrary.simpleMessage(
            "Comment avez-vous entendu parler de Ente? (facultatif)"),
        "help": MessageLookupByLibrary.simpleMessage("Aide"),
        "hidden": MessageLookupByLibrary.simpleMessage("Masqué"),
        "hide": MessageLookupByLibrary.simpleMessage("Masquer"),
        "hideContent":
            MessageLookupByLibrary.simpleMessage("Masquer le contenu"),
        "hideContentDescriptionAndroid": MessageLookupByLibrary.simpleMessage(
            "Masque le contenu de l\'application dans le sélecteur d\'applications et désactive les captures d\'écran"),
        "hideContentDescriptionIos": MessageLookupByLibrary.simpleMessage(
            "Masque le contenu de l\'application dans le sélecteur d\'application"),
        "hiding": MessageLookupByLibrary.simpleMessage("Masquage en cours..."),
        "hostedAtOsmFrance":
            MessageLookupByLibrary.simpleMessage("Hébergé chez OSM France"),
        "howItWorks":
            MessageLookupByLibrary.simpleMessage("Comment ça fonctionne"),
        "howToViewShareeVerificationID": MessageLookupByLibrary.simpleMessage(
            "Demandez-leur d\'appuyer longuement sur leur adresse e-mail sur l\'écran des paramètres et de vérifier que les identifiants des deux appareils correspondent."),
        "iOSGoToSettingsDescription": MessageLookupByLibrary.simpleMessage(
            "L\'authentification biométrique n\'est pas configurée sur votre appareil. Veuillez activer Touch ID ou Face ID sur votre téléphone."),
        "iOSLockOut": MessageLookupByLibrary.simpleMessage(
            "L\'authentification biométrique est désactivée. Veuillez verrouiller et déverrouiller votre écran pour l\'activer."),
        "iOSOkButton": MessageLookupByLibrary.simpleMessage("Ok"),
        "ignoreUpdate": MessageLookupByLibrary.simpleMessage("Ignorer"),
        "ignoredFolderUploadReason": MessageLookupByLibrary.simpleMessage(
            "Certains fichiers de cet album sont ignorés parce qu\'ils avaient été précédemment supprimés de Ente."),
        "immediately": MessageLookupByLibrary.simpleMessage("Immédiatement"),
        "importing":
            MessageLookupByLibrary.simpleMessage("Importation en cours..."),
        "incorrectCode":
            MessageLookupByLibrary.simpleMessage("Code non valide"),
        "incorrectPasswordTitle":
            MessageLookupByLibrary.simpleMessage("Mot de passe incorrect"),
        "incorrectRecoveryKey": MessageLookupByLibrary.simpleMessage(
            "Clé de récupération non valide"),
        "incorrectRecoveryKeyBody": MessageLookupByLibrary.simpleMessage(
            "La clé de secours que vous avez entrée est incorrecte"),
        "incorrectRecoveryKeyTitle":
            MessageLookupByLibrary.simpleMessage("Clé de secours non valide"),
        "indexedItems":
            MessageLookupByLibrary.simpleMessage("Éléments indexés"),
        "indexingIsPaused": MessageLookupByLibrary.simpleMessage(
            "L\'indexation est en pause. Elle reprendra automatiquement lorsque l\'appareil sera prêt."),
        "insecureDevice":
            MessageLookupByLibrary.simpleMessage("Appareil non sécurisé"),
        "installManually":
            MessageLookupByLibrary.simpleMessage("Installation manuelle"),
        "invalidEmailAddress":
            MessageLookupByLibrary.simpleMessage("Adresse e-mail invalide"),
        "invalidEndpoint": MessageLookupByLibrary.simpleMessage(
            "Point de terminaison non valide"),
        "invalidEndpointMessage": MessageLookupByLibrary.simpleMessage(
            "Désolé, le point de terminaison que vous avez entré n\'est pas valide. Veuillez en entrer un valide puis réessayez."),
        "invalidKey": MessageLookupByLibrary.simpleMessage("Clé invalide"),
        "invalidRecoveryKey": MessageLookupByLibrary.simpleMessage(
            "La clé de récupération que vous avez saisie n\'est pas valide. Veuillez vérifier qu\'elle contient 24 caractères et qu\'ils sont correctement orthographiés.\n\nSi vous avez saisi un ancien code de récupération, veuillez vérifier qu\'il contient 64 caractères et qu\'ils sont correctement orthographiés."),
        "invite": MessageLookupByLibrary.simpleMessage("Inviter"),
        "inviteToEnte":
            MessageLookupByLibrary.simpleMessage("Inviter à rejoindre Ente"),
        "inviteYourFriends":
            MessageLookupByLibrary.simpleMessage("Invite tes ami(e)s"),
        "inviteYourFriendsToEnte":
            MessageLookupByLibrary.simpleMessage("Invitez vos amis sur Ente"),
        "itLooksLikeSomethingWentWrongPleaseRetryAfterSome":
            MessageLookupByLibrary.simpleMessage(
                "Il semble qu\'une erreur s\'est produite. Veuillez réessayer après un certain temps. Si l\'erreur persiste, veuillez contacter notre équipe d\'assistance."),
        "itemCount": m35,
        "itemsShowTheNumberOfDaysRemainingBeforePermanentDeletion":
            MessageLookupByLibrary.simpleMessage(
                "Les éléments montrent le nombre de jours restants avant la suppression définitive"),
        "itemsWillBeRemovedFromAlbum": MessageLookupByLibrary.simpleMessage(
            "Les éléments sélectionnés seront supprimés de cet album"),
        "joinDiscord":
            MessageLookupByLibrary.simpleMessage("Rejoindre Discord"),
        "keepPhotos":
            MessageLookupByLibrary.simpleMessage("Conserver les photos"),
        "kiloMeterUnit": MessageLookupByLibrary.simpleMessage("km"),
        "kindlyHelpUsWithThisInformation": MessageLookupByLibrary.simpleMessage(
            "Merci de nous aider avec cette information"),
        "language": MessageLookupByLibrary.simpleMessage("Langue"),
        "lastUpdated":
            MessageLookupByLibrary.simpleMessage("Dernière mise à jour"),
        "leave": MessageLookupByLibrary.simpleMessage("Quitter"),
        "leaveAlbum": MessageLookupByLibrary.simpleMessage("Quitter l\'album"),
        "leaveFamily":
            MessageLookupByLibrary.simpleMessage("Quitter le plan familial"),
        "leaveSharedAlbum":
            MessageLookupByLibrary.simpleMessage("Quitter l\'album partagé?"),
        "left": MessageLookupByLibrary.simpleMessage("Gauche"),
        "light": MessageLookupByLibrary.simpleMessage("Clair"),
        "lightTheme": MessageLookupByLibrary.simpleMessage("Clair"),
        "linkCopiedToClipboard": MessageLookupByLibrary.simpleMessage(
            "Lien copié dans le presse-papiers"),
        "linkDeviceLimit":
            MessageLookupByLibrary.simpleMessage("Limite d\'appareil"),
        "linkEnabled": MessageLookupByLibrary.simpleMessage("Activé"),
        "linkExpired": MessageLookupByLibrary.simpleMessage("Expiré"),
        "linkExpiresOn": m36,
        "linkExpiry":
            MessageLookupByLibrary.simpleMessage("Expiration du lien"),
        "linkHasExpired":
            MessageLookupByLibrary.simpleMessage("Le lien a expiré"),
        "linkNeverExpires": MessageLookupByLibrary.simpleMessage("Jamais"),
        "livePhotos": MessageLookupByLibrary.simpleMessage("Photos en direct"),
        "loadMessage1": MessageLookupByLibrary.simpleMessage(
            "Vous pouvez partager votre abonnement avec votre famille"),
        "loadMessage2": MessageLookupByLibrary.simpleMessage(
            "Nous avons conservé plus de 30 millions de souvenirs jusqu\'à présent"),
        "loadMessage3": MessageLookupByLibrary.simpleMessage(
            "Nous conservons 3 copies de vos données, l\'une dans un abri anti-atomique"),
        "loadMessage4": MessageLookupByLibrary.simpleMessage(
            "Toutes nos applications sont open source"),
        "loadMessage5": MessageLookupByLibrary.simpleMessage(
            "Notre code source et notre cryptographie ont été audités en externe"),
        "loadMessage6": MessageLookupByLibrary.simpleMessage(
            "Vous pouvez partager des liens vers vos albums avec vos proches"),
        "loadMessage7": MessageLookupByLibrary.simpleMessage(
            "Nos applications mobiles s\'exécutent en arrière-plan pour chiffrer et sauvegarder automatiquement les nouvelles photos que vous prenez"),
        "loadMessage8": MessageLookupByLibrary.simpleMessage(
            "web.ente.io dispose d\'un outil de téléchargement facile à utiliser"),
        "loadMessage9": MessageLookupByLibrary.simpleMessage(
            "Nous utilisons Xchacha20Poly1305 pour chiffrer vos données en toute sécurité"),
        "loadingExifData": MessageLookupByLibrary.simpleMessage(
            "Chargement des données EXIF..."),
        "loadingGallery":
            MessageLookupByLibrary.simpleMessage("Chargement de la galerie..."),
        "loadingMessage":
            MessageLookupByLibrary.simpleMessage("Chargement de vos photos..."),
        "loadingModel": MessageLookupByLibrary.simpleMessage(
            "Téléchargement des modèles..."),
        "localGallery": MessageLookupByLibrary.simpleMessage("Galerie locale"),
        "localSyncErrorMessage": MessageLookupByLibrary.simpleMessage(
            "Looks like something went wrong since local photos sync is taking more time than expected. Please reach out to our support team"),
        "location": MessageLookupByLibrary.simpleMessage("Emplacement"),
        "locationName": MessageLookupByLibrary.simpleMessage("Nom du lieu"),
        "locationTagFeatureDescription": MessageLookupByLibrary.simpleMessage(
            "Un tag d\'emplacement regroupe toutes les photos qui ont été prises dans un certain rayon d\'une photo"),
        "locations": MessageLookupByLibrary.simpleMessage("Emplacements"),
        "lockButtonLabel": MessageLookupByLibrary.simpleMessage("Verrouiller"),
        "lockscreen":
            MessageLookupByLibrary.simpleMessage("Écran de verrouillage"),
        "logInLabel": MessageLookupByLibrary.simpleMessage("Se connecter"),
        "loggingOut": MessageLookupByLibrary.simpleMessage("Deconnexion..."),
        "loginSessionExpired":
            MessageLookupByLibrary.simpleMessage("Session expirée"),
        "loginSessionExpiredDetails": MessageLookupByLibrary.simpleMessage(
            "Votre session a expiré. Veuillez vous reconnecter."),
        "loginTerms": MessageLookupByLibrary.simpleMessage(
            "En cliquant sur connecter, j\'accepte les <u-terms>conditions d\'utilisation</u-terms> et la <u-policy>politique de confidentialité</u-policy>"),
        "logout": MessageLookupByLibrary.simpleMessage("Déconnexion"),
        "logsDialogBody": MessageLookupByLibrary.simpleMessage(
            "Cela enverra des logs pour nous aider à déboguer votre problème. Veuillez noter que les noms de fichiers seront inclus pour aider à suivre les problèmes avec des fichiers spécifiques."),
        "longPressAnEmailToVerifyEndToEndEncryption":
            MessageLookupByLibrary.simpleMessage(
                "Appuyez longuement sur un e-mail pour vérifier le chiffrement de bout en bout."),
        "longpressOnAnItemToViewInFullscreen":
            MessageLookupByLibrary.simpleMessage(
                "Appuyez longuement sur un élément pour le voir en plein écran"),
        "loopVideoOff":
            MessageLookupByLibrary.simpleMessage("Vidéo en boucle désactivée"),
        "loopVideoOn":
            MessageLookupByLibrary.simpleMessage("Vidéo en boucle activée"),
        "lostDevice": MessageLookupByLibrary.simpleMessage("Appareil perdu ?"),
        "machineLearning":
            MessageLookupByLibrary.simpleMessage("Apprentissage automatique"),
        "magicSearch":
            MessageLookupByLibrary.simpleMessage("Recherche magique"),
        "magicSearchHint": MessageLookupByLibrary.simpleMessage(
            "La recherche magique permet de rechercher des photos par leur contenu, par exemple \'fleur\', \'voiture rouge\', \'documents d\'identité\'"),
        "manage": MessageLookupByLibrary.simpleMessage("Gérer"),
        "manageDeviceStorage": MessageLookupByLibrary.simpleMessage(
            "Gérer le stockage de l\'appareil"),
        "manageFamily":
            MessageLookupByLibrary.simpleMessage("Gérer la famille"),
        "manageLink": MessageLookupByLibrary.simpleMessage("Gérer le lien"),
        "manageParticipants": MessageLookupByLibrary.simpleMessage("Gérer"),
        "manageSubscription":
            MessageLookupByLibrary.simpleMessage("Gérer l\'abonnement"),
        "manualPairDesc": MessageLookupByLibrary.simpleMessage(
            "L\'appairage avec le code PIN fonctionne avec n\'importe quel écran sur lequel vous souhaitez voir votre album."),
        "map": MessageLookupByLibrary.simpleMessage("Carte"),
        "maps": MessageLookupByLibrary.simpleMessage("Cartes"),
        "mastodon": MessageLookupByLibrary.simpleMessage("Mastodon"),
        "matrix": MessageLookupByLibrary.simpleMessage("Matrix"),
        "memoryCount": m0,
        "merchandise": MessageLookupByLibrary.simpleMessage("Marchandise"),
        "mlConsent": MessageLookupByLibrary.simpleMessage(
            "Activer l\'apprentissage automatique"),
        "mlConsentConfirmation": MessageLookupByLibrary.simpleMessage(
            "Je comprends, et souhaite activer l\'apprentissage automatique"),
        "mlConsentDescription": MessageLookupByLibrary.simpleMessage(
            "Si vous activez l\'apprentissage automatique, Ente extraira des informations comme la géométrie des visages, incluant les photos partagées avec vous. \nCela se fera sur votre appareil, avec un cryptage de bout-en-bout de toutes les données biométriques générées."),
        "mlConsentPrivacy": MessageLookupByLibrary.simpleMessage(
            "Veuillez cliquer ici pour plus de détails sur cette fonctionnalité dans notre politique de confidentialité"),
        "mlConsentTitle": MessageLookupByLibrary.simpleMessage(
            "Activer l\'apprentissage automatique ?"),
        "mlIndexingDescription": MessageLookupByLibrary.simpleMessage(
            "Veuillez noter que l\'apprentissage automatique entraînera une augmentation de l\'utilisation de la bande passante et de la batterie, jusqu\'à ce que tous les éléments soient indexés. \nEnvisagez d\'utiliser l\'application de bureau pour une indexation plus rapide, tous les résultats seront automatiquement synchronisés."),
        "mobileWebDesktop":
            MessageLookupByLibrary.simpleMessage("Mobile, Web, Ordinateur"),
        "moderateStrength": MessageLookupByLibrary.simpleMessage("Moyen"),
        "modifyYourQueryOrTrySearchingFor":
            MessageLookupByLibrary.simpleMessage(
                "Modifiez votre requête, ou essayez de rechercher"),
        "moments": MessageLookupByLibrary.simpleMessage("Souvenirs"),
        "monthly": MessageLookupByLibrary.simpleMessage("Mensuel"),
        "moreDetails": MessageLookupByLibrary.simpleMessage("Plus de détails"),
        "moveItem": m37,
        "moveToAlbum":
            MessageLookupByLibrary.simpleMessage("Déplacer vers l\'album"),
        "moveToHiddenAlbum": MessageLookupByLibrary.simpleMessage(
            "Déplacer vers un album masqué"),
        "movedSuccessfullyTo": m38,
        "movedToTrash":
            MessageLookupByLibrary.simpleMessage("Déplacé dans la corbeille"),
        "movingFilesToAlbum": MessageLookupByLibrary.simpleMessage(
            "Déplacement des fichiers vers l\'album..."),
        "name": MessageLookupByLibrary.simpleMessage("Nom"),
<<<<<<< HEAD
        "nameTheAlbum": MessageLookupByLibrary.simpleMessage("Name the album"),
=======
        "networkConnectionRefusedErr": MessageLookupByLibrary.simpleMessage(
            "Impossible de se connecter à Ente, veuillez réessayer après un certain temps. Si l\'erreur persiste, veuillez contacter le support."),
        "networkHostLookUpErr": MessageLookupByLibrary.simpleMessage(
            "Impossible de se connecter à Ente, veuillez vérifier vos paramètres réseau et contacter le support si l\'erreur persiste."),
>>>>>>> ff1fa3d3
        "never": MessageLookupByLibrary.simpleMessage("Jamais"),
        "newAlbum": MessageLookupByLibrary.simpleMessage("Nouvel album"),
        "newToEnte": MessageLookupByLibrary.simpleMessage("Nouveau à Ente"),
        "newest": MessageLookupByLibrary.simpleMessage("Le plus récent"),
        "next": MessageLookupByLibrary.simpleMessage("Suivant"),
        "no": MessageLookupByLibrary.simpleMessage("Non"),
        "noAlbumsSharedByYouYet": MessageLookupByLibrary.simpleMessage(
            "Aucun album que vous avez partagé"),
        "noDeviceFound":
            MessageLookupByLibrary.simpleMessage("Aucun appareil trouvé"),
        "noDeviceLimit": MessageLookupByLibrary.simpleMessage("Aucune"),
        "noDeviceThatCanBeDeleted": MessageLookupByLibrary.simpleMessage(
            "Vous n\'avez pas de fichiers sur cet appareil qui peuvent être supprimés"),
        "noDuplicates": MessageLookupByLibrary.simpleMessage("✨ Aucun doublon"),
        "noExifData":
            MessageLookupByLibrary.simpleMessage("Aucune donnée EXIF"),
        "noHiddenPhotosOrVideos": MessageLookupByLibrary.simpleMessage(
            "Aucune photo ou vidéo cachée"),
        "noImagesWithLocation": MessageLookupByLibrary.simpleMessage(
            "Aucune image avec localisation"),
        "noInternetConnection":
            MessageLookupByLibrary.simpleMessage("Aucune connexion internet"),
        "noPhotosAreBeingBackedUpRightNow":
            MessageLookupByLibrary.simpleMessage(
                "Aucune photo en cours de sauvegarde"),
        "noPhotosFoundHere":
            MessageLookupByLibrary.simpleMessage("Aucune photo trouvée"),
        "noQuickLinksSelected": MessageLookupByLibrary.simpleMessage(
            "Aucun lien rapide sélectionné"),
        "noRecoveryKey": MessageLookupByLibrary.simpleMessage(
            "Aucune clé de récupération ?"),
        "noRecoveryKeyNoDecryption": MessageLookupByLibrary.simpleMessage(
            "En raison de notre protocole de chiffrement de bout en bout, vos données ne peuvent pas être déchiffré sans votre mot de passe ou clé de récupération"),
        "noResults": MessageLookupByLibrary.simpleMessage("Aucun résultat"),
        "noResultsFound":
            MessageLookupByLibrary.simpleMessage("Aucun résultat trouvé"),
        "noSystemLockFound":
            MessageLookupByLibrary.simpleMessage("Aucun verrou système trouvé"),
        "notPersonLabel": m39,
        "nothingSharedWithYouYet": MessageLookupByLibrary.simpleMessage(
            "Rien n\'a encore été partagé avec vous"),
        "nothingToSeeHere": MessageLookupByLibrary.simpleMessage(
            "Il n\'y a encore rien à voir ici 👀"),
        "notifications": MessageLookupByLibrary.simpleMessage("Notifications"),
        "ok": MessageLookupByLibrary.simpleMessage("Ok"),
        "onDevice": MessageLookupByLibrary.simpleMessage("Sur l\'appareil"),
        "onEnte": MessageLookupByLibrary.simpleMessage(
            "Sur <branding>ente</branding>"),
        "onlyFamilyAdminCanChangeCode": m40,
        "oops": MessageLookupByLibrary.simpleMessage("Oups"),
        "oopsCouldNotSaveEdits": MessageLookupByLibrary.simpleMessage(
            "Oups, impossible d\'enregistrer les modifications"),
        "oopsSomethingWentWrong": MessageLookupByLibrary.simpleMessage(
            "Oups, une erreur est arrivée"),
        "openSettings":
            MessageLookupByLibrary.simpleMessage("Ouvrir les paramètres"),
        "openTheItem":
            MessageLookupByLibrary.simpleMessage("• Ouvrir l\'élément"),
        "openstreetmapContributors": MessageLookupByLibrary.simpleMessage(
            "Contributeurs d\'OpenStreetMap"),
        "optionalAsShortAsYouLike": MessageLookupByLibrary.simpleMessage(
            "Optionnel, aussi court que vous le souhaitez..."),
        "orPickAnExistingOne": MessageLookupByLibrary.simpleMessage(
            "Sélectionner un fichier existant"),
        "pair": MessageLookupByLibrary.simpleMessage("Associer"),
        "pairWithPin":
            MessageLookupByLibrary.simpleMessage("Appairer avec le code PIN"),
        "pairingComplete":
            MessageLookupByLibrary.simpleMessage("Appairage terminé"),
        "panorama": MessageLookupByLibrary.simpleMessage("Panorama"),
        "passKeyPendingVerification": MessageLookupByLibrary.simpleMessage(
            "La vérification est toujours en attente"),
        "passkey": MessageLookupByLibrary.simpleMessage("Code d\'accès"),
        "passkeyAuthTitle": MessageLookupByLibrary.simpleMessage(
            "Vérification du code d\'accès"),
        "password": MessageLookupByLibrary.simpleMessage("Mot de passe"),
        "passwordChangedSuccessfully": MessageLookupByLibrary.simpleMessage(
            "Le mot de passe a été modifié"),
        "passwordLock":
            MessageLookupByLibrary.simpleMessage("Mot de passe verrou"),
        "passwordStrength": m41,
        "passwordStrengthInfo": MessageLookupByLibrary.simpleMessage(
            "La force du mot de passe est calculée en tenant compte de la longueur du mot de passe, des caractères utilisés et du fait que le mot de passe figure ou non parmi les 10 000 mots de passe les plus utilisés"),
        "passwordWarning": MessageLookupByLibrary.simpleMessage(
            "Nous ne stockons pas ce mot de passe, donc si vous l\'oubliez, <underline>nous ne pouvons pas déchiffrer vos données</underline>"),
        "paymentDetails":
            MessageLookupByLibrary.simpleMessage("Détails de paiement"),
        "paymentFailed":
            MessageLookupByLibrary.simpleMessage("Échec du paiement"),
        "paymentFailedMessage": MessageLookupByLibrary.simpleMessage(
            "Malheureusement votre paiement a échoué. Veuillez contacter le support et nous vous aiderons !"),
        "paymentFailedTalkToProvider": m42,
        "pendingItems":
            MessageLookupByLibrary.simpleMessage("Éléments en attente"),
        "pendingSync":
            MessageLookupByLibrary.simpleMessage("Synchronisation en attente"),
        "people": MessageLookupByLibrary.simpleMessage("Personnes"),
        "peopleUsingYourCode": MessageLookupByLibrary.simpleMessage(
            "Personnes utilisant votre code"),
        "permDeleteWarning": MessageLookupByLibrary.simpleMessage(
            "Tous les éléments de la corbeille seront définitivement supprimés\n\nCette action ne peut pas être annulée"),
        "permanentlyDelete":
            MessageLookupByLibrary.simpleMessage("Supprimer définitivement"),
        "permanentlyDeleteFromDevice": MessageLookupByLibrary.simpleMessage(
            "Supprimer définitivement de l\'appareil ?"),
        "photoDescriptions":
            MessageLookupByLibrary.simpleMessage("Descriptions de la photo"),
        "photoGridSize":
            MessageLookupByLibrary.simpleMessage("Taille de la grille photo"),
        "photoSmallCase": MessageLookupByLibrary.simpleMessage("photo"),
        "photos": MessageLookupByLibrary.simpleMessage("Photos"),
        "photosAddedByYouWillBeRemovedFromTheAlbum":
            MessageLookupByLibrary.simpleMessage(
                "Les photos ajoutées par vous seront retirées de l\'album"),
        "pickCenterPoint": MessageLookupByLibrary.simpleMessage(
            "Sélectionner le point central"),
        "pinAlbum": MessageLookupByLibrary.simpleMessage("Épingler l\'album"),
        "pinLock":
            MessageLookupByLibrary.simpleMessage("Verrouillage du code PIN"),
        "playOnTv":
            MessageLookupByLibrary.simpleMessage("Lire l\'album sur la TV"),
        "playStoreFreeTrialValidTill": m43,
        "playstoreSubscription":
            MessageLookupByLibrary.simpleMessage("Abonnement au PlayStore"),
        "pleaseCheckYourInternetConnectionAndTryAgain":
            MessageLookupByLibrary.simpleMessage(
                "S\'il vous plaît, vérifiez votre connexion à internet et réessayez."),
        "pleaseContactSupportAndWeWillBeHappyToHelp":
            MessageLookupByLibrary.simpleMessage(
                "Veuillez contacter support@ente.io et nous serons heureux de vous aider!"),
        "pleaseContactSupportIfTheProblemPersists":
            MessageLookupByLibrary.simpleMessage(
                "Merci de contacter l\'assistance si cette erreur persiste"),
        "pleaseEmailUsAt": m44,
        "pleaseGrantPermissions": MessageLookupByLibrary.simpleMessage(
            "Veuillez accorder la permission"),
        "pleaseLoginAgain":
            MessageLookupByLibrary.simpleMessage("Veuillez vous reconnecter"),
        "pleaseSelectQuickLinksToRemove": MessageLookupByLibrary.simpleMessage(
            "Veuillez sélectionner les liens rapides à supprimer"),
        "pleaseSendTheLogsTo": m45,
        "pleaseTryAgain":
            MessageLookupByLibrary.simpleMessage("Veuillez réessayer"),
        "pleaseVerifyTheCodeYouHaveEntered":
            MessageLookupByLibrary.simpleMessage(
                "Veuillez vérifier le code que vous avez entré"),
        "pleaseWait":
            MessageLookupByLibrary.simpleMessage("Veuillez patienter..."),
        "pleaseWaitDeletingAlbum": MessageLookupByLibrary.simpleMessage(
            "Veuillez patienter, suppression de l\'album"),
        "pleaseWaitForSometimeBeforeRetrying":
            MessageLookupByLibrary.simpleMessage(
                "Veuillez attendre quelque temps avant de réessayer"),
        "preparingLogs":
            MessageLookupByLibrary.simpleMessage("Préparation des journaux..."),
        "preserveMore": MessageLookupByLibrary.simpleMessage("Conserver plus"),
        "pressAndHoldToPlayVideo": MessageLookupByLibrary.simpleMessage(
            "Appuyez et maintenez enfoncé pour lire la vidéo"),
        "pressAndHoldToPlayVideoDetailed": MessageLookupByLibrary.simpleMessage(
            "Maintenez appuyé sur l\'image pour lire la vidéo"),
        "privacy": MessageLookupByLibrary.simpleMessage("Confidentialité"),
        "privacyPolicyTitle": MessageLookupByLibrary.simpleMessage(
            "Politique de Confidentialité"),
        "privateBackups":
            MessageLookupByLibrary.simpleMessage("Sauvegardes privées"),
        "privateSharing": MessageLookupByLibrary.simpleMessage("Partage privé"),
        "publicLinkCreated":
            MessageLookupByLibrary.simpleMessage("Lien public créé"),
        "publicLinkEnabled":
            MessageLookupByLibrary.simpleMessage("Lien public activé"),
        "quickLinks": MessageLookupByLibrary.simpleMessage("Liens rapides"),
        "radius": MessageLookupByLibrary.simpleMessage("Rayon"),
        "raiseTicket": MessageLookupByLibrary.simpleMessage("Créer un ticket"),
        "rateTheApp":
            MessageLookupByLibrary.simpleMessage("Évaluer l\'application"),
        "rateUs": MessageLookupByLibrary.simpleMessage("Évaluez-nous"),
        "rateUsOnStore": m46,
        "recover": MessageLookupByLibrary.simpleMessage("Récupérer"),
        "recoverAccount":
            MessageLookupByLibrary.simpleMessage("Récupérer un compte"),
        "recoverButton": MessageLookupByLibrary.simpleMessage("Restaurer"),
        "recoveryKey": MessageLookupByLibrary.simpleMessage("Clé de secours"),
        "recoveryKeyCopiedToClipboard": MessageLookupByLibrary.simpleMessage(
            "Clé de secours copiée dans le presse-papiers"),
        "recoveryKeyOnForgotPassword": MessageLookupByLibrary.simpleMessage(
            "Si vous oubliez votre mot de passe, la seule façon de récupérer vos données sera grâce à cette clé."),
        "recoveryKeySaveDescription": MessageLookupByLibrary.simpleMessage(
            "Nous ne stockons pas cette clé, veuillez garder cette clé de 24 mots dans un endroit sûr."),
        "recoveryKeySuccessBody": MessageLookupByLibrary.simpleMessage(
            "Génial ! Votre clé de récupération est valide. Merci de votre vérification.\n\nN\'oubliez pas de garder votre clé de récupération sauvegardée."),
        "recoveryKeyVerified": MessageLookupByLibrary.simpleMessage(
            "Clé de récupération vérifiée"),
        "recoveryKeyVerifyReason": MessageLookupByLibrary.simpleMessage(
            "Votre clé de récupération est la seule façon de récupérer vos photos si vous oubliez votre mot de passe. Vous pouvez trouver votre clé de récupération dans Paramètres > Compte.\n\nVeuillez entrer votre clé de récupération ici pour vous assurer que vous l\'avez enregistrée correctement."),
        "recoverySuccessful":
            MessageLookupByLibrary.simpleMessage("Restauration réussie !"),
        "recreatePasswordBody": MessageLookupByLibrary.simpleMessage(
            "L\'appareil actuel n\'est pas assez puissant pour vérifier votre mot de passe, mais nous pouvons le régénérer d\'une manière qui fonctionne avec tous les appareils.\n\nVeuillez vous connecter à l\'aide de votre clé de secours et régénérer votre mot de passe (vous pouvez réutiliser le même si vous le souhaitez)."),
        "recreatePasswordTitle":
            MessageLookupByLibrary.simpleMessage("Recréer le mot de passe"),
        "reddit": MessageLookupByLibrary.simpleMessage("Reddit"),
        "reenterPassword":
            MessageLookupByLibrary.simpleMessage("Ressaisir le mot de passe"),
        "reenterPin":
            MessageLookupByLibrary.simpleMessage("Ressaisir le code PIN"),
        "referFriendsAnd2xYourPlan": MessageLookupByLibrary.simpleMessage(
            "Parrainez des amis et 2x votre abonnement"),
        "referralStep1": MessageLookupByLibrary.simpleMessage(
            "1. Donnez ce code à vos amis"),
        "referralStep2": MessageLookupByLibrary.simpleMessage(
            "2. Ils s\'inscrivent à une offre payante"),
        "referralStep3": m47,
        "referrals": MessageLookupByLibrary.simpleMessage("Parrainages"),
        "referralsAreCurrentlyPaused": MessageLookupByLibrary.simpleMessage(
            "Les recommandations sont actuellement en pause"),
        "remindToEmptyDeviceTrash": MessageLookupByLibrary.simpleMessage(
            "Également vide \"récemment supprimé\" de \"Paramètres\" -> \"Stockage\" pour réclamer l\'espace libéré"),
        "remindToEmptyEnteTrash": MessageLookupByLibrary.simpleMessage(
            "Vide aussi votre \"Corbeille\" pour réclamer l\'espace libéré"),
        "remoteImages":
            MessageLookupByLibrary.simpleMessage("Images distantes"),
        "remoteThumbnails":
            MessageLookupByLibrary.simpleMessage("Miniatures distantes"),
        "remoteVideos":
            MessageLookupByLibrary.simpleMessage("Vidéos distantes"),
        "remove": MessageLookupByLibrary.simpleMessage("Supprimer"),
        "removeDuplicates":
            MessageLookupByLibrary.simpleMessage("Supprimer les doublons"),
        "removeDuplicatesDesc": MessageLookupByLibrary.simpleMessage(
            "Examiner et supprimer les fichiers qui sont des doublons exacts."),
        "removeFromAlbum":
            MessageLookupByLibrary.simpleMessage("Retirer de l\'album"),
        "removeFromAlbumTitle":
            MessageLookupByLibrary.simpleMessage("Retirer de l\'album ?"),
        "removeFromFavorite":
            MessageLookupByLibrary.simpleMessage("Retirer des favoris"),
        "removeLink": MessageLookupByLibrary.simpleMessage("Supprimer le lien"),
        "removeParticipant":
            MessageLookupByLibrary.simpleMessage("Supprimer le participant"),
        "removeParticipantBody": m48,
        "removePersonLabel": MessageLookupByLibrary.simpleMessage(
            "Supprimer le libellé d\'une personne"),
        "removePublicLink":
            MessageLookupByLibrary.simpleMessage("Supprimer le lien public"),
        "removePublicLinks":
            MessageLookupByLibrary.simpleMessage("Supprimer les liens publics"),
        "removeShareItemsWarning": MessageLookupByLibrary.simpleMessage(
            "Certains des éléments que vous êtes en train de retirer ont été ajoutés par d\'autres personnes, vous perdrez l\'accès vers ces éléments"),
        "removeWithQuestionMark":
            MessageLookupByLibrary.simpleMessage("Enlever?"),
        "removingFromFavorites":
            MessageLookupByLibrary.simpleMessage("Suppression des favoris…"),
        "rename": MessageLookupByLibrary.simpleMessage("Renommer"),
        "renameAlbum":
            MessageLookupByLibrary.simpleMessage("Renommer l\'album"),
        "renameFile":
            MessageLookupByLibrary.simpleMessage("Renommer le fichier"),
        "renewSubscription":
            MessageLookupByLibrary.simpleMessage("Renouveler l’abonnement"),
        "renewsOn": m49,
        "reportABug": MessageLookupByLibrary.simpleMessage("Signaler un bug"),
        "reportBug": MessageLookupByLibrary.simpleMessage("Signaler un bug"),
        "resendEmail":
            MessageLookupByLibrary.simpleMessage("Renvoyer l\'e-mail"),
        "resetIgnoredFiles": MessageLookupByLibrary.simpleMessage(
            "Réinitialiser les fichiers ignorés"),
        "resetPasswordTitle": MessageLookupByLibrary.simpleMessage(
            "Réinitialiser le mot de passe"),
        "resetToDefault": MessageLookupByLibrary.simpleMessage(
            "Réinitialiser aux valeurs par défaut"),
        "restore": MessageLookupByLibrary.simpleMessage("Restaurer"),
        "restoreToAlbum":
            MessageLookupByLibrary.simpleMessage("Restaurer vers l\'album"),
        "restoringFiles": MessageLookupByLibrary.simpleMessage(
            "Restauration des fichiers..."),
        "resumableUploads":
            MessageLookupByLibrary.simpleMessage("Chargements à poursuivre"),
        "retry": MessageLookupByLibrary.simpleMessage("Réessayer"),
        "reviewDeduplicateItems": MessageLookupByLibrary.simpleMessage(
            "Veuillez vérifier et supprimer les éléments que vous croyez dupliqués."),
        "reviewSuggestions":
            MessageLookupByLibrary.simpleMessage("Consulter les suggestions"),
        "right": MessageLookupByLibrary.simpleMessage("Droite"),
        "rotate": MessageLookupByLibrary.simpleMessage("Pivoter"),
        "rotateLeft": MessageLookupByLibrary.simpleMessage("Pivoter à gauche"),
        "rotateRight":
            MessageLookupByLibrary.simpleMessage("Faire pivoter à droite"),
        "safelyStored":
            MessageLookupByLibrary.simpleMessage("Stockage sécurisé"),
        "save": MessageLookupByLibrary.simpleMessage("Sauvegarder"),
        "saveCollage":
            MessageLookupByLibrary.simpleMessage("Enregistrer le collage"),
        "saveCopy":
            MessageLookupByLibrary.simpleMessage("Enregistrer une copie"),
        "saveKey": MessageLookupByLibrary.simpleMessage("Enregistrer la clé"),
        "saveYourRecoveryKeyIfYouHaventAlready":
            MessageLookupByLibrary.simpleMessage(
                "Enregistrez votre clé de récupération si vous ne l\'avez pas déjà fait"),
        "saving": MessageLookupByLibrary.simpleMessage("Enregistrement..."),
        "savingEdits": MessageLookupByLibrary.simpleMessage(
            "Enregistrement des modifications..."),
        "scanCode": MessageLookupByLibrary.simpleMessage("Scanner le code"),
        "scanThisBarcodeWithnyourAuthenticatorApp":
            MessageLookupByLibrary.simpleMessage(
                "Scannez ce code-barres avec\nvotre application d\'authentification"),
        "search": MessageLookupByLibrary.simpleMessage("Rechercher"),
        "searchAlbumsEmptySection":
            MessageLookupByLibrary.simpleMessage("Albums"),
        "searchByAlbumNameHint":
            MessageLookupByLibrary.simpleMessage("Nom de l\'album"),
        "searchByExamples": MessageLookupByLibrary.simpleMessage(
            "• Noms d\'albums (par exemple \"Caméra\")\n• Types de fichiers (par exemple \"Vidéos\", \".gif\")\n• Années et mois (par exemple \"2022\", \"Janvier\")\n• Vacances (par exemple \"Noël\")\n• Descriptions de photos (par exemple \"#fun\")"),
        "searchCaptionEmptySection": MessageLookupByLibrary.simpleMessage(
            "Ajoutez des descriptions comme \"#trip\" dans les infos photo pour les retrouver ici plus rapidement"),
        "searchDatesEmptySection": MessageLookupByLibrary.simpleMessage(
            "Recherche par date, mois ou année"),
        "searchFaceEmptySection": MessageLookupByLibrary.simpleMessage(
            "Les personnes seront affichées ici une fois l\'indexation terminée"),
        "searchFileTypesAndNamesEmptySection":
            MessageLookupByLibrary.simpleMessage("Types et noms de fichiers"),
        "searchHint1": MessageLookupByLibrary.simpleMessage(
            "Recherche rapide, sur l\'appareil"),
        "searchHint2": MessageLookupByLibrary.simpleMessage(
            "Dates des photos, descriptions"),
        "searchHint3": MessageLookupByLibrary.simpleMessage(
            "Albums, noms de fichiers et types"),
        "searchHint4": MessageLookupByLibrary.simpleMessage("Emplacement"),
        "searchHint5": MessageLookupByLibrary.simpleMessage(
            "Bientôt: Visages & recherche magique ✨"),
        "searchLocationEmptySection": MessageLookupByLibrary.simpleMessage(
            "Grouper les photos qui sont prises dans un certain angle d\'une photo"),
        "searchPeopleEmptySection": MessageLookupByLibrary.simpleMessage(
            "Invitez des gens, et vous verrez ici toutes les photos qu\'ils partagent"),
        "searchResultCount": m50,
        "security": MessageLookupByLibrary.simpleMessage("Sécurité"),
        "selectALocation":
            MessageLookupByLibrary.simpleMessage("Sélectionnez un emplacement"),
        "selectALocationFirst": MessageLookupByLibrary.simpleMessage(
            "Sélectionnez d\'abord un emplacement"),
        "selectAlbum":
            MessageLookupByLibrary.simpleMessage("Sélectionner album"),
        "selectAll": MessageLookupByLibrary.simpleMessage("Tout sélectionner"),
        "selectFoldersForBackup": MessageLookupByLibrary.simpleMessage(
            "Sélectionner les dossiers à sauvegarder"),
        "selectItemsToAdd": MessageLookupByLibrary.simpleMessage(
            "Sélectionner les éléments à ajouter"),
        "selectLanguage":
            MessageLookupByLibrary.simpleMessage("Sélectionner une langue"),
        "selectMorePhotos":
            MessageLookupByLibrary.simpleMessage("Sélectionner plus de photos"),
        "selectReason":
            MessageLookupByLibrary.simpleMessage("Sélectionner une raison"),
        "selectYourPlan":
            MessageLookupByLibrary.simpleMessage("Sélectionner votre offre"),
        "selectedFilesAreNotOnEnte": MessageLookupByLibrary.simpleMessage(
            "Les fichiers sélectionnés ne sont pas sur Ente"),
        "selectedFoldersWillBeEncryptedAndBackedUp":
            MessageLookupByLibrary.simpleMessage(
                "Les dossiers sélectionnés seront cryptés et sauvegardés"),
        "selectedItemsWillBeDeletedFromAllAlbumsAndMoved":
            MessageLookupByLibrary.simpleMessage(
                "Les éléments sélectionnés seront supprimés de tous les albums et déplacés dans la corbeille."),
        "selectedPhotos": m1,
        "selectedPhotosWithYours": m51,
        "send": MessageLookupByLibrary.simpleMessage("Envoyer"),
        "sendEmail": MessageLookupByLibrary.simpleMessage("Envoyer un e-mail"),
        "sendInvite":
            MessageLookupByLibrary.simpleMessage("Envoyer Invitations"),
        "sendLink": MessageLookupByLibrary.simpleMessage("Envoyer le lien"),
        "serverEndpoint": MessageLookupByLibrary.simpleMessage(
            "Point de terminaison serveur"),
        "sessionExpired":
            MessageLookupByLibrary.simpleMessage("Session expirée"),
        "setAPassword":
            MessageLookupByLibrary.simpleMessage("Définir un mot de passe"),
        "setAs": MessageLookupByLibrary.simpleMessage("Définir comme"),
        "setCover":
            MessageLookupByLibrary.simpleMessage("Définir la couverture"),
        "setLabel": MessageLookupByLibrary.simpleMessage("Définir"),
        "setNewPassword": MessageLookupByLibrary.simpleMessage(
            "Définir un nouveau mot de passe"),
        "setNewPin":
            MessageLookupByLibrary.simpleMessage("Définir un nouveau code PIN"),
        "setPasswordTitle":
            MessageLookupByLibrary.simpleMessage("Définir le mot de passe"),
        "setRadius": MessageLookupByLibrary.simpleMessage("Définir le rayon"),
        "setupComplete":
            MessageLookupByLibrary.simpleMessage("Configuration terminée"),
        "share": MessageLookupByLibrary.simpleMessage("Partager"),
        "shareALink": MessageLookupByLibrary.simpleMessage("Partager le lien"),
        "shareAlbumHint": MessageLookupByLibrary.simpleMessage(
            "Ouvrez un album et appuyez sur le bouton de partage en haut à droite pour le partager."),
        "shareAnAlbumNow": MessageLookupByLibrary.simpleMessage(
            "Partagez un album maintenant"),
        "shareLink": MessageLookupByLibrary.simpleMessage("Partager le lien"),
        "shareMyVerificationID": m52,
        "shareOnlyWithThePeopleYouWant": MessageLookupByLibrary.simpleMessage(
            "Partager uniquement avec les personnes que vous voulez"),
        "shareTextConfirmOthersVerificationID": m2,
        "shareTextRecommendUsingEnte": MessageLookupByLibrary.simpleMessage(
            "Téléchargez Ente pour que nous puissions facilement partager des photos et des vidéos de qualité originale\n\nhttps://ente.io"),
        "shareTextReferralCode": m53,
        "shareWithNonenteUsers": MessageLookupByLibrary.simpleMessage(
            "Partager avec des utilisateurs non-Ente"),
        "shareWithPeopleSectionTitle": m54,
        "shareYourFirstAlbum": MessageLookupByLibrary.simpleMessage(
            "Partagez votre premier album"),
        "sharedAlbumSectionDescription": MessageLookupByLibrary.simpleMessage(
            "Créez des albums partagés et collaboratifs avec d\'autres utilisateurs de Ente, y compris des utilisateurs ayant des plans gratuits."),
        "sharedByMe": MessageLookupByLibrary.simpleMessage("Partagé par moi"),
        "sharedByYou": MessageLookupByLibrary.simpleMessage("Partagé par vous"),
        "sharedPhotoNotifications":
            MessageLookupByLibrary.simpleMessage("Nouvelles photos partagées"),
        "sharedPhotoNotificationsExplanation": MessageLookupByLibrary.simpleMessage(
            "Recevoir des notifications quand quelqu\'un ajoute une photo à un album partagé dont vous faites partie"),
        "sharedWith": m55,
        "sharedWithMe":
            MessageLookupByLibrary.simpleMessage("Partagés avec moi"),
        "sharedWithYou":
            MessageLookupByLibrary.simpleMessage("Partagé avec vous"),
        "sharing": MessageLookupByLibrary.simpleMessage("Partage..."),
        "showMemories":
            MessageLookupByLibrary.simpleMessage("Montrer les souvenirs"),
        "signOutFromOtherDevices": MessageLookupByLibrary.simpleMessage(
            "Se déconnecter d\'autres appareils"),
        "signOutOtherBody": MessageLookupByLibrary.simpleMessage(
            "Si vous pensez que quelqu\'un peut connaître votre mot de passe, vous pouvez forcer tous les autres appareils utilisant votre compte à se déconnecter."),
        "signOutOtherDevices": MessageLookupByLibrary.simpleMessage(
            "Déconnecter les autres appareils"),
        "signUpTerms": MessageLookupByLibrary.simpleMessage(
            "J\'accepte les <u-terms>conditions d\'utilisation</u-terms> et la <u-policy>politique de confidentialité</u-policy>"),
        "singleFileDeleteFromDevice": m56,
        "singleFileDeleteHighlight": MessageLookupByLibrary.simpleMessage(
            "Elle sera supprimée de tous les albums."),
        "singleFileInBothLocalAndRemote": m57,
        "singleFileInRemoteOnly": m58,
        "skip": MessageLookupByLibrary.simpleMessage("Ignorer"),
        "social": MessageLookupByLibrary.simpleMessage("Réseaux Sociaux"),
        "someItemsAreInBothEnteAndYourDevice":
            MessageLookupByLibrary.simpleMessage(
                "Certains éléments sont à la fois sur Ente et votre appareil."),
        "someOfTheFilesYouAreTryingToDeleteAre":
            MessageLookupByLibrary.simpleMessage(
                "Certains des fichiers que vous essayez de supprimer ne sont disponibles que sur votre appareil et ne peuvent pas être récupérés s\'ils sont supprimés"),
        "someoneSharingAlbumsWithYouShouldSeeTheSameId":
            MessageLookupByLibrary.simpleMessage(
                "Quelqu\'un qui partage des albums avec vous devrait voir le même ID sur son appareil."),
        "somethingWentWrong":
            MessageLookupByLibrary.simpleMessage("Un problème est survenu"),
        "somethingWentWrongPleaseTryAgain":
            MessageLookupByLibrary.simpleMessage(
                "Quelque chose s\'est mal passé, veuillez recommencer"),
        "sorry": MessageLookupByLibrary.simpleMessage("Désolé"),
        "sorryCouldNotAddToFavorites": MessageLookupByLibrary.simpleMessage(
            "Désolé, impossible d\'ajouter aux favoris !"),
        "sorryCouldNotRemoveFromFavorites":
            MessageLookupByLibrary.simpleMessage(
                "Désolé, impossible de supprimer des favoris !"),
        "sorryTheCodeYouveEnteredIsIncorrect":
            MessageLookupByLibrary.simpleMessage(
                "Le code que vous avez saisi est incorrect"),
        "sorryWeCouldNotGenerateSecureKeysOnThisDevicennplease":
            MessageLookupByLibrary.simpleMessage(
                "Désolé, nous n\'avons pas pu générer de clés sécurisées sur cet appareil.\n\nVeuillez vous inscrire depuis un autre appareil."),
        "sortAlbumsBy": MessageLookupByLibrary.simpleMessage("Trier par"),
        "sortNewestFirst":
            MessageLookupByLibrary.simpleMessage("Plus récent en premier"),
        "sortOldestFirst":
            MessageLookupByLibrary.simpleMessage("Plus ancien en premier"),
        "sparkleSuccess": MessageLookupByLibrary.simpleMessage("✨ Succès"),
        "startBackup":
            MessageLookupByLibrary.simpleMessage("Démarrer la sauvegarde"),
        "status": MessageLookupByLibrary.simpleMessage("État"),
        "stopCastingBody": MessageLookupByLibrary.simpleMessage(
            "Voulez-vous arrêter la diffusion ?"),
        "stopCastingTitle":
            MessageLookupByLibrary.simpleMessage("Arrêter la diffusion"),
        "storage": MessageLookupByLibrary.simpleMessage("Stockage"),
        "storageBreakupFamily": MessageLookupByLibrary.simpleMessage("Famille"),
        "storageBreakupYou": MessageLookupByLibrary.simpleMessage("Vous"),
        "storageInGB": m59,
        "storageLimitExceeded":
            MessageLookupByLibrary.simpleMessage("Limite de stockage atteinte"),
        "storageUsageInfo": m60,
        "strongStrength": MessageLookupByLibrary.simpleMessage("Forte"),
        "subAlreadyLinkedErrMessage": m61,
        "subWillBeCancelledOn": m62,
        "subscribe": MessageLookupByLibrary.simpleMessage("S\'abonner"),
        "subscribeToEnableSharing": MessageLookupByLibrary.simpleMessage(
            "Il semble que votre abonnement ait expiré. Veuillez vous abonner pour activer le partage."),
        "subscription": MessageLookupByLibrary.simpleMessage("Abonnement"),
        "success": MessageLookupByLibrary.simpleMessage("Succès"),
        "successfullyArchived":
            MessageLookupByLibrary.simpleMessage("Archivé avec succès"),
        "successfullyHid":
            MessageLookupByLibrary.simpleMessage("Masquage réussi"),
        "successfullyUnarchived":
            MessageLookupByLibrary.simpleMessage("Désarchivé avec succès"),
        "successfullyUnhid":
            MessageLookupByLibrary.simpleMessage("Masquage réussi"),
        "suggestFeatures": MessageLookupByLibrary.simpleMessage(
            "Suggérer des fonctionnalités"),
        "support": MessageLookupByLibrary.simpleMessage("Support"),
        "syncProgress": m63,
        "syncStopped":
            MessageLookupByLibrary.simpleMessage("Synchronisation arrêtée ?"),
        "syncing": MessageLookupByLibrary.simpleMessage(
            "En cours de synchronisation..."),
        "systemTheme": MessageLookupByLibrary.simpleMessage("Système"),
        "tapToCopy": MessageLookupByLibrary.simpleMessage("taper pour copier"),
        "tapToEnterCode":
            MessageLookupByLibrary.simpleMessage("Appuyez pour entrer le code"),
        "tapToUnlock":
            MessageLookupByLibrary.simpleMessage("Appuyer pour déverrouiller"),
        "tempErrorContactSupportIfPersists": MessageLookupByLibrary.simpleMessage(
            "Il semble qu\'une erreur s\'est produite. Veuillez réessayer après un certain temps. Si l\'erreur persiste, veuillez contacter notre équipe d\'assistance."),
        "terminate": MessageLookupByLibrary.simpleMessage("Se déconnecter"),
        "terminateSession":
            MessageLookupByLibrary.simpleMessage("Se déconnecter ?"),
        "terms": MessageLookupByLibrary.simpleMessage("Conditions"),
        "termsOfServicesTitle":
            MessageLookupByLibrary.simpleMessage("Conditions d\'utilisation"),
        "thankYou": MessageLookupByLibrary.simpleMessage("Merci"),
        "thankYouForSubscribing":
            MessageLookupByLibrary.simpleMessage("Merci de vous être abonné !"),
        "theDownloadCouldNotBeCompleted": MessageLookupByLibrary.simpleMessage(
            "Le téléchargement n\'a pas pu être terminé"),
        "theRecoveryKeyYouEnteredIsIncorrect":
            MessageLookupByLibrary.simpleMessage(
                "La clé de récupération que vous avez entrée est incorrecte"),
        "theme": MessageLookupByLibrary.simpleMessage("Thème"),
        "theseItemsWillBeDeletedFromYourDevice":
            MessageLookupByLibrary.simpleMessage(
                "Ces éléments seront supprimés de votre appareil."),
        "theyAlsoGetXGb": m64,
        "theyWillBeDeletedFromAllAlbums": MessageLookupByLibrary.simpleMessage(
            "Ils seront supprimés de tous les albums."),
        "thisActionCannotBeUndone": MessageLookupByLibrary.simpleMessage(
            "Cette action ne peut pas être annulée"),
        "thisAlbumAlreadyHDACollaborativeLink":
            MessageLookupByLibrary.simpleMessage(
                "Cet album a déjà un lien collaboratif"),
        "thisCanBeUsedToRecoverYourAccountIfYou":
            MessageLookupByLibrary.simpleMessage(
                "Cela peut être utilisé pour récupérer votre compte si vous perdez votre deuxième facteur"),
        "thisDevice": MessageLookupByLibrary.simpleMessage("Cet appareil"),
        "thisEmailIsAlreadyInUse": MessageLookupByLibrary.simpleMessage(
            "Cette adresse mail est déjà utilisé"),
        "thisImageHasNoExifData": MessageLookupByLibrary.simpleMessage(
            "Cette image n\'a pas de données exif"),
        "thisIsPersonVerificationId": m65,
        "thisIsYourVerificationId": MessageLookupByLibrary.simpleMessage(
            "Ceci est votre ID de vérification"),
        "thisWillLogYouOutOfTheFollowingDevice":
            MessageLookupByLibrary.simpleMessage(
                "Cela vous déconnectera de l\'appareil suivant :"),
        "thisWillLogYouOutOfThisDevice": MessageLookupByLibrary.simpleMessage(
            "Cela vous déconnectera de cet appareil !"),
        "thisWillRemovePublicLinksOfAllSelectedQuickLinks":
            MessageLookupByLibrary.simpleMessage(
                "Ceci supprimera les liens publics de tous les liens rapides sélectionnés."),
        "toEnableAppLockPleaseSetupDevicePasscodeOrScreen":
            MessageLookupByLibrary.simpleMessage(
                "Pour activer le verrouillage d\'application, veuillez configurer le code d\'accès de l\'appareil ou le verrouillage de l\'écran dans les paramètres de votre système."),
        "toHideAPhotoOrVideo": MessageLookupByLibrary.simpleMessage(
            "Cacher une photo ou une vidéo"),
        "toResetVerifyEmail": MessageLookupByLibrary.simpleMessage(
            "Pour réinitialiser votre mot de passe, veuillez d\'abord vérifier votre e-mail."),
        "todaysLogs": MessageLookupByLibrary.simpleMessage("Journaux du jour"),
        "tooManyIncorrectAttempts": MessageLookupByLibrary.simpleMessage(
            "Trop de tentatives incorrectes"),
        "total": MessageLookupByLibrary.simpleMessage("total"),
        "totalSize": MessageLookupByLibrary.simpleMessage("Taille totale"),
        "trash": MessageLookupByLibrary.simpleMessage("Corbeille"),
        "trashDaysLeft": m66,
        "trim": MessageLookupByLibrary.simpleMessage("Recadrer"),
        "tryAgain": MessageLookupByLibrary.simpleMessage("Réessayer"),
        "turnOnBackupForAutoUpload": MessageLookupByLibrary.simpleMessage(
            "Activez la sauvegarde pour charger automatiquement sur Ente les fichiers ajoutés à ce dossier de l\'appareil."),
        "twitter": MessageLookupByLibrary.simpleMessage("Twitter"),
        "twoMonthsFreeOnYearlyPlans": MessageLookupByLibrary.simpleMessage(
            "2 mois gratuits sur les forfaits annuels"),
        "twofactor":
            MessageLookupByLibrary.simpleMessage("Double authentification"),
        "twofactorAuthenticationHasBeenDisabled":
            MessageLookupByLibrary.simpleMessage(
                "L\'authentification à deux facteurs a été désactivée"),
        "twofactorAuthenticationPageTitle":
            MessageLookupByLibrary.simpleMessage(
                "Authentification à deux facteurs"),
        "twofactorAuthenticationSuccessfullyReset":
            MessageLookupByLibrary.simpleMessage(
                "L\'authentification à deux facteurs a été réinitialisée avec succès "),
        "twofactorSetup": MessageLookupByLibrary.simpleMessage(
            "Configuration de l\'authentification à deux facteurs"),
        "unarchive": MessageLookupByLibrary.simpleMessage("Désarchiver"),
        "unarchiveAlbum":
            MessageLookupByLibrary.simpleMessage("Désarchiver l\'album"),
        "unarchiving":
            MessageLookupByLibrary.simpleMessage("Désarchivage en cours..."),
        "unavailableReferralCode": MessageLookupByLibrary.simpleMessage(
            "Désolé, ce code n\'est pas disponible."),
        "uncategorized":
            MessageLookupByLibrary.simpleMessage("Aucune catégorie"),
        "unhide": MessageLookupByLibrary.simpleMessage("Dévoiler"),
        "unhideToAlbum":
            MessageLookupByLibrary.simpleMessage("Afficher dans l\'album"),
        "unhiding":
            MessageLookupByLibrary.simpleMessage("Démasquage en cours..."),
        "unhidingFilesToAlbum": MessageLookupByLibrary.simpleMessage(
            "Démasquage des fichiers vers l\'album"),
        "unlock": MessageLookupByLibrary.simpleMessage("Déverrouiller"),
        "unpinAlbum":
            MessageLookupByLibrary.simpleMessage("Désépingler l\'album"),
        "unselectAll":
            MessageLookupByLibrary.simpleMessage("Désélectionner tout"),
        "update": MessageLookupByLibrary.simpleMessage("Mise à jour"),
        "updateAvailable": MessageLookupByLibrary.simpleMessage(
            "Une mise à jour est disponible"),
        "updatingFolderSelection": MessageLookupByLibrary.simpleMessage(
            "Mise à jour de la sélection du dossier..."),
        "upgrade": MessageLookupByLibrary.simpleMessage("Améliorer"),
        "uploadingFilesToAlbum": MessageLookupByLibrary.simpleMessage(
            "Envoi des fichiers vers l\'album..."),
        "upto50OffUntil4thDec": MessageLookupByLibrary.simpleMessage(
            "Jusqu\'à 50% de réduction, jusqu\'au 4ème déc."),
        "usableReferralStorageInfo": MessageLookupByLibrary.simpleMessage(
            "Le stockage utilisable est limité par votre offre actuelle. Le stockage excédentaire deviendra automatiquement utilisable lorsque vous mettez à niveau votre offre."),
        "useAsCover":
            MessageLookupByLibrary.simpleMessage("Utiliser comme couverture"),
        "usePublicLinksForPeopleNotOnEnte": MessageLookupByLibrary.simpleMessage(
            "Utiliser des liens publics pour les personnes qui ne sont pas sur Ente"),
        "useRecoveryKey":
            MessageLookupByLibrary.simpleMessage("Utiliser la clé de secours"),
        "useSelectedPhoto": MessageLookupByLibrary.simpleMessage(
            "Utiliser la photo sélectionnée"),
        "usedSpace": MessageLookupByLibrary.simpleMessage("Mémoire utilisée"),
        "validTill": m68,
        "verificationFailedPleaseTryAgain":
            MessageLookupByLibrary.simpleMessage(
                "La vérification a échouée, veuillez réessayer"),
        "verificationId":
            MessageLookupByLibrary.simpleMessage("ID de vérification"),
        "verify": MessageLookupByLibrary.simpleMessage("Vérifier"),
        "verifyEmail":
            MessageLookupByLibrary.simpleMessage("Vérifier l\'email"),
        "verifyEmailID": m69,
        "verifyIDLabel": MessageLookupByLibrary.simpleMessage("Vérifier"),
        "verifyPasskey":
            MessageLookupByLibrary.simpleMessage("Vérifier le code d\'accès"),
        "verifyPassword":
            MessageLookupByLibrary.simpleMessage("Vérifier le mot de passe"),
        "verifying":
            MessageLookupByLibrary.simpleMessage("Validation en cours..."),
        "verifyingRecoveryKey": MessageLookupByLibrary.simpleMessage(
            "Vérification de la clé de récupération..."),
        "videoInfo": MessageLookupByLibrary.simpleMessage("Informations vidéo"),
        "videoSmallCase": MessageLookupByLibrary.simpleMessage("vidéo"),
        "videos": MessageLookupByLibrary.simpleMessage("Vidéos"),
        "viewActiveSessions": MessageLookupByLibrary.simpleMessage(
            "Afficher les sessions actives"),
        "viewAddOnButton": MessageLookupByLibrary.simpleMessage(
            "Afficher les modules complémentaires"),
        "viewAll": MessageLookupByLibrary.simpleMessage("Tout afficher"),
        "viewAllExifData": MessageLookupByLibrary.simpleMessage(
            "Visualiser toutes les données EXIF"),
        "viewLargeFiles":
            MessageLookupByLibrary.simpleMessage("Fichiers volumineux"),
        "viewLargeFilesDesc": MessageLookupByLibrary.simpleMessage(
            "Afficher les fichiers qui consomment le plus de stockage."),
        "viewLogs":
            MessageLookupByLibrary.simpleMessage("Afficher les journaux"),
        "viewRecoveryKey":
            MessageLookupByLibrary.simpleMessage("Voir la clé de récupération"),
        "viewer": MessageLookupByLibrary.simpleMessage("Observateur"),
        "visitWebToManage": MessageLookupByLibrary.simpleMessage(
            "Veuillez visiter web.ente.io pour gérer votre abonnement"),
        "waitingForVerification": MessageLookupByLibrary.simpleMessage(
            "En attente de vérification..."),
        "waitingForWifi": MessageLookupByLibrary.simpleMessage(
            "En attente de connexion Wi-Fi..."),
        "weAreOpenSource":
            MessageLookupByLibrary.simpleMessage("Nous sommes open source !"),
        "weDontSupportEditingPhotosAndAlbumsThatYouDont":
            MessageLookupByLibrary.simpleMessage(
                "Nous ne prenons pas en charge l\'édition des photos et des albums que vous ne possédez pas encore"),
        "weHaveSendEmailTo": m70,
        "weakStrength": MessageLookupByLibrary.simpleMessage("Securité Faible"),
        "welcomeBack": MessageLookupByLibrary.simpleMessage("Bienvenue !"),
        "whatsNew": MessageLookupByLibrary.simpleMessage("Nouveautés"),
        "yearly": MessageLookupByLibrary.simpleMessage("Annuel"),
        "yearsAgo": m71,
        "yes": MessageLookupByLibrary.simpleMessage("Oui"),
        "yesCancel": MessageLookupByLibrary.simpleMessage("Oui, annuler"),
        "yesConvertToViewer": MessageLookupByLibrary.simpleMessage(
            "Oui, convertir en observateur"),
        "yesDelete": MessageLookupByLibrary.simpleMessage("Oui, supprimer"),
        "yesDiscardChanges": MessageLookupByLibrary.simpleMessage(
            "Oui, ignorer les modifications"),
        "yesLogout":
            MessageLookupByLibrary.simpleMessage("Oui, se déconnecter"),
        "yesRemove": MessageLookupByLibrary.simpleMessage("Oui, supprimer"),
        "yesRenew": MessageLookupByLibrary.simpleMessage("Oui, renouveler"),
        "you": MessageLookupByLibrary.simpleMessage("Vous"),
        "youAreOnAFamilyPlan": MessageLookupByLibrary.simpleMessage(
            "Vous êtes sur un plan familial !"),
        "youAreOnTheLatestVersion": MessageLookupByLibrary.simpleMessage(
            "Vous êtes sur la dernière version"),
        "youCanAtMaxDoubleYourStorage": MessageLookupByLibrary.simpleMessage(
            "* Vous pouvez au maximum doubler votre espace de stockage"),
        "youCanManageYourLinksInTheShareTab":
            MessageLookupByLibrary.simpleMessage(
                "Vous pouvez gérer vos liens dans l\'onglet Partage."),
        "youCanTrySearchingForADifferentQuery":
            MessageLookupByLibrary.simpleMessage(
                "Vous pouvez essayer de rechercher une autre requête."),
        "youCannotDowngradeToThisPlan": MessageLookupByLibrary.simpleMessage(
            "Vous ne pouvez pas rétrograder vers cette offre"),
        "youCannotShareWithYourself": MessageLookupByLibrary.simpleMessage(
            "Vous ne pouvez pas partager avec vous-même"),
        "youDontHaveAnyArchivedItems": MessageLookupByLibrary.simpleMessage(
            "Vous n\'avez aucun élément archivé."),
        "youHaveSuccessfullyFreedUp": m72,
        "yourAccountHasBeenDeleted":
            MessageLookupByLibrary.simpleMessage("Votre compte a été supprimé"),
        "yourMap": MessageLookupByLibrary.simpleMessage("Votre carte"),
        "yourPlanWasSuccessfullyDowngraded":
            MessageLookupByLibrary.simpleMessage(
                "Votre plan a été rétrogradé avec succès"),
        "yourPlanWasSuccessfullyUpgraded": MessageLookupByLibrary.simpleMessage(
            "Votre offre a été mise à jour avec succès"),
        "yourPurchaseWasSuccessful": MessageLookupByLibrary.simpleMessage(
            "Votre achat a été effectué avec succès"),
        "yourStorageDetailsCouldNotBeFetched":
            MessageLookupByLibrary.simpleMessage(
                "Vos informations de stockage n\'ont pas pu être récupérées"),
        "yourSubscriptionHasExpired":
            MessageLookupByLibrary.simpleMessage("Votre abonnement a expiré"),
        "yourSubscriptionWasUpdatedSuccessfully":
            MessageLookupByLibrary.simpleMessage(
                "Votre abonnement a été mis à jour avec succès"),
        "yourVerificationCodeHasExpired": MessageLookupByLibrary.simpleMessage(
            "Votre code de vérification a expiré"),
        "youveNoDuplicateFilesThatCanBeCleared":
            MessageLookupByLibrary.simpleMessage(
                "Vous n\'avez aucun fichier dédupliqué pouvant être nettoyé"),
        "youveNoFilesInThisAlbumThatCanBeDeleted":
            MessageLookupByLibrary.simpleMessage(
                "Vous n\'avez pas de fichiers dans cet album qui peuvent être supprimés"),
        "zoomOutToSeePhotos": MessageLookupByLibrary.simpleMessage(
            "Zoom en arrière pour voir les photos")
      };
}<|MERGE_RESOLUTION|>--- conflicted
+++ resolved
@@ -1078,14 +1078,11 @@
         "movingFilesToAlbum": MessageLookupByLibrary.simpleMessage(
             "Déplacement des fichiers vers l\'album..."),
         "name": MessageLookupByLibrary.simpleMessage("Nom"),
-<<<<<<< HEAD
         "nameTheAlbum": MessageLookupByLibrary.simpleMessage("Name the album"),
-=======
         "networkConnectionRefusedErr": MessageLookupByLibrary.simpleMessage(
             "Impossible de se connecter à Ente, veuillez réessayer après un certain temps. Si l\'erreur persiste, veuillez contacter le support."),
         "networkHostLookUpErr": MessageLookupByLibrary.simpleMessage(
             "Impossible de se connecter à Ente, veuillez vérifier vos paramètres réseau et contacter le support si l\'erreur persiste."),
->>>>>>> ff1fa3d3
         "never": MessageLookupByLibrary.simpleMessage("Jamais"),
         "newAlbum": MessageLookupByLibrary.simpleMessage("Nouvel album"),
         "newToEnte": MessageLookupByLibrary.simpleMessage("Nouveau à Ente"),
