// DO NOT EDIT. This is code generated via package:intl/generate_localized.dart
// This is a library that provides messages for a es locale. All the
// messages from the main program should be duplicated here with the same
// function name.

// Ignore issues from commonly used lints in this file.
// ignore_for_file:unnecessary_brace_in_string_interps, unnecessary_new
// ignore_for_file:prefer_single_quotes,comment_references, directives_ordering
// ignore_for_file:annotate_overrides,prefer_generic_function_type_aliases
// ignore_for_file:unused_import, file_names, avoid_escaping_inner_quotes
// ignore_for_file:unnecessary_string_interpolations, unnecessary_string_escapes

import 'package:intl/intl.dart';
import 'package:intl/message_lookup_by_library.dart';

final messages = new MessageLookup();

typedef String MessageIfAbsent(String messageStr, List<dynamic> args);

class MessageLookup extends MessageLookupByLibrary {
  String get localeName => 'es';

  static String m6(count) =>
      "${Intl.plural(count, zero: 'Añadir colaborador', one: 'Añadir colaborador', other: 'Añadir colaboradores')}";

  static String m7(count) =>
      "${Intl.plural(count, one: 'Agregar elemento', other: 'Agregar elementos')}";

  static String m8(storageAmount, endDate) =>
      "Tu ${storageAmount} adicional es válido hasta ${endDate}";

  static String m9(count) =>
      "${Intl.plural(count, zero: 'Añadir espectador', one: 'Añadir espectador', other: 'Añadir espectadores')}";

  static String m10(emailOrName) => "Añadido por ${emailOrName}";

  static String m11(albumName) => "Añadido exitosamente a  ${albumName}";

  static String m12(count) =>
      "${Intl.plural(count, zero: 'No hay Participantes', one: '1 Participante', other: '${count} Participantes')}";

  static String m13(versionValue) => "Versión: ${versionValue}";

  static String m14(freeAmount, storageUnit) =>
      "${freeAmount} ${storageUnit} gratis";

  static String m15(paymentProvider) =>
      "Por favor, cancela primero tu suscripción existente de ${paymentProvider}";

  static String m16(user) =>
      "${user} no podrá añadir más fotos a este álbum\n\nTodavía podrán eliminar las fotos ya añadidas por ellos";

  static String m17(isFamilyMember, storageAmountInGb) =>
      "${Intl.select(isFamilyMember, {
            'true':
                'Tu familia ha reclamado ${storageAmountInGb} GB hasta el momento',
            'false':
                'Tú has reclamado ${storageAmountInGb} GB hasta el momento',
            'other':
                '¡Tú has reclamado ${storageAmountInGb} GB hasta el momento!',
          })}";

  static String m18(albumName) =>
      "Enlace colaborativo creado para ${albumName}";

<<<<<<< HEAD
  static String m20(familyAdminEmail) =>
      "Por favor contacta con <green>${familyAdminEmail}</green> para administrar tu suscripción";

  static String m21(provider) =>
      "Por favor, contáctanos en support@ente.io para gestionar tu suscripción a ${provider}.";

  static String m22(endpoint) => "Conectado a ${endpoint}";

  static String m23(count) =>
      "${Intl.plural(count, one: 'Elimina ${count} elemento', other: 'Elimina ${count} elementos')}";

  static String m24(currentlyDeleting, totalCount) =>
      "Borrando ${currentlyDeleting} / ${totalCount}";

  static String m25(albumName) =>
      "Esto eliminará el enlace público para acceder a \"${albumName}\".";

  static String m26(supportEmail) =>
      "Por favor, envía un correo electrónico a ${supportEmail} desde tu dirección de correo electrónico registrada";

  static String m27(count, storageSaved) =>
      "¡Has limpiado ${Intl.plural(count, one: '${count} archivo duplicado', other: '${count} archivos duplicados')}, ahorrando (${storageSaved}!)";

  static String m28(count, formattedSize) =>
      "${count} archivos, ${formattedSize} cada uno";

  static String m29(newEmail) => "Correo cambiado a ${newEmail}";

  static String m30(email) =>
      "${email} no tiene una cuente en Ente.\n\nEnvíale una invitación para compartir fotos.";

  static String m32(count, formattedNumber) =>
      "${Intl.plural(count, one: '1 archivo', other: '${formattedNumber} archivos')} en este dispositivo han sido respaldados de forma segura";

  static String m33(count, formattedNumber) =>
      "${Intl.plural(count, one: '1 archivo', other: '${formattedNumber} archivos')} en este álbum ha sido respaldado de forma segura";

  static String m34(storageAmountInGB) =>
      "${storageAmountInGB} GB cada vez que alguien se registra en un plan de pago y aplica tu código";

  static String m35(endDate) => "Prueba gratuita válida hasta ${endDate}";

  static String m36(count) =>
      "Aún puedes acceder ${Intl.plural(count, one: 'a él', other: 'a ellos')} en Ente mientras tengas una suscripción activa";

  static String m37(sizeInMBorGB) => "Liberar ${sizeInMBorGB}";

  static String m38(count, formattedSize) =>
      "${Intl.plural(count, one: 'Se puede eliminar del dispositivo para liberar ${formattedSize}', other: 'Se pueden eliminar del dispositivo para liberar ${formattedSize}')}";

  static String m39(currentlyProcessing, totalCount) =>
      "Procesando ${currentlyProcessing} / ${totalCount}";

  static String m40(count) =>
      "${Intl.plural(count, one: '${count} elemento', other: '${count} elementos')}";

  static String m41(expiryTime) => "El enlace caducará en ${expiryTime}";
=======
  static String m19(familyAdminEmail) =>
      "Por favor contacta con <green>${familyAdminEmail}</green> para administrar tu suscripción";

  static String m20(provider) =>
      "Por favor, contáctanos en support@ente.io para gestionar tu suscripción a ${provider}.";

  static String m21(endpoint) => "Conectado a ${endpoint}";

  static String m22(count) =>
      "${Intl.plural(count, one: 'Elimina ${count} elemento', other: 'Elimina ${count} elementos')}";

  static String m23(currentlyDeleting, totalCount) =>
      "Borrando ${currentlyDeleting} / ${totalCount}";

  static String m24(albumName) =>
      "Esto eliminará el enlace público para acceder a \"${albumName}\".";

  static String m25(supportEmail) =>
      "Por favor, envía un correo electrónico a ${supportEmail} desde tu dirección de correo electrónico registrada";

  static String m26(count, storageSaved) =>
      "¡Has limpiado ${Intl.plural(count, one: '${count} archivo duplicado', other: '${count} archivos duplicados')}, ahorrando (${storageSaved}!)";

  static String m27(count, formattedSize) =>
      "${count} archivos, ${formattedSize} cada uno";

  static String m28(newEmail) => "Correo cambiado a ${newEmail}";

  static String m29(email) =>
      "${email} no tiene una cuente en Ente.\n\nEnvíale una invitación para compartir fotos.";

  static String m31(count, formattedNumber) =>
      "${Intl.plural(count, one: '1 archivo', other: '${formattedNumber} archivos')} en este dispositivo han sido respaldados de forma segura";

  static String m32(count, formattedNumber) =>
      "${Intl.plural(count, one: '1 archivo', other: '${formattedNumber} archivos')} en este álbum ha sido respaldado de forma segura";

  static String m33(storageAmountInGB) =>
      "${storageAmountInGB} GB cada vez que alguien se registra en un plan de pago y aplica tu código";

  static String m34(endDate) => "Prueba gratuita válida hasta ${endDate}";

  static String m35(count) =>
      "Aún puedes acceder ${Intl.plural(count, one: 'a él', other: 'a ellos')} en Ente mientras tengas una suscripción activa";

  static String m36(sizeInMBorGB) => "Liberar ${sizeInMBorGB}";

  static String m37(count, formattedSize) =>
      "${Intl.plural(count, one: 'Se puede eliminar del dispositivo para liberar ${formattedSize}', other: 'Se pueden eliminar del dispositivo para liberar ${formattedSize}')}";

  static String m38(currentlyProcessing, totalCount) =>
      "Procesando ${currentlyProcessing} / ${totalCount}";

  static String m39(count) =>
      "${Intl.plural(count, one: '${count} elemento', other: '${count} elementos')}";

  static String m40(expiryTime) => "El enlace caducará en ${expiryTime}";
>>>>>>> afad2c78

  static String m3(count, formattedCount) =>
      "${Intl.plural(count, zero: 'sin recuerdos', one: '${formattedCount} recuerdo', other: '${formattedCount} recuerdos')}";

<<<<<<< HEAD
  static String m42(count) =>
      "${Intl.plural(count, one: 'Mover elemento', other: 'Mover elementos')}";

  static String m43(albumName) => "Movido exitosamente a ${albumName}";

  static String m45(name) => "¿No es ${name}?";

  static String m46(familyAdminEmail) =>
=======
  static String m41(count) =>
      "${Intl.plural(count, one: 'Mover elemento', other: 'Mover elementos')}";

  static String m42(albumName) => "Movido exitosamente a ${albumName}";

  static String m44(name) => "¿No es ${name}?";

  static String m45(familyAdminEmail) =>
>>>>>>> afad2c78
      "Por favor, contacta a ${familyAdminEmail} para cambiar tu código.";

  static String m0(passwordStrengthValue) =>
      "Seguridad de la contraseña: ${passwordStrengthValue}";

<<<<<<< HEAD
  static String m47(providerName) =>
      "Por favor, habla con el soporte de ${providerName} si se te cobró";

  static String m49(endDate) =>
      "Prueba gratuita válida hasta ${endDate}.\nPuedes elegir un plan de pago después.";

  static String m50(toEmail) =>
      "Por favor, envíanos un correo electrónico a ${toEmail}";

  static String m51(toEmail) => "Por favor, envía los registros a ${toEmail}";

  static String m52(folderName) => "Procesando ${folderName}...";

  static String m53(storeName) => "Califícanos en ${storeName}";

  static String m54(storageInGB) =>
      "3. Ambos obtienen ${storageInGB} GB* gratis";

  static String m55(userEmail) =>
      "${userEmail} será eliminado de este álbum compartido\n\nCualquier foto añadida por ellos también será eliminada del álbum";

  static String m56(endDate) => "La suscripción se renueva el ${endDate}";

  static String m57(count) =>
=======
  static String m46(providerName) =>
      "Por favor, habla con el soporte de ${providerName} si se te cobró";

  static String m47(endDate) =>
      "Prueba gratuita válida hasta ${endDate}.\nPuedes elegir un plan de pago después.";

  static String m48(toEmail) =>
      "Por favor, envíanos un correo electrónico a ${toEmail}";

  static String m49(toEmail) => "Por favor, envía los registros a ${toEmail}";

  static String m50(folderName) => "Procesando ${folderName}...";

  static String m51(storeName) => "Califícanos en ${storeName}";

  static String m52(storageInGB) =>
      "3. Ambos obtienen ${storageInGB} GB* gratis";

  static String m53(userEmail) =>
      "${userEmail} será eliminado de este álbum compartido\n\nCualquier foto añadida por ellos también será eliminada del álbum";

  static String m54(endDate) => "La suscripción se renueva el ${endDate}";

  static String m55(count) =>
>>>>>>> afad2c78
      "${Intl.plural(count, one: '${count} resultado encontrado', other: '${count} resultados encontrados')}";

  static String m4(count) => "${count} seleccionados";

<<<<<<< HEAD
  static String m59(count, yourCount) =>
      "${count} seleccionados (${yourCount} tuyos)";

  static String m60(verificationID) =>
=======
  static String m57(count, yourCount) =>
      "${count} seleccionados (${yourCount} tuyos)";

  static String m58(verificationID) =>
>>>>>>> afad2c78
      "Aquí está mi ID de verificación: ${verificationID} para ente.io.";

  static String m5(verificationID) =>
      "Hola, ¿puedes confirmar que esta es tu ID de verificación ente.io: ${verificationID}?";

<<<<<<< HEAD
  static String m61(referralCode, referralStorageInGB) =>
      "Código de referido de Ente: ${referralCode} \n\nAñádelo en Ajustes → General → Referidos para obtener ${referralStorageInGB} GB gratis tras comprar un plan de pago.\n\nhttps://ente.io";

  static String m62(numberOfPeople) =>
      "${Intl.plural(numberOfPeople, zero: 'Compartir con personas específicas', one: 'Compartido con 1 persona', other: 'Compartido con ${numberOfPeople} personas')}";

  static String m63(emailIDs) => "Compartido con ${emailIDs}";

  static String m64(fileType) =>
      "Este ${fileType} se eliminará de tu dispositivo.";

  static String m65(fileType) =>
      "Este ${fileType} está tanto en Ente como en tu dispositivo.";

  static String m66(fileType) => "Este ${fileType} será eliminado de Ente.";

  static String m1(storageAmountInGB) => "${storageAmountInGB} GB";

  static String m67(
          usedAmount, usedStorageUnit, totalAmount, totalStorageUnit) =>
      "${usedAmount} ${usedStorageUnit} de ${totalAmount} ${totalStorageUnit} usados";

  static String m68(id) =>
      "Tu ${id} ya está vinculada a otra cuenta de Ente.\nSi deseas utilizar tu ${id} con esta cuenta, ponte en contacto con nuestro servicio de asistencia\'\'";

  static String m69(endDate) => "Tu suscripción se cancelará el ${endDate}";

  static String m70(completed, total) =>
      "${completed}/${total} recuerdos conservados";

  static String m72(storageAmountInGB) =>
      "También obtienen ${storageAmountInGB} GB";

  static String m73(email) => "Este es el ID de verificación de ${email}";

  static String m74(count) =>
      "${Intl.plural(count, zero: '', one: '1 día', other: '${count} días')}";

  static String m77(count) => "Preservando ${count} memorias...";

  static String m78(endDate) => "Válido hasta ${endDate}";

  static String m79(email) => "Verificar ${email}";

=======
  static String m59(referralCode, referralStorageInGB) =>
      "Código de referido de Ente: ${referralCode} \n\nAñádelo en Ajustes → General → Referidos para obtener ${referralStorageInGB} GB gratis tras comprar un plan de pago.\n\nhttps://ente.io";

  static String m60(numberOfPeople) =>
      "${Intl.plural(numberOfPeople, zero: 'Compartir con personas específicas', one: 'Compartido con 1 persona', other: 'Compartido con ${numberOfPeople} personas')}";

  static String m61(emailIDs) => "Compartido con ${emailIDs}";

  static String m62(fileType) =>
      "Este ${fileType} se eliminará de tu dispositivo.";

  static String m63(fileType) =>
      "Este ${fileType} está tanto en Ente como en tu dispositivo.";

  static String m64(fileType) => "Este ${fileType} será eliminado de Ente.";

  static String m1(storageAmountInGB) => "${storageAmountInGB} GB";

  static String m65(
          usedAmount, usedStorageUnit, totalAmount, totalStorageUnit) =>
      "${usedAmount} ${usedStorageUnit} de ${totalAmount} ${totalStorageUnit} usados";

  static String m66(id) =>
      "Tu ${id} ya está vinculada a otra cuenta de Ente.\nSi deseas utilizar tu ${id} con esta cuenta, ponte en contacto con nuestro servicio de asistencia\'\'";

  static String m67(endDate) => "Tu suscripción se cancelará el ${endDate}";

  static String m68(completed, total) =>
      "${completed}/${total} recuerdos conservados";

  static String m70(storageAmountInGB) =>
      "También obtienen ${storageAmountInGB} GB";

  static String m71(email) => "Este es el ID de verificación de ${email}";

  static String m72(count) =>
      "${Intl.plural(count, zero: '', one: '1 día', other: '${count} días')}";

  static String m75(count) => "Preservando ${count} memorias...";

  static String m76(endDate) => "Válido hasta ${endDate}";

  static String m77(email) => "Verificar ${email}";

>>>>>>> afad2c78
  static String m2(email) =>
      "Hemos enviado un correo a <green>${email}</green>";

  static String m81(count) =>
      "${Intl.plural(count, one: '${count} año atrás', other: '${count} años atrás')}";

  static String m82(storageSaved) => "¡Has liberado ${storageSaved} con éxito!";

  final messages = _notInlinedMessages(_notInlinedMessages);
  static Map<String, Function> _notInlinedMessages(_) => <String, Function>{
        "aNewVersionOfEnteIsAvailable": MessageLookupByLibrary.simpleMessage(
            "Hay una nueva versión de Ente disponible."),
        "about": MessageLookupByLibrary.simpleMessage("Acerca de"),
        "account": MessageLookupByLibrary.simpleMessage("Cuenta"),
        "accountWelcomeBack":
            MessageLookupByLibrary.simpleMessage("¡Bienvenido de nuevo!"),
        "ackPasswordLostWarning": MessageLookupByLibrary.simpleMessage(
            "Entiendo que si pierdo mi contraseña podría perder mis datos, ya que mis datos están <underline>cifrados de extremo a extremo</underline>."),
        "activeSessions":
            MessageLookupByLibrary.simpleMessage("Sesiónes activas"),
        "addAName": MessageLookupByLibrary.simpleMessage("Añade un nombre"),
        "addANewEmail": MessageLookupByLibrary.simpleMessage(
            "Agregar nuevo correo electrónico"),
        "addCollaborator":
            MessageLookupByLibrary.simpleMessage("Agregar colaborador"),
        "addCollaborators": m6,
        "addFromDevice": MessageLookupByLibrary.simpleMessage(
            "Agregar desde el dispositivo"),
        "addItem": m7,
        "addLocation":
            MessageLookupByLibrary.simpleMessage("Agregar ubicación"),
        "addLocationButton": MessageLookupByLibrary.simpleMessage("Añadir"),
        "addMore": MessageLookupByLibrary.simpleMessage("Añadir más"),
        "addNew": MessageLookupByLibrary.simpleMessage("Añadir nuevo"),
        "addOnPageSubtitle": MessageLookupByLibrary.simpleMessage(
            "Detalles de los complementos"),
        "addOnValidTill": m8,
        "addOns": MessageLookupByLibrary.simpleMessage("Complementos"),
        "addPhotos": MessageLookupByLibrary.simpleMessage("Agregar fotos"),
        "addSelected":
            MessageLookupByLibrary.simpleMessage("Agregar selección"),
        "addToAlbum": MessageLookupByLibrary.simpleMessage("Añadir al álbum"),
        "addToEnte": MessageLookupByLibrary.simpleMessage("Añadir a Ente"),
        "addToHiddenAlbum":
            MessageLookupByLibrary.simpleMessage("Añadir al álbum oculto"),
        "addViewer": MessageLookupByLibrary.simpleMessage("Añadir espectador"),
        "addViewers": m9,
        "addYourPhotosNow":
            MessageLookupByLibrary.simpleMessage("Añade tus fotos ahora"),
        "addedAs": MessageLookupByLibrary.simpleMessage("Agregado como"),
        "addedBy": m10,
        "addedSuccessfullyTo": m11,
        "addingToFavorites":
            MessageLookupByLibrary.simpleMessage("Añadiendo a favoritos..."),
        "advanced": MessageLookupByLibrary.simpleMessage("Avanzado"),
        "advancedSettings": MessageLookupByLibrary.simpleMessage("Avanzado"),
        "after1Day": MessageLookupByLibrary.simpleMessage("Después de un día"),
        "after1Hour": MessageLookupByLibrary.simpleMessage("Después de 1 hora"),
        "after1Month":
            MessageLookupByLibrary.simpleMessage("Después de un mes"),
        "after1Week":
            MessageLookupByLibrary.simpleMessage("Después de una semana"),
        "after1Year": MessageLookupByLibrary.simpleMessage("Después de un año"),
        "albumOwner": MessageLookupByLibrary.simpleMessage("Propietario"),
        "albumParticipantsCount": m12,
        "albumTitle": MessageLookupByLibrary.simpleMessage("Título del álbum"),
        "albumUpdated":
            MessageLookupByLibrary.simpleMessage("Álbum actualizado"),
        "albums": MessageLookupByLibrary.simpleMessage("Álbunes"),
        "allClear": MessageLookupByLibrary.simpleMessage("✨ Todo limpio"),
        "allMemoriesPreserved": MessageLookupByLibrary.simpleMessage(
            "Todos los recuerdos preservados"),
        "allowAddPhotosDescription": MessageLookupByLibrary.simpleMessage(
            "Permitir a las personas con el enlace añadir fotos al álbum compartido."),
        "allowAddingPhotos":
            MessageLookupByLibrary.simpleMessage("Permitir añadir fotos"),
        "allowDownloads":
            MessageLookupByLibrary.simpleMessage("Permitir descargas"),
        "allowPeopleToAddPhotos": MessageLookupByLibrary.simpleMessage(
            "Permitir que la gente añada fotos"),
        "androidBiometricHint":
            MessageLookupByLibrary.simpleMessage("Verificar identidad"),
        "androidBiometricNotRecognized": MessageLookupByLibrary.simpleMessage(
            "No reconocido. Inténtelo nuevamente."),
        "androidBiometricRequiredTitle": MessageLookupByLibrary.simpleMessage(
            "Autenticación biométrica necesaria"),
        "androidBiometricSuccess":
            MessageLookupByLibrary.simpleMessage("Listo"),
        "androidCancelButton": MessageLookupByLibrary.simpleMessage("Cancelar"),
        "androidDeviceCredentialsRequiredTitle":
            MessageLookupByLibrary.simpleMessage(
                "Se necesitan credenciales de dispositivo"),
        "androidDeviceCredentialsSetupDescription":
            MessageLookupByLibrary.simpleMessage(
                "Se necesitan credenciales de dispositivo"),
        "androidGoToSettingsDescription": MessageLookupByLibrary.simpleMessage(
            "La autenticación biométrica no está configurada en su dispositivo. \'Ve a Ajustes > Seguridad\' para añadir autenticación biométrica."),
        "androidIosWebDesktop": MessageLookupByLibrary.simpleMessage(
            "Android, iOS, Web, Computadora"),
        "androidSignInTitle":
            MessageLookupByLibrary.simpleMessage("Autentificación requerida"),
        "appLock": MessageLookupByLibrary.simpleMessage("Aplicación bloqueada"),
        "appLockDescriptions": MessageLookupByLibrary.simpleMessage(
            "Escoge entre la pantalla de bloqueo por defecto de tu dispositivo y una pantalla de bloqueo personalizada con un PIN o contraseña."),
        "appVersion": m13,
        "appleId": MessageLookupByLibrary.simpleMessage("ID de Apple"),
        "apply": MessageLookupByLibrary.simpleMessage("Aplicar"),
        "applyCodeTitle": MessageLookupByLibrary.simpleMessage("Usar código"),
        "appstoreSubscription":
            MessageLookupByLibrary.simpleMessage("Suscripción en la AppStore"),
        "archive": MessageLookupByLibrary.simpleMessage("Archivo"),
        "archiveAlbum": MessageLookupByLibrary.simpleMessage("Archivar álbum"),
        "archiving": MessageLookupByLibrary.simpleMessage("Archivando..."),
        "areYouSureThatYouWantToLeaveTheFamily":
            MessageLookupByLibrary.simpleMessage(
                "¿Está seguro de que desea abandonar el plan familiar?"),
        "areYouSureYouWantToCancel": MessageLookupByLibrary.simpleMessage(
            "¿Estás seguro de que quieres cancelar?"),
        "areYouSureYouWantToChangeYourPlan":
            MessageLookupByLibrary.simpleMessage(
                "¿Estás seguro de que quieres cambiar tu plan?"),
        "areYouSureYouWantToExit": MessageLookupByLibrary.simpleMessage(
            "¿Estás seguro de que deseas salir?"),
        "areYouSureYouWantToLogout": MessageLookupByLibrary.simpleMessage(
            "¿Estás seguro de que quieres cerrar la sesión?"),
        "areYouSureYouWantToRenew": MessageLookupByLibrary.simpleMessage(
            "¿Estás seguro de que quieres renovar?"),
        "askCancelReason": MessageLookupByLibrary.simpleMessage(
            "Tu suscripción ha sido cancelada. ¿Quieres compartir el motivo?"),
        "askDeleteReason": MessageLookupByLibrary.simpleMessage(
            "¿Cuál es la razón principal por la que eliminas tu cuenta?"),
        "askYourLovedOnesToShare": MessageLookupByLibrary.simpleMessage(
            "Pide a tus seres queridos que compartan"),
        "atAFalloutShelter":
            MessageLookupByLibrary.simpleMessage("en un refugio blindado"),
        "authToChangeEmailVerificationSetting":
            MessageLookupByLibrary.simpleMessage(
                "Por favor, autentícate para cambiar la verificación por correo electrónico"),
        "authToChangeLockscreenSetting": MessageLookupByLibrary.simpleMessage(
            "Por favor, autentícate para cambiar la configuración de la pantalla de bloqueo"),
        "authToChangeYourEmail": MessageLookupByLibrary.simpleMessage(
            "Por favor, autentícate para cambiar tu correo electrónico"),
        "authToChangeYourPassword": MessageLookupByLibrary.simpleMessage(
            "Por favor, autentícate para cambiar tu contraseña"),
        "authToConfigureTwofactorAuthentication":
            MessageLookupByLibrary.simpleMessage(
                "Por favor, autentícate para configurar la autenticación de dos factores"),
        "authToInitiateAccountDeletion": MessageLookupByLibrary.simpleMessage(
            "Por favor, autentícate para iniciar la eliminación de la cuenta"),
        "authToViewPasskey": MessageLookupByLibrary.simpleMessage(
            "Por favor, autentícate para ver tu clave de acceso"),
        "authToViewYourActiveSessions": MessageLookupByLibrary.simpleMessage(
            "Por favor, autentícate para ver tus sesiones activas"),
        "authToViewYourHiddenFiles": MessageLookupByLibrary.simpleMessage(
            "Por favor, autentícate para ver tus archivos ocultos"),
        "authToViewYourMemories": MessageLookupByLibrary.simpleMessage(
            "Por favor, autentícate para ver tus recuerdos"),
        "authToViewYourRecoveryKey": MessageLookupByLibrary.simpleMessage(
            "Por favor, autentícate para ver tu clave de recuperación"),
        "authenticating":
            MessageLookupByLibrary.simpleMessage("Autenticando..."),
        "authenticationFailedPleaseTryAgain":
            MessageLookupByLibrary.simpleMessage(
                "Error de autenticación, por favor inténtalo de nuevo"),
        "authenticationSuccessful":
            MessageLookupByLibrary.simpleMessage("¡Autenticación exitosa!"),
        "autoCastDialogBody": MessageLookupByLibrary.simpleMessage(
            "Aquí verás los dispositivos de transmisión disponibles."),
        "autoCastiOSPermission": MessageLookupByLibrary.simpleMessage(
            "Asegúrate de que los permisos de la red local están activados para la aplicación Ente Fotos, en Configuración."),
        "autoLock": MessageLookupByLibrary.simpleMessage("Autobloqueo"),
        "autoLockFeatureDescription": MessageLookupByLibrary.simpleMessage(
            "Tiempo después de que la aplicación esté en segundo plano"),
        "autoLogoutMessage": MessageLookupByLibrary.simpleMessage(
            "Debido a un fallo técnico, has sido desconectado. Nuestras disculpas por las molestias."),
        "autoPair":
            MessageLookupByLibrary.simpleMessage("Emparejamiento automático"),
        "autoPairDesc": MessageLookupByLibrary.simpleMessage(
            "El emparejamiento automático funciona sólo con dispositivos compatibles con Chromecast."),
        "available": MessageLookupByLibrary.simpleMessage("Disponible"),
        "availableStorageSpace": m14,
        "backedUpFolders":
            MessageLookupByLibrary.simpleMessage("Carpetas respaldadas"),
        "backup": MessageLookupByLibrary.simpleMessage("Copia de respaldo"),
        "backupFailed": MessageLookupByLibrary.simpleMessage(
            "La copia de seguridad ha fallado"),
        "backupOverMobileData": MessageLookupByLibrary.simpleMessage(
            "Copia de seguridad usando datos móviles"),
        "backupSettings": MessageLookupByLibrary.simpleMessage(
            "Ajustes de copia de seguridad"),
        "backupStatus": MessageLookupByLibrary.simpleMessage(
            "Estado de la copia de seguridad"),
        "backupStatusDescription": MessageLookupByLibrary.simpleMessage(
            "Los elementos que han sido respaldados aparecerán aquí"),
        "backupVideos":
            MessageLookupByLibrary.simpleMessage("Respaldar vídeos"),
        "blackFridaySale":
            MessageLookupByLibrary.simpleMessage("Oferta del Black Friday"),
        "blog": MessageLookupByLibrary.simpleMessage("Blog"),
        "cachedData":
            MessageLookupByLibrary.simpleMessage("Datos almacenados en caché"),
        "calculating": MessageLookupByLibrary.simpleMessage("Calculando..."),
        "canNotUploadToAlbumsOwnedByOthers":
            MessageLookupByLibrary.simpleMessage(
                "No se puede subir a álbumes que sean propiedad de otros"),
        "canOnlyCreateLinkForFilesOwnedByYou":
            MessageLookupByLibrary.simpleMessage(
                "Sólo puedes crear un enlace para archivos de tu propiedad"),
        "canOnlyRemoveFilesOwnedByYou": MessageLookupByLibrary.simpleMessage(
            "Sólo puede eliminar archivos de tu propiedad"),
        "cancel": MessageLookupByLibrary.simpleMessage("Cancelar"),
        "cancelOtherSubscription": m15,
        "cancelSubscription":
            MessageLookupByLibrary.simpleMessage("Cancelar suscripción"),
        "cannotAddMorePhotosAfterBecomingViewer": m16,
        "cannotDeleteSharedFiles": MessageLookupByLibrary.simpleMessage(
            "No se pueden eliminar los archivos compartidos"),
        "castIPMismatchBody": MessageLookupByLibrary.simpleMessage(
            "Por favor, asegúrate de estar en la misma red que el televisor."),
        "castIPMismatchTitle":
            MessageLookupByLibrary.simpleMessage("Error al transmitir álbum"),
        "castInstruction": MessageLookupByLibrary.simpleMessage(
            "Visita cast.ente.io en el dispositivo que quieres emparejar.\n\nIntroduce el código de abajo para reproducir el álbum en tu TV."),
        "centerPoint": MessageLookupByLibrary.simpleMessage("Punto central"),
        "change": MessageLookupByLibrary.simpleMessage("Cambiar"),
        "changeEmail":
            MessageLookupByLibrary.simpleMessage("Cambiar correo electrónico"),
        "changeLocationOfSelectedItems": MessageLookupByLibrary.simpleMessage(
            "¿Cambiar la ubicación de los elementos seleccionados?"),
        "changePassword":
            MessageLookupByLibrary.simpleMessage("Cambiar contraseña"),
        "changePasswordTitle":
            MessageLookupByLibrary.simpleMessage("Cambiar contraseña"),
        "changePermissions":
            MessageLookupByLibrary.simpleMessage("¿Cambiar permisos?"),
        "changeYourReferralCode": MessageLookupByLibrary.simpleMessage(
            "Cambiar tu código de referencia"),
        "checkForUpdates":
            MessageLookupByLibrary.simpleMessage("Comprobar actualizaciónes"),
        "checkInboxAndSpamFolder": MessageLookupByLibrary.simpleMessage(
            "Revisa tu bandeja de entrada (y spam) para completar la verificación"),
        "checkStatus": MessageLookupByLibrary.simpleMessage("Comprobar estado"),
        "checking": MessageLookupByLibrary.simpleMessage("Comprobando..."),
        "claimFreeStorage": MessageLookupByLibrary.simpleMessage(
            "Reclamar almacenamiento gratis"),
        "claimMore": MessageLookupByLibrary.simpleMessage("¡Reclama más!"),
        "claimed": MessageLookupByLibrary.simpleMessage("Reclamado"),
        "claimedStorageSoFar": m17,
        "cleanUncategorized":
            MessageLookupByLibrary.simpleMessage("Limpiar no categorizado"),
        "cleanUncategorizedDescription": MessageLookupByLibrary.simpleMessage(
            "Elimina todos los archivos de Sin categorizar que están presentes en otros álbumes"),
        "clearCaches": MessageLookupByLibrary.simpleMessage("Limpiar caché"),
        "clearIndexes": MessageLookupByLibrary.simpleMessage("Limpiar índices"),
        "click": MessageLookupByLibrary.simpleMessage("• Clic"),
        "clickOnTheOverflowMenu": MessageLookupByLibrary.simpleMessage(
            "• Haga clic en el menú desbordante"),
        "close": MessageLookupByLibrary.simpleMessage("Cerrar"),
        "clubByCaptureTime": MessageLookupByLibrary.simpleMessage(
            "Agrupar por tiempo de captura"),
        "clubByFileName":
            MessageLookupByLibrary.simpleMessage("Club por nombre de archivo"),
        "clusteringProgress":
            MessageLookupByLibrary.simpleMessage("Proceso de agrupación"),
        "codeAppliedPageTitle":
            MessageLookupByLibrary.simpleMessage("Código aplicado"),
        "codeChangeLimitReached": MessageLookupByLibrary.simpleMessage(
            "Lo sentimos, has alcanzado el límite de cambios de códigos."),
        "codeCopiedToClipboard": MessageLookupByLibrary.simpleMessage(
            "Código copiado al portapapeles"),
        "codeUsedByYou":
            MessageLookupByLibrary.simpleMessage("Código usado por ti"),
        "collabLinkSectionDescription": MessageLookupByLibrary.simpleMessage(
            "Crea un enlace para permitir que otros pueda añadir y ver fotos en tu álbum compartido sin necesitar la aplicación Ente o una cuenta. Genial para recolectar fotos de eventos."),
        "collaborativeLink":
            MessageLookupByLibrary.simpleMessage("Enlace colaborativo"),
        "collaborativeLinkCreatedFor": m18,
        "collaborator": MessageLookupByLibrary.simpleMessage("Colaborador"),
        "collaboratorsCanAddPhotosAndVideosToTheSharedAlbum":
            MessageLookupByLibrary.simpleMessage(
                "Colaboradores pueden añadir fotos y videos al álbum compartido."),
        "collageLayout": MessageLookupByLibrary.simpleMessage("Disposición"),
        "collageSaved": MessageLookupByLibrary.simpleMessage(
            "Collage guardado en la galería"),
        "collect": MessageLookupByLibrary.simpleMessage("Recolectar"),
        "collectEventPhotos":
            MessageLookupByLibrary.simpleMessage("Recopilar fotos del evento"),
        "collectPhotos":
            MessageLookupByLibrary.simpleMessage("Recolectar fotos"),
        "collectPhotosDescription": MessageLookupByLibrary.simpleMessage(
            "Crea un enlace donde tus amigos pueden subir fotos en su calidad original."),
        "color": MessageLookupByLibrary.simpleMessage("Color"),
        "confirm": MessageLookupByLibrary.simpleMessage("Confirmar"),
        "confirm2FADisable": MessageLookupByLibrary.simpleMessage(
            "¿Estás seguro de que deseas deshabilitar la autenticación de doble factor?"),
        "confirmAccountDeletion":
            MessageLookupByLibrary.simpleMessage("Confirmar borrado de cuenta"),
        "confirmDeletePrompt": MessageLookupByLibrary.simpleMessage(
            "Sí, quiero eliminar permanentemente esta cuenta y todos sus datos en todas las aplicaciones."),
        "confirmPassword":
            MessageLookupByLibrary.simpleMessage("Confirmar contraseña"),
        "confirmPlanChange": MessageLookupByLibrary.simpleMessage(
            "Confirmar los cambios en el plan"),
        "confirmRecoveryKey": MessageLookupByLibrary.simpleMessage(
            "Confirmar clave de recuperación"),
        "confirmYourRecoveryKey": MessageLookupByLibrary.simpleMessage(
            "Confirma tu clave de recuperación"),
        "connectToDevice":
            MessageLookupByLibrary.simpleMessage("Conectar a dispositivo"),
<<<<<<< HEAD
        "contactFamilyAdmin": m20,
        "contactSupport":
            MessageLookupByLibrary.simpleMessage("Contactar con soporte"),
        "contactToManageSubscription": m21,
=======
        "contactFamilyAdmin": m19,
        "contactSupport":
            MessageLookupByLibrary.simpleMessage("Contactar con soporte"),
        "contactToManageSubscription": m20,
>>>>>>> afad2c78
        "contacts": MessageLookupByLibrary.simpleMessage("Contactos"),
        "contents": MessageLookupByLibrary.simpleMessage("Contenidos"),
        "continueLabel": MessageLookupByLibrary.simpleMessage("Continuar"),
        "continueOnFreeTrial": MessageLookupByLibrary.simpleMessage(
            "Continuar con el plan gratuito"),
        "convertToAlbum":
            MessageLookupByLibrary.simpleMessage("Convertir a álbum"),
        "copyEmailAddress": MessageLookupByLibrary.simpleMessage(
            "Copiar dirección de correo electrónico"),
        "copyLink": MessageLookupByLibrary.simpleMessage("Copiar enlace"),
        "copypasteThisCodentoYourAuthenticatorApp":
            MessageLookupByLibrary.simpleMessage(
                "Copia y pega este código\na tu aplicación de autenticador"),
        "couldNotBackUpTryLater": MessageLookupByLibrary.simpleMessage(
            "No pudimos hacer una copia de seguridad de tus datos.\nVolveremos a intentarlo más tarde."),
        "couldNotFreeUpSpace":
            MessageLookupByLibrary.simpleMessage("No se pudo liberar espacio"),
        "couldNotUpdateSubscription": MessageLookupByLibrary.simpleMessage(
            "No se pudo actualizar la suscripción"),
        "count": MessageLookupByLibrary.simpleMessage("Cuenta"),
        "crashReporting":
            MessageLookupByLibrary.simpleMessage("Reporte de fallos"),
        "create": MessageLookupByLibrary.simpleMessage("Crear"),
        "createAccount": MessageLookupByLibrary.simpleMessage("Crear cuenta"),
        "createAlbumActionHint": MessageLookupByLibrary.simpleMessage(
            "Manten presionado para seleccionar fotos y haz clic en + para crear un álbum"),
        "createCollaborativeLink":
            MessageLookupByLibrary.simpleMessage("Crear enlace colaborativo"),
        "createCollage":
            MessageLookupByLibrary.simpleMessage("Crear un collage"),
        "createNewAccount":
            MessageLookupByLibrary.simpleMessage("Crear nueva cuenta"),
        "createOrSelectAlbum":
            MessageLookupByLibrary.simpleMessage("Crear o seleccionar álbum"),
        "createPublicLink":
            MessageLookupByLibrary.simpleMessage("Crear enlace público"),
        "creatingLink":
            MessageLookupByLibrary.simpleMessage("Creando enlace..."),
        "criticalUpdateAvailable": MessageLookupByLibrary.simpleMessage(
            "Actualización crítica disponible"),
        "crop": MessageLookupByLibrary.simpleMessage("Cortar"),
        "currentUsageIs":
            MessageLookupByLibrary.simpleMessage("El uso actual es de "),
        "custom": MessageLookupByLibrary.simpleMessage("Personalizado"),
<<<<<<< HEAD
        "customEndpoint": m22,
=======
        "customEndpoint": m21,
>>>>>>> afad2c78
        "darkTheme": MessageLookupByLibrary.simpleMessage("Oscuro"),
        "dayToday": MessageLookupByLibrary.simpleMessage("Hoy"),
        "dayYesterday": MessageLookupByLibrary.simpleMessage("Ayer"),
        "decrypting": MessageLookupByLibrary.simpleMessage("Descifrando..."),
        "decryptingVideo":
            MessageLookupByLibrary.simpleMessage("Descifrando video..."),
        "deduplicateFiles":
            MessageLookupByLibrary.simpleMessage("Deduplicar archivos"),
        "delete": MessageLookupByLibrary.simpleMessage("Eliminar"),
        "deleteAccount":
            MessageLookupByLibrary.simpleMessage("Eliminar cuenta"),
        "deleteAccountFeedbackPrompt": MessageLookupByLibrary.simpleMessage(
            "Lamentamos que te vayas. Por favor, explícanos el motivo para ayudarnos a mejorar."),
        "deleteAccountPermanentlyButton": MessageLookupByLibrary.simpleMessage(
            "Eliminar cuenta permanentemente"),
        "deleteAlbum": MessageLookupByLibrary.simpleMessage("Borrar álbum"),
        "deleteAlbumDialog": MessageLookupByLibrary.simpleMessage(
            "¿También eliminar las fotos (y los vídeos) presentes en este álbum de <bold>todos</bold> los otros álbumes de los que forman parte?"),
        "deleteAlbumsDialogBody": MessageLookupByLibrary.simpleMessage(
            "Esto eliminará todos los álbunes vacíos. Esto es útil cuando quieres reducir el desorden en tu lista de álbumes."),
        "deleteAll": MessageLookupByLibrary.simpleMessage("Borrar Todo"),
        "deleteConfirmDialogBody": MessageLookupByLibrary.simpleMessage(
            "Esta cuenta está vinculada a otras aplicaciones de Ente, si utilizas alguna. Se programará la eliminación de los datos cargados en todas las aplicaciones de Ente, y tu cuenta se eliminará permanentemente."),
        "deleteEmailRequest": MessageLookupByLibrary.simpleMessage(
            "Por favor, envía un correo electrónico a <warning>account-deletion@ente.io</warning> desde tu dirección de correo electrónico registrada."),
        "deleteEmptyAlbums":
            MessageLookupByLibrary.simpleMessage("Eliminar álbunes vacíos"),
        "deleteEmptyAlbumsWithQuestionMark":
            MessageLookupByLibrary.simpleMessage("¿Eliminar álbunes vacíos?"),
        "deleteFromBoth":
            MessageLookupByLibrary.simpleMessage("Eliminar de ambos"),
        "deleteFromDevice":
            MessageLookupByLibrary.simpleMessage("Eliminar del dispositivo"),
        "deleteFromEnte":
            MessageLookupByLibrary.simpleMessage("Eliminar de Ente"),
<<<<<<< HEAD
        "deleteItemCount": m23,
=======
        "deleteItemCount": m22,
>>>>>>> afad2c78
        "deleteLocation":
            MessageLookupByLibrary.simpleMessage("Borrar la ubicación"),
        "deletePhotos":
            MessageLookupByLibrary.simpleMessage("Borrar las fotos"),
<<<<<<< HEAD
        "deleteProgress": m24,
=======
        "deleteProgress": m23,
>>>>>>> afad2c78
        "deleteReason1": MessageLookupByLibrary.simpleMessage(
            "Falta una característica clave que necesito"),
        "deleteReason2": MessageLookupByLibrary.simpleMessage(
            "La aplicación o una característica determinada no se comporta como creo que debería"),
        "deleteReason3": MessageLookupByLibrary.simpleMessage(
            "He encontrado otro servicio que me gusta más"),
        "deleteReason4": MessageLookupByLibrary.simpleMessage(
            "Mi motivo no se encuentra en la lista"),
        "deleteRequestSLAText": MessageLookupByLibrary.simpleMessage(
            "Tu solicitud será procesada dentro de las siguientes 72 horas."),
        "deleteSharedAlbum":
            MessageLookupByLibrary.simpleMessage("¿Borrar álbum compartido?"),
        "deleteSharedAlbumDialogBody": MessageLookupByLibrary.simpleMessage(
            "El álbum se eliminará para todos\n\nPerderás el acceso a las fotos compartidas en este álbum que son propiedad de otros"),
        "descriptions": MessageLookupByLibrary.simpleMessage("Descripciones"),
        "deselectAll":
            MessageLookupByLibrary.simpleMessage("Deseleccionar todo"),
        "designedToOutlive":
            MessageLookupByLibrary.simpleMessage("Diseñado para sobrevivir"),
        "details": MessageLookupByLibrary.simpleMessage("Detalles"),
        "developerSettings":
            MessageLookupByLibrary.simpleMessage("Ajustes de desarrollador"),
        "developerSettingsWarning": MessageLookupByLibrary.simpleMessage(
            "¿Estás seguro de que quieres modificar los ajustes de desarrollador?"),
        "deviceCodeHint":
            MessageLookupByLibrary.simpleMessage("Introduce el código"),
        "deviceFilesAutoUploading": MessageLookupByLibrary.simpleMessage(
            "Los archivos añadidos a este álbum de dispositivo se subirán automáticamente a Ente."),
        "deviceLock":
            MessageLookupByLibrary.simpleMessage("Dispositivo Bloqueado"),
        "deviceLockExplanation": MessageLookupByLibrary.simpleMessage(
            "Deshabilita el bloqueo de pantalla del dispositivo cuando Ente está en primer plano y haya una copia de seguridad en curso. Normalmente esto no es necesario, pero puede ayudar a que las grandes cargas y las importaciones iniciales de grandes bibliotecas se completen más rápido."),
        "deviceNotFound":
            MessageLookupByLibrary.simpleMessage("Dispositivo no encontrado"),
        "didYouKnow": MessageLookupByLibrary.simpleMessage("¿Sabías que?"),
        "disableAutoLock":
            MessageLookupByLibrary.simpleMessage("Desactivar autobloqueo"),
        "disableDownloadWarningBody": MessageLookupByLibrary.simpleMessage(
            "Los espectadores todavía pueden tomar capturas de pantalla o guardar una copia de tus fotos usando herramientas externas"),
        "disableDownloadWarningTitle":
            MessageLookupByLibrary.simpleMessage("Por favor, ten en cuenta"),
<<<<<<< HEAD
        "disableLinkMessage": m25,
=======
        "disableLinkMessage": m24,
>>>>>>> afad2c78
        "disableTwofactor":
            MessageLookupByLibrary.simpleMessage("Deshabilitar dos factores"),
        "disablingTwofactorAuthentication":
            MessageLookupByLibrary.simpleMessage(
                "Deshabilitando la autenticación de dos factores..."),
        "discord": MessageLookupByLibrary.simpleMessage("Discord"),
        "discover": MessageLookupByLibrary.simpleMessage("Descubrir"),
        "discover_babies": MessageLookupByLibrary.simpleMessage("Bebés"),
        "discover_celebrations":
            MessageLookupByLibrary.simpleMessage("Celebraciones"),
        "discover_food": MessageLookupByLibrary.simpleMessage("Comida"),
        "discover_greenery": MessageLookupByLibrary.simpleMessage("Verdor"),
        "discover_hills": MessageLookupByLibrary.simpleMessage("Colinas"),
        "discover_identity": MessageLookupByLibrary.simpleMessage("Identidad"),
        "discover_memes": MessageLookupByLibrary.simpleMessage("Memes"),
        "discover_notes": MessageLookupByLibrary.simpleMessage("Notas"),
        "discover_pets": MessageLookupByLibrary.simpleMessage("Mascotas"),
        "discover_receipts": MessageLookupByLibrary.simpleMessage("Recibos"),
        "discover_screenshots":
            MessageLookupByLibrary.simpleMessage("Capturas de pantalla"),
        "discover_selfies": MessageLookupByLibrary.simpleMessage("Selfies"),
        "discover_sunset": MessageLookupByLibrary.simpleMessage("Atardecer"),
        "discover_visiting_cards":
            MessageLookupByLibrary.simpleMessage("Tarjetas de visita"),
        "discover_wallpapers":
            MessageLookupByLibrary.simpleMessage("Fondos de pantalla"),
        "dismiss": MessageLookupByLibrary.simpleMessage("Descartar"),
        "distanceInKMUnit": MessageLookupByLibrary.simpleMessage("km"),
        "doNotSignOut":
            MessageLookupByLibrary.simpleMessage("No cerrar la sesión"),
        "doThisLater":
            MessageLookupByLibrary.simpleMessage("Hacer esto más tarde"),
        "doYouWantToDiscardTheEditsYouHaveMade":
            MessageLookupByLibrary.simpleMessage(
                "¿Quieres descartar las ediciones que has hecho?"),
        "done": MessageLookupByLibrary.simpleMessage("Hecho"),
        "doubleYourStorage":
            MessageLookupByLibrary.simpleMessage("Duplica tu almacenamiento"),
        "download": MessageLookupByLibrary.simpleMessage("Descargar"),
        "downloadFailed":
            MessageLookupByLibrary.simpleMessage("Descarga fallida"),
        "downloading": MessageLookupByLibrary.simpleMessage("Descargando..."),
<<<<<<< HEAD
        "dropSupportEmail": m26,
        "duplicateFileCountWithStorageSaved": m27,
        "duplicateItemsGroup": m28,
=======
        "dropSupportEmail": m25,
        "duplicateFileCountWithStorageSaved": m26,
        "duplicateItemsGroup": m27,
>>>>>>> afad2c78
        "edit": MessageLookupByLibrary.simpleMessage("Editar"),
        "editLocation":
            MessageLookupByLibrary.simpleMessage("Editar la ubicación"),
        "editLocationTagTitle":
            MessageLookupByLibrary.simpleMessage("Editar la ubicación"),
        "editsSaved":
            MessageLookupByLibrary.simpleMessage("Ediciones guardadas"),
        "editsToLocationWillOnlyBeSeenWithinEnte":
            MessageLookupByLibrary.simpleMessage(
                "Las ediciones a la ubicación sólo se verán dentro de Ente"),
        "eligible": MessageLookupByLibrary.simpleMessage("elegible"),
        "email": MessageLookupByLibrary.simpleMessage("Correo electrónico"),
<<<<<<< HEAD
        "emailChangedTo": m29,
        "emailNoEnteAccount": m30,
=======
        "emailChangedTo": m28,
        "emailNoEnteAccount": m29,
>>>>>>> afad2c78
        "emailVerificationToggle": MessageLookupByLibrary.simpleMessage(
            "Verificación por correo electrónico"),
        "emailYourLogs": MessageLookupByLibrary.simpleMessage(
            "Envía tus registros por correo electrónico"),
        "empty": MessageLookupByLibrary.simpleMessage("Vaciar"),
        "emptyTrash":
            MessageLookupByLibrary.simpleMessage("¿Vaciar la papelera?"),
        "enable": MessageLookupByLibrary.simpleMessage("Habilitar"),
        "enableMLIndexingDesc": MessageLookupByLibrary.simpleMessage(
            "Ente soporta aprendizaje automático en el dispositivo para la detección de caras, búsqueda mágica y otras características de búsqueda avanzada"),
        "enableMaps": MessageLookupByLibrary.simpleMessage("Activar Mapas"),
        "enableMapsDesc": MessageLookupByLibrary.simpleMessage(
            "Esto mostrará tus fotos en el mapa mundial.\n\nEste mapa está gestionado por Open Street Map, y la ubicación exacta de tus fotos nunca se comparte.\n\nPuedes deshabilitar esta función en cualquier momento en Ajustes."),
        "enabled": MessageLookupByLibrary.simpleMessage("Habilitado"),
        "encryptingBackup": MessageLookupByLibrary.simpleMessage(
            "Cifrando copia de seguridad..."),
        "encryption": MessageLookupByLibrary.simpleMessage("Cifrado"),
        "encryptionKeys":
            MessageLookupByLibrary.simpleMessage("Claves de cifrado"),
        "endpointUpdatedMessage": MessageLookupByLibrary.simpleMessage(
            "Punto final actualizado con éxito"),
        "endtoendEncryptedByDefault": MessageLookupByLibrary.simpleMessage(
            "Encriptado de extremo a extremo por defecto"),
        "enteCanEncryptAndPreserveFilesOnlyIfYouGrant":
            MessageLookupByLibrary.simpleMessage(
                "Ente puede cifrar y preservar archivos solo si concedes acceso a ellos"),
        "entePhotosPerm": MessageLookupByLibrary.simpleMessage(
            "Ente <i>necesita permiso para</i> preservar tus fotos"),
        "enteSubscriptionPitch": MessageLookupByLibrary.simpleMessage(
            "Ente conserva tus recuerdos, así que siempre están disponibles para ti, incluso si pierdes tu dispositivo."),
        "enteSubscriptionShareWithFamily": MessageLookupByLibrary.simpleMessage(
            "Tu familia también puede ser agregada a tu plan."),
        "enterAlbumName": MessageLookupByLibrary.simpleMessage(
            "Introduce el nombre del álbum"),
        "enterCode":
            MessageLookupByLibrary.simpleMessage("Introduce el código"),
        "enterCodeDescription": MessageLookupByLibrary.simpleMessage(
            "Introduce el código proporcionado por tu amigo para reclamar almacenamiento gratuito para ambos"),
        "enterEmail": MessageLookupByLibrary.simpleMessage(
            "Ingresar correo electrónico "),
        "enterFileName": MessageLookupByLibrary.simpleMessage(
            "Introduce el nombre del archivo"),
        "enterNewPasswordToEncrypt": MessageLookupByLibrary.simpleMessage(
            "Introduce una nueva contraseña que podamos usar para cifrar tus datos"),
        "enterPassword":
            MessageLookupByLibrary.simpleMessage("Introduzca contraseña"),
        "enterPasswordToEncrypt": MessageLookupByLibrary.simpleMessage(
            "Introduce una contraseña que podamos usar para cifrar tus datos"),
        "enterPersonName": MessageLookupByLibrary.simpleMessage(
            "Ingresar el nombre de una persona"),
        "enterPin":
            MessageLookupByLibrary.simpleMessage("Ingresa tu contraseña"),
        "enterReferralCode": MessageLookupByLibrary.simpleMessage(
            "Ingresar código de referencia"),
        "enterThe6digitCodeFromnyourAuthenticatorApp":
            MessageLookupByLibrary.simpleMessage(
                "Ingresa el código de seis dígitos de tu aplicación de autenticación"),
        "enterValidEmail": MessageLookupByLibrary.simpleMessage(
            "Por favor, introduce una dirección de correo electrónico válida."),
        "enterYourEmailAddress": MessageLookupByLibrary.simpleMessage(
            "Escribe tu correo electrónico"),
        "enterYourPassword":
            MessageLookupByLibrary.simpleMessage("Ingresa tu contraseña"),
        "enterYourRecoveryKey": MessageLookupByLibrary.simpleMessage(
            "Introduce tu clave de recuperación"),
        "error": MessageLookupByLibrary.simpleMessage("Error"),
        "everywhere": MessageLookupByLibrary.simpleMessage("todas partes"),
        "exif": MessageLookupByLibrary.simpleMessage("EXIF"),
        "existingUser":
            MessageLookupByLibrary.simpleMessage("Usuario existente"),
        "expiredLinkInfo": MessageLookupByLibrary.simpleMessage(
            "Este enlace ha caducado. Por favor, selecciona una nueva fecha de caducidad o deshabilita la fecha de caducidad."),
        "exportLogs":
            MessageLookupByLibrary.simpleMessage("Exportar registros"),
        "exportYourData":
            MessageLookupByLibrary.simpleMessage("Exportar tus datos"),
        "faceNotClusteredYet": MessageLookupByLibrary.simpleMessage(
            "Face not clustered yet, please come back later"),
        "faceRecognition":
            MessageLookupByLibrary.simpleMessage("Reconocimiento facial"),
        "faces": MessageLookupByLibrary.simpleMessage("Caras"),
        "failedToApplyCode":
            MessageLookupByLibrary.simpleMessage("Error al aplicar el código"),
        "failedToCancel":
            MessageLookupByLibrary.simpleMessage("Error al cancelar"),
        "failedToDownloadVideo":
            MessageLookupByLibrary.simpleMessage("Error al descargar el vídeo"),
        "failedToFetchOriginalForEdit": MessageLookupByLibrary.simpleMessage(
            "No se pudo obtener el original para editar"),
        "failedToFetchReferralDetails": MessageLookupByLibrary.simpleMessage(
            "No se pueden obtener los detalles de la referencia. Por favor, inténtalo de nuevo más tarde."),
        "failedToLoadAlbums":
            MessageLookupByLibrary.simpleMessage("Error al cargar álbumes"),
        "failedToRenew":
            MessageLookupByLibrary.simpleMessage("Renovación fallida"),
        "failedToVerifyPaymentStatus": MessageLookupByLibrary.simpleMessage(
            "Error al verificar el estado de tu pago"),
        "familyPlanOverview": MessageLookupByLibrary.simpleMessage(
            "Añade 5 familiares a tu plan existente sin pagar más.\n\nCada miembro tiene su propio espacio privado y no puede ver los archivos del otro a menos que sean compartidos.\n\nLos planes familiares están disponibles para los clientes que tienen una suscripción de Ente pagada.\n\n¡Suscríbete ahora para empezar!"),
        "familyPlanPortalTitle":
            MessageLookupByLibrary.simpleMessage("Familia"),
        "familyPlans":
            MessageLookupByLibrary.simpleMessage("Planes familiares"),
        "faq": MessageLookupByLibrary.simpleMessage("Preguntas Frecuentes"),
        "faqs": MessageLookupByLibrary.simpleMessage("Preguntas frecuentes"),
        "favorite": MessageLookupByLibrary.simpleMessage("Favorito"),
        "feedback": MessageLookupByLibrary.simpleMessage("Sugerencias"),
        "fileFailedToSaveToGallery": MessageLookupByLibrary.simpleMessage(
            "No se pudo guardar el archivo en la galería"),
        "fileInfoAddDescHint":
            MessageLookupByLibrary.simpleMessage("Añadir una descripción..."),
        "fileSavedToGallery": MessageLookupByLibrary.simpleMessage(
            "Archivo guardado en la galería"),
        "fileTypes": MessageLookupByLibrary.simpleMessage("Tipos de archivos"),
        "fileTypesAndNames":
            MessageLookupByLibrary.simpleMessage("Tipos de archivo y nombres"),
<<<<<<< HEAD
        "filesBackedUpFromDevice": m32,
        "filesBackedUpInAlbum": m33,
=======
        "filesBackedUpFromDevice": m31,
        "filesBackedUpInAlbum": m32,
>>>>>>> afad2c78
        "filesDeleted":
            MessageLookupByLibrary.simpleMessage("Archivos eliminados"),
        "filesSavedToGallery": MessageLookupByLibrary.simpleMessage(
            "Archivo guardado en la galería"),
        "findPeopleByName": MessageLookupByLibrary.simpleMessage(
            "Encuentra gente rápidamente por su nombre"),
        "flip": MessageLookupByLibrary.simpleMessage("Voltear"),
        "forYourMemories":
            MessageLookupByLibrary.simpleMessage("para tus recuerdos"),
        "forgotPassword":
            MessageLookupByLibrary.simpleMessage("Olvidé mi contraseña"),
        "foundFaces": MessageLookupByLibrary.simpleMessage("Caras encontradas"),
        "freeStorageClaimed": MessageLookupByLibrary.simpleMessage(
            "Almacenamiento gratuito reclamado"),
<<<<<<< HEAD
        "freeStorageOnReferralSuccess": m34,
        "freeStorageUsable": MessageLookupByLibrary.simpleMessage(
            "Almacenamiento libre disponible"),
        "freeTrial": MessageLookupByLibrary.simpleMessage("Prueba gratuita"),
        "freeTrialValidTill": m35,
        "freeUpAccessPostDelete": m36,
        "freeUpAmount": m37,
=======
        "freeStorageOnReferralSuccess": m33,
        "freeStorageUsable": MessageLookupByLibrary.simpleMessage(
            "Almacenamiento libre disponible"),
        "freeTrial": MessageLookupByLibrary.simpleMessage("Prueba gratuita"),
        "freeTrialValidTill": m34,
        "freeUpAccessPostDelete": m35,
        "freeUpAmount": m36,
>>>>>>> afad2c78
        "freeUpDeviceSpace": MessageLookupByLibrary.simpleMessage(
            "Liberar espacio del dispositivo"),
        "freeUpDeviceSpaceDesc": MessageLookupByLibrary.simpleMessage(
            "Ahorra espacio en tu dispositivo limpiando archivos que ya han sido respaldados."),
        "freeUpSpace": MessageLookupByLibrary.simpleMessage("Liberar espacio"),
<<<<<<< HEAD
        "freeUpSpaceSaving": m38,
=======
        "freeUpSpaceSaving": m37,
>>>>>>> afad2c78
        "galleryMemoryLimitInfo": MessageLookupByLibrary.simpleMessage(
            "Hasta 1000 memorias mostradas en la galería"),
        "general": MessageLookupByLibrary.simpleMessage("General"),
        "generatingEncryptionKeys": MessageLookupByLibrary.simpleMessage(
            "Generando claves de encriptación..."),
<<<<<<< HEAD
        "genericProgress": m39,
=======
        "genericProgress": m38,
>>>>>>> afad2c78
        "goToSettings": MessageLookupByLibrary.simpleMessage("Ir a Ajustes"),
        "googlePlayId":
            MessageLookupByLibrary.simpleMessage("ID de Google Play"),
        "grantFullAccessPrompt": MessageLookupByLibrary.simpleMessage(
            "Por favor, permite el acceso a todas las fotos en Ajustes"),
        "grantPermission":
            MessageLookupByLibrary.simpleMessage("Conceder permiso"),
        "groupNearbyPhotos":
            MessageLookupByLibrary.simpleMessage("Agrupar fotos cercanas"),
        "guestView": MessageLookupByLibrary.simpleMessage("Vista de invitado"),
        "guestViewEnablePreSteps": MessageLookupByLibrary.simpleMessage(
            "Para habilitar la vista de invitados, por favor configure el código de acceso del dispositivo o el bloqueo de pantalla en los ajustes de su sistema."),
        "hearUsExplanation": MessageLookupByLibrary.simpleMessage(
            "No rastreamos las aplicaciones instaladas. ¡Nos ayudarías si nos dijeras dónde nos encontraste!"),
        "hearUsWhereTitle": MessageLookupByLibrary.simpleMessage(
            "¿Cómo escuchaste acerca de Ente? (opcional)"),
        "help": MessageLookupByLibrary.simpleMessage("Ayuda"),
        "hidden": MessageLookupByLibrary.simpleMessage("Oculto"),
        "hide": MessageLookupByLibrary.simpleMessage("Ocultar"),
        "hideContent":
            MessageLookupByLibrary.simpleMessage("Ocultar contenido"),
        "hideContentDescriptionAndroid": MessageLookupByLibrary.simpleMessage(
            "Oculta el contenido de la aplicación en el selector de aplicaciones y desactivar capturas de pantalla"),
        "hideContentDescriptionIos": MessageLookupByLibrary.simpleMessage(
            "Ocultar el contenido de la aplicación en el selector de aplicaciones"),
        "hiding": MessageLookupByLibrary.simpleMessage("Ocultando..."),
        "hostedAtOsmFrance":
            MessageLookupByLibrary.simpleMessage("Alojado en OSM France"),
        "howItWorks": MessageLookupByLibrary.simpleMessage("Cómo funciona"),
        "howToViewShareeVerificationID": MessageLookupByLibrary.simpleMessage(
            "Por favor, pídeles que mantengan presionada su dirección de correo electrónico en la pantalla de ajustes, y verifica que los IDs de ambos dispositivos coincidan."),
        "iOSGoToSettingsDescription": MessageLookupByLibrary.simpleMessage(
            "La autenticación biométrica no está configurada en tu dispositivo. Por favor, activa Touch ID o Face ID en tu teléfono."),
        "iOSLockOut": MessageLookupByLibrary.simpleMessage(
            "La autenticación biométrica está deshabilitada. Por favor, bloquea y desbloquea la pantalla para habilitarla."),
        "iOSOkButton": MessageLookupByLibrary.simpleMessage("Aceptar"),
        "ignoreUpdate": MessageLookupByLibrary.simpleMessage("Ignorar"),
        "ignoredFolderUploadReason": MessageLookupByLibrary.simpleMessage(
            "Algunos archivos de este álbum son ignorados de la carga porque previamente habían sido borrados de Ente."),
        "immediately": MessageLookupByLibrary.simpleMessage("Inmediatamente"),
        "importing": MessageLookupByLibrary.simpleMessage("Importando...."),
        "incorrectCode":
            MessageLookupByLibrary.simpleMessage("Código incorrecto"),
        "incorrectPasswordTitle":
            MessageLookupByLibrary.simpleMessage("Contraseña incorrecta"),
        "incorrectRecoveryKey": MessageLookupByLibrary.simpleMessage(
            "Clave de recuperación incorrecta"),
        "incorrectRecoveryKeyBody": MessageLookupByLibrary.simpleMessage(
            "La clave de recuperación introducida es incorrecta"),
        "incorrectRecoveryKeyTitle": MessageLookupByLibrary.simpleMessage(
            "Clave de recuperación incorrecta"),
        "indexedItems":
            MessageLookupByLibrary.simpleMessage("Elementos indexados"),
        "indexingIsPaused": MessageLookupByLibrary.simpleMessage(
            "La indexación está pausada. Se reanudará automáticamente cuando el dispositivo esté listo."),
        "insecureDevice":
            MessageLookupByLibrary.simpleMessage("Dispositivo inseguro"),
        "installManually":
            MessageLookupByLibrary.simpleMessage("Instalar manualmente"),
        "invalidEmailAddress": MessageLookupByLibrary.simpleMessage(
            "Dirección de correo electrónico no válida"),
        "invalidEndpoint":
            MessageLookupByLibrary.simpleMessage("Punto final no válido"),
        "invalidEndpointMessage": MessageLookupByLibrary.simpleMessage(
            "Lo sentimos, el punto final introducido no es válido. Por favor, introduce un punto final válido y vuelve a intentarlo."),
        "invalidKey": MessageLookupByLibrary.simpleMessage("Clave inválida"),
        "invalidRecoveryKey": MessageLookupByLibrary.simpleMessage(
            "La clave de recuperación introducida no es válida. Por favor, asegúrate de que contenga 24 palabras y comprueba la ortografía de cada una.\n\nSi has introducido un código de recuperación antiguo, asegúrate de que tiene 64 caracteres de largo y comprueba cada uno de ellos."),
        "invite": MessageLookupByLibrary.simpleMessage("Invitar"),
        "inviteToEnte": MessageLookupByLibrary.simpleMessage("Invitar a Ente"),
        "inviteYourFriends":
            MessageLookupByLibrary.simpleMessage("Invita a tus amigos"),
        "inviteYourFriendsToEnte":
            MessageLookupByLibrary.simpleMessage("Invita a tus amigos a Ente"),
        "itLooksLikeSomethingWentWrongPleaseRetryAfterSome":
            MessageLookupByLibrary.simpleMessage(
                "Parece que algo salió mal. Por favor, vuelve a intentarlo después de algún tiempo. Si el error persiste, ponte en contacto con nuestro equipo de soporte."),
<<<<<<< HEAD
        "itemCount": m40,
=======
        "itemCount": m39,
>>>>>>> afad2c78
        "itemsShowTheNumberOfDaysRemainingBeforePermanentDeletion":
            MessageLookupByLibrary.simpleMessage(
                "Los artículos muestran el número de días restantes antes de ser borrados permanente"),
        "itemsWillBeRemovedFromAlbum": MessageLookupByLibrary.simpleMessage(
            "Los elementos seleccionados serán eliminados de este álbum"),
        "joinDiscord": MessageLookupByLibrary.simpleMessage("Únete al Discord"),
        "keepPhotos":
            MessageLookupByLibrary.simpleMessage("Conservar las fotos"),
        "kiloMeterUnit": MessageLookupByLibrary.simpleMessage("km"),
        "kindlyHelpUsWithThisInformation": MessageLookupByLibrary.simpleMessage(
            "Por favor ayúdanos con esta información"),
        "language": MessageLookupByLibrary.simpleMessage("Idioma"),
        "lastUpdated":
            MessageLookupByLibrary.simpleMessage("Última actualización"),
        "leave": MessageLookupByLibrary.simpleMessage("Abandonar"),
        "leaveAlbum": MessageLookupByLibrary.simpleMessage("Abandonar álbum"),
        "leaveFamily":
            MessageLookupByLibrary.simpleMessage("Abandonar plan familiar"),
        "leaveSharedAlbum":
            MessageLookupByLibrary.simpleMessage("¿Dejar álbum compartido?"),
        "left": MessageLookupByLibrary.simpleMessage("Izquierda"),
        "light": MessageLookupByLibrary.simpleMessage("Claro"),
        "lightTheme": MessageLookupByLibrary.simpleMessage("Claro"),
        "linkCopiedToClipboard": MessageLookupByLibrary.simpleMessage(
            "Enlace copiado al portapapeles"),
        "linkDeviceLimit":
            MessageLookupByLibrary.simpleMessage("Límite del dispositivo"),
        "linkEnabled": MessageLookupByLibrary.simpleMessage("Habilitado"),
        "linkExpired": MessageLookupByLibrary.simpleMessage("Vencido"),
<<<<<<< HEAD
        "linkExpiresOn": m41,
=======
        "linkExpiresOn": m40,
>>>>>>> afad2c78
        "linkExpiry": MessageLookupByLibrary.simpleMessage("Enlace vence"),
        "linkHasExpired":
            MessageLookupByLibrary.simpleMessage("El enlace ha caducado"),
        "linkNeverExpires": MessageLookupByLibrary.simpleMessage("Nunca"),
        "livePhotos": MessageLookupByLibrary.simpleMessage("Foto en vivo"),
        "loadMessage1": MessageLookupByLibrary.simpleMessage(
            "Puedes compartir tu suscripción con tu familia"),
        "loadMessage2": MessageLookupByLibrary.simpleMessage(
            "Hasta ahora hemos conservado más de 30 millones de recuerdos"),
        "loadMessage3": MessageLookupByLibrary.simpleMessage(
            "Guardamos 3 copias de tus datos, una en un refugio subterráneo"),
        "loadMessage4": MessageLookupByLibrary.simpleMessage(
            "Todas nuestras aplicaciones son de código abierto"),
        "loadMessage5": MessageLookupByLibrary.simpleMessage(
            "Nuestro código fuente y criptografía han sido auditados externamente"),
        "loadMessage6": MessageLookupByLibrary.simpleMessage(
            "Puedes compartir enlaces a tus álbumes con tus seres queridos"),
        "loadMessage7": MessageLookupByLibrary.simpleMessage(
            "Nuestras aplicaciones móviles se ejecutan en segundo plano para cifrar y hacer copias de seguridad de las nuevas fotos que hagas clic"),
        "loadMessage8": MessageLookupByLibrary.simpleMessage(
            "web.ente.io tiene un cargador sofisticado"),
        "loadMessage9": MessageLookupByLibrary.simpleMessage(
            "Utilizamos Xchacha20Poly1305 para cifrar tus datos de forma segura"),
        "loadingExifData":
            MessageLookupByLibrary.simpleMessage("Cargando datos EXIF..."),
        "loadingGallery":
            MessageLookupByLibrary.simpleMessage("Cargando galería..."),
        "loadingMessage":
            MessageLookupByLibrary.simpleMessage("Cargando tus fotos..."),
        "loadingModel":
            MessageLookupByLibrary.simpleMessage("Descargando modelos..."),
        "loadingYourPhotos":
            MessageLookupByLibrary.simpleMessage("Cargando tus fotos..."),
        "localGallery": MessageLookupByLibrary.simpleMessage("Galería local"),
        "localSyncErrorMessage": MessageLookupByLibrary.simpleMessage(
            "Parece que algo salió mal ya que la sincronización de fotos locales está tomando más tiempo del esperado. Por favor contacta con nuestro equipo de soporte"),
        "location": MessageLookupByLibrary.simpleMessage("Ubicación"),
        "locationName":
            MessageLookupByLibrary.simpleMessage("Nombre de la ubicación"),
        "locationTagFeatureDescription": MessageLookupByLibrary.simpleMessage(
            "Una etiqueta de ubicación agrupa todas las fotos que fueron tomadas dentro de un radio de una foto"),
        "locations": MessageLookupByLibrary.simpleMessage("Ubicaciones"),
        "lockButtonLabel": MessageLookupByLibrary.simpleMessage("Bloquear"),
        "lockscreen":
            MessageLookupByLibrary.simpleMessage("Pantalla de bloqueo"),
        "logInLabel": MessageLookupByLibrary.simpleMessage("Iniciar sesión"),
        "loggingOut":
            MessageLookupByLibrary.simpleMessage("Cerrando sesión..."),
        "loginSessionExpired":
            MessageLookupByLibrary.simpleMessage("La sesión ha expirado"),
        "loginSessionExpiredDetails": MessageLookupByLibrary.simpleMessage(
            "Tu sesión ha expirado. Por favor, vuelve a iniciar sesión."),
        "loginTerms": MessageLookupByLibrary.simpleMessage(
            "Al hacer clic en iniciar sesión, acepto los <u-terms>términos de servicio</u-terms> y <u-policy>la política de privacidad</u-policy>"),
        "logout": MessageLookupByLibrary.simpleMessage("Cerrar sesión"),
        "logsDialogBody": MessageLookupByLibrary.simpleMessage(
            "Esto enviará registros para ayudarnos a depurar su problema. Ten en cuenta que los nombres de los archivos se incluirán para ayudar a rastrear problemas con archivos específicos."),
        "longPressAnEmailToVerifyEndToEndEncryption":
            MessageLookupByLibrary.simpleMessage(
                "Mantén pulsado un correo electrónico para verificar el cifrado de extremo a extremo."),
        "longpressOnAnItemToViewInFullscreen":
            MessageLookupByLibrary.simpleMessage(
                "Manten presionado un elemento para ver en pantalla completa"),
        "loopVideoOff":
            MessageLookupByLibrary.simpleMessage("Vídeo en bucle desactivado"),
        "loopVideoOn":
            MessageLookupByLibrary.simpleMessage("Vídeo en bucle activado"),
        "lostDevice":
            MessageLookupByLibrary.simpleMessage("¿Perdiste tu dispositivo?"),
        "machineLearning":
            MessageLookupByLibrary.simpleMessage("Aprendizaje automático"),
        "magicSearch": MessageLookupByLibrary.simpleMessage("Búsqueda mágica"),
        "magicSearchHint": MessageLookupByLibrary.simpleMessage(
            "La búsqueda mágica permite buscar fotos por su contenido. Por ejemplo, \"flor\", \"carro rojo\", \"documentos de identidad\""),
        "manage": MessageLookupByLibrary.simpleMessage("Administrar"),
        "manageDeviceStorage": MessageLookupByLibrary.simpleMessage(
            "Administrar almacenamiento del dispositivo"),
        "manageFamily":
            MessageLookupByLibrary.simpleMessage("Administrar familia"),
        "manageLink":
            MessageLookupByLibrary.simpleMessage("Administrar enlace"),
        "manageParticipants":
            MessageLookupByLibrary.simpleMessage("Administrar"),
        "manageSubscription":
            MessageLookupByLibrary.simpleMessage("Administrar tu suscripción"),
        "manualPairDesc": MessageLookupByLibrary.simpleMessage(
            "El emparejamiento con PIN funciona con cualquier pantalla en la que desees ver tu álbum."),
        "map": MessageLookupByLibrary.simpleMessage("Mapa"),
        "maps": MessageLookupByLibrary.simpleMessage("Mapas"),
        "mastodon": MessageLookupByLibrary.simpleMessage("Mastodon"),
        "matrix": MessageLookupByLibrary.simpleMessage("Matrix"),
        "memoryCount": m3,
        "merchandise": MessageLookupByLibrary.simpleMessage("Mercancías"),
        "mlConsent": MessageLookupByLibrary.simpleMessage(
            "Habilitar aprendizaje automático"),
        "mlConsentConfirmation": MessageLookupByLibrary.simpleMessage(
            "Entiendo y deseo habilitar el aprendizaje automático"),
        "mlConsentDescription": MessageLookupByLibrary.simpleMessage(
            "Si habilitas el aprendizaje automático, Ente extraerá información como la geometría de la cara de los archivos, incluyendo aquellos compartidos contigo.\n\nEsto sucederá en tu dispositivo, y cualquier información biométrica generada será encriptada de extremo a extremo."),
        "mlConsentPrivacy": MessageLookupByLibrary.simpleMessage(
            "Por favor, haz clic aquí para más detalles sobre esta característica en nuestra política de privacidad"),
        "mlConsentTitle": MessageLookupByLibrary.simpleMessage(
            "¿Habilitar aprendizaje automático?"),
        "mlIndexingDescription": MessageLookupByLibrary.simpleMessage(
            "Por favor ten en cuenta que el aprendizaje automático dará como resultado un mayor ancho de banda y uso de batería hasta que todos los elementos estén indexados. Considera usar la aplicación de escritorio para una indexación más rápida. Todos los resultados se sincronizarán automáticamente."),
        "mobileWebDesktop":
            MessageLookupByLibrary.simpleMessage("Celular, Web, Computadora"),
        "moderateStrength": MessageLookupByLibrary.simpleMessage("Moderada"),
        "modifyYourQueryOrTrySearchingFor":
            MessageLookupByLibrary.simpleMessage(
                "Modifica tu consulta o intenta buscar"),
        "moments": MessageLookupByLibrary.simpleMessage("Momentos"),
        "monthly": MessageLookupByLibrary.simpleMessage("Mensual"),
        "moreDetails": MessageLookupByLibrary.simpleMessage("Más detalles"),
        "mostRecent": MessageLookupByLibrary.simpleMessage("Más reciente"),
        "mostRelevant": MessageLookupByLibrary.simpleMessage("Más relevante"),
<<<<<<< HEAD
        "moveItem": m42,
        "moveToAlbum": MessageLookupByLibrary.simpleMessage("Mover al álbum"),
        "moveToHiddenAlbum":
            MessageLookupByLibrary.simpleMessage("Mover al álbum oculto"),
        "movedSuccessfullyTo": m43,
=======
        "moveItem": m41,
        "moveToAlbum": MessageLookupByLibrary.simpleMessage("Mover al álbum"),
        "moveToHiddenAlbum":
            MessageLookupByLibrary.simpleMessage("Mover al álbum oculto"),
        "movedSuccessfullyTo": m42,
>>>>>>> afad2c78
        "movedToTrash":
            MessageLookupByLibrary.simpleMessage("Movido a la papelera"),
        "movingFilesToAlbum": MessageLookupByLibrary.simpleMessage(
            "Moviendo archivos al álbum..."),
        "name": MessageLookupByLibrary.simpleMessage("Nombre"),
        "nameTheAlbum": MessageLookupByLibrary.simpleMessage("Nombre el álbum"),
        "networkConnectionRefusedErr": MessageLookupByLibrary.simpleMessage(
            "No se puede conectar a Ente. Por favor, vuelve a intentarlo pasado un tiempo. Si el error persiste, ponte en contacto con el soporte técnico."),
        "networkHostLookUpErr": MessageLookupByLibrary.simpleMessage(
            "No se puede conectar a Ente. Por favor, comprueba tu configuración de red y ponte en contacto con el soporte técnico si el error persiste."),
        "never": MessageLookupByLibrary.simpleMessage("Nunca"),
        "newAlbum": MessageLookupByLibrary.simpleMessage("Nuevo álbum"),
        "newToEnte": MessageLookupByLibrary.simpleMessage("Nuevo en Ente"),
        "newest": MessageLookupByLibrary.simpleMessage("Más reciente"),
        "next": MessageLookupByLibrary.simpleMessage("Siguiente"),
        "no": MessageLookupByLibrary.simpleMessage("No"),
        "noAlbumsSharedByYouYet": MessageLookupByLibrary.simpleMessage(
            "Aún no has compartido ningún álbum"),
        "noDeviceFound": MessageLookupByLibrary.simpleMessage(
            "No se encontró ningún dispositivo"),
        "noDeviceLimit": MessageLookupByLibrary.simpleMessage("Ninguno"),
        "noDeviceThatCanBeDeleted": MessageLookupByLibrary.simpleMessage(
            "No tienes archivos en este dispositivo que puedan ser borrados"),
        "noDuplicates":
            MessageLookupByLibrary.simpleMessage("✨ Sin duplicados"),
        "noExifData": MessageLookupByLibrary.simpleMessage("No hay datos EXIF"),
        "noHiddenPhotosOrVideos": MessageLookupByLibrary.simpleMessage(
            "No hay fotos ni vídeos ocultos"),
        "noImagesWithLocation": MessageLookupByLibrary.simpleMessage(
            "No hay imágenes con ubicación"),
        "noInternetConnection":
            MessageLookupByLibrary.simpleMessage("No hay conexión al Internet"),
        "noPhotosAreBeingBackedUpRightNow":
            MessageLookupByLibrary.simpleMessage(
                "No se están respaldando fotos ahora mismo"),
        "noPhotosFoundHere": MessageLookupByLibrary.simpleMessage(
            "No se encontró ninguna foto aquí"),
        "noQuickLinksSelected": MessageLookupByLibrary.simpleMessage(
            "No se han seleccionado enlaces rápidos"),
        "noRecoveryKey":
            MessageLookupByLibrary.simpleMessage("¿Sin clave de recuperación?"),
        "noRecoveryKeyNoDecryption": MessageLookupByLibrary.simpleMessage(
            "Debido a la naturaleza de nuestro protocolo de cifrado de extremo a extremo, tus datos no pueden ser descifrados sin tu contraseña o clave de recuperación"),
        "noResults": MessageLookupByLibrary.simpleMessage("Sin resultados"),
        "noResultsFound": MessageLookupByLibrary.simpleMessage(
            "No se han encontrado resultados"),
        "noSystemLockFound": MessageLookupByLibrary.simpleMessage(
            "Bloqueo de sistema no encontrado"),
<<<<<<< HEAD
        "notPersonLabel": m45,
=======
        "notPersonLabel": m44,
>>>>>>> afad2c78
        "nothingSharedWithYouYet": MessageLookupByLibrary.simpleMessage(
            "Aún no hay nada compartido contigo"),
        "nothingToSeeHere": MessageLookupByLibrary.simpleMessage(
            "¡No hay nada que ver aquí! 👀"),
        "notifications": MessageLookupByLibrary.simpleMessage("Notificaciones"),
        "ok": MessageLookupByLibrary.simpleMessage("Aceptar"),
        "onDevice": MessageLookupByLibrary.simpleMessage("En el dispositivo"),
        "onEnte": MessageLookupByLibrary.simpleMessage(
            "En <branding>ente</branding>"),
<<<<<<< HEAD
        "onlyFamilyAdminCanChangeCode": m46,
=======
        "onlyFamilyAdminCanChangeCode": m45,
>>>>>>> afad2c78
        "oops": MessageLookupByLibrary.simpleMessage("Ups"),
        "oopsCouldNotSaveEdits": MessageLookupByLibrary.simpleMessage(
            "Ups, no se pudieron guardar las ediciónes"),
        "oopsSomethingWentWrong":
            MessageLookupByLibrary.simpleMessage("Ups, algo salió mal"),
        "openSettings": MessageLookupByLibrary.simpleMessage("Abrir Ajustes"),
        "openTheItem":
            MessageLookupByLibrary.simpleMessage("• Abrir el elemento"),
        "openstreetmapContributors": MessageLookupByLibrary.simpleMessage(
            "Contribuidores de OpenStreetMap"),
        "optionalAsShortAsYouLike": MessageLookupByLibrary.simpleMessage(
            "Opcional, tan corto como quieras..."),
        "orPickAnExistingOne":
            MessageLookupByLibrary.simpleMessage("O elige uno existente"),
        "pair": MessageLookupByLibrary.simpleMessage("Emparejar"),
        "pairWithPin":
            MessageLookupByLibrary.simpleMessage("Emparejar con PIN"),
        "pairingComplete":
            MessageLookupByLibrary.simpleMessage("Emparejamiento completo"),
        "panorama": MessageLookupByLibrary.simpleMessage("Panorama"),
        "passKeyPendingVerification": MessageLookupByLibrary.simpleMessage(
            "La verificación aún está pendiente"),
        "passkey": MessageLookupByLibrary.simpleMessage("Clave de acceso"),
        "passkeyAuthTitle": MessageLookupByLibrary.simpleMessage(
            "Verificación de clave de acceso"),
        "password": MessageLookupByLibrary.simpleMessage("Contraseña"),
        "passwordChangedSuccessfully": MessageLookupByLibrary.simpleMessage(
            "Contraseña cambiada correctamente"),
        "passwordLock":
            MessageLookupByLibrary.simpleMessage("Bloqueo por contraseña"),
        "passwordStrength": m0,
        "passwordStrengthInfo": MessageLookupByLibrary.simpleMessage(
            "La intensidad de la contraseña se calcula teniendo en cuenta la longitud de la contraseña, los caracteres utilizados, y si la contraseña aparece o no en el top 10,000 de contraseñas más usadas"),
        "passwordWarning": MessageLookupByLibrary.simpleMessage(
            "No almacenamos esta contraseña, así que si la olvidas, <underline>no podemos descifrar tus datos</underline>"),
        "paymentDetails":
            MessageLookupByLibrary.simpleMessage("Detalles de pago"),
        "paymentFailed": MessageLookupByLibrary.simpleMessage("Pago fallido"),
        "paymentFailedMessage": MessageLookupByLibrary.simpleMessage(
            "Lamentablemente tu pago falló. Por favor, ¡contacta con el soporte técnico y te ayudaremos!"),
<<<<<<< HEAD
        "paymentFailedTalkToProvider": m47,
=======
        "paymentFailedTalkToProvider": m46,
>>>>>>> afad2c78
        "pendingItems":
            MessageLookupByLibrary.simpleMessage("Elementos pendientes"),
        "pendingSync":
            MessageLookupByLibrary.simpleMessage("Sincronización pendiente"),
        "people": MessageLookupByLibrary.simpleMessage("Personas"),
        "peopleUsingYourCode":
            MessageLookupByLibrary.simpleMessage("Personas usando tu código"),
        "permDeleteWarning": MessageLookupByLibrary.simpleMessage(
            "Todos los elementos de la papelera serán eliminados permanentemente\n\nEsta acción no se puede deshacer"),
        "permanentlyDelete":
            MessageLookupByLibrary.simpleMessage("Borrar permanentemente"),
        "permanentlyDeleteFromDevice": MessageLookupByLibrary.simpleMessage(
            "¿Eliminar permanentemente del dispositivo?"),
        "photoDescriptions":
            MessageLookupByLibrary.simpleMessage("Descripciones de fotos"),
        "photoGridSize": MessageLookupByLibrary.simpleMessage(
            "Tamaño de la cuadrícula de fotos"),
        "photoSmallCase": MessageLookupByLibrary.simpleMessage("foto"),
        "photos": MessageLookupByLibrary.simpleMessage("Fotos"),
        "photosAddedByYouWillBeRemovedFromTheAlbum":
            MessageLookupByLibrary.simpleMessage(
                "Las fotos añadidas por ti serán removidas del álbum"),
        "pickCenterPoint":
            MessageLookupByLibrary.simpleMessage("Elegir punto central"),
        "pinAlbum": MessageLookupByLibrary.simpleMessage("Fijar álbum"),
        "pinLock": MessageLookupByLibrary.simpleMessage("PIN Bloqueado"),
        "playOnTv":
            MessageLookupByLibrary.simpleMessage("Reproducir álbum en TV"),
<<<<<<< HEAD
        "playStoreFreeTrialValidTill": m49,
=======
        "playStoreFreeTrialValidTill": m47,
>>>>>>> afad2c78
        "playstoreSubscription":
            MessageLookupByLibrary.simpleMessage("Suscripción en la PlayStore"),
        "pleaseCheckYourInternetConnectionAndTryAgain":
            MessageLookupByLibrary.simpleMessage(
                "Por favor, revisa tu conexión a Internet e inténtalo otra vez."),
        "pleaseContactSupportAndWeWillBeHappyToHelp":
            MessageLookupByLibrary.simpleMessage(
                "¡Por favor, contacta con support@ente.io y estaremos encantados de ayudar!"),
        "pleaseContactSupportIfTheProblemPersists":
            MessageLookupByLibrary.simpleMessage(
                "Por favor, contacta a soporte técnico si el problema persiste"),
<<<<<<< HEAD
        "pleaseEmailUsAt": m50,
=======
        "pleaseEmailUsAt": m48,
>>>>>>> afad2c78
        "pleaseGrantPermissions":
            MessageLookupByLibrary.simpleMessage("Por favor, concede permiso"),
        "pleaseLoginAgain": MessageLookupByLibrary.simpleMessage(
            "Por favor, vuelve a iniciar sesión"),
        "pleaseSelectQuickLinksToRemove": MessageLookupByLibrary.simpleMessage(
            "Por favor, selecciona enlaces rápidos para eliminar"),
<<<<<<< HEAD
        "pleaseSendTheLogsTo": m51,
=======
        "pleaseSendTheLogsTo": m49,
>>>>>>> afad2c78
        "pleaseTryAgain": MessageLookupByLibrary.simpleMessage(
            "Por favor, inténtalo nuevamente"),
        "pleaseVerifyTheCodeYouHaveEntered":
            MessageLookupByLibrary.simpleMessage(
                "Por favor, verifica el código que has introducido"),
        "pleaseWait":
            MessageLookupByLibrary.simpleMessage("Por favor, espera..."),
        "pleaseWaitDeletingAlbum": MessageLookupByLibrary.simpleMessage(
            "Por favor espera. Borrando el álbum"),
        "pleaseWaitForSometimeBeforeRetrying":
            MessageLookupByLibrary.simpleMessage(
                "Por favor, espera un momento antes de volver a intentarlo"),
        "preparingLogs":
            MessageLookupByLibrary.simpleMessage("Preparando registros..."),
        "preserveMore": MessageLookupByLibrary.simpleMessage("Preservar más"),
        "pressAndHoldToPlayVideo": MessageLookupByLibrary.simpleMessage(
            "Presiona y mantén presionado para reproducir el video"),
        "pressAndHoldToPlayVideoDetailed": MessageLookupByLibrary.simpleMessage(
            "Mantén pulsada la imagen para reproducir el video"),
        "privacy": MessageLookupByLibrary.simpleMessage("Privacidad"),
        "privacyPolicyTitle":
            MessageLookupByLibrary.simpleMessage("Política de Privacidad"),
        "privateBackups": MessageLookupByLibrary.simpleMessage(
            "Copias de seguridad privadas"),
        "privateSharing":
            MessageLookupByLibrary.simpleMessage("Compartir en privado"),
<<<<<<< HEAD
        "processingImport": m52,
=======
        "processingImport": m50,
>>>>>>> afad2c78
        "publicLinkCreated":
            MessageLookupByLibrary.simpleMessage("Enlace público creado"),
        "publicLinkEnabled":
            MessageLookupByLibrary.simpleMessage("Enlace público habilitado"),
        "quickLinks": MessageLookupByLibrary.simpleMessage("Acceso rápido"),
        "radius": MessageLookupByLibrary.simpleMessage("Radio"),
        "raiseTicket": MessageLookupByLibrary.simpleMessage("Generar ticket"),
        "rateTheApp":
            MessageLookupByLibrary.simpleMessage("Evalúa la aplicación"),
        "rateUs": MessageLookupByLibrary.simpleMessage("Califícanos"),
<<<<<<< HEAD
        "rateUsOnStore": m53,
=======
        "rateUsOnStore": m51,
>>>>>>> afad2c78
        "recover": MessageLookupByLibrary.simpleMessage("Recuperar"),
        "recoverAccount":
            MessageLookupByLibrary.simpleMessage("Recuperar cuenta"),
        "recoverButton": MessageLookupByLibrary.simpleMessage("Recuperar"),
        "recoveryKey":
            MessageLookupByLibrary.simpleMessage("Clave de recuperación"),
        "recoveryKeyCopiedToClipboard": MessageLookupByLibrary.simpleMessage(
            "Clave de recuperación copiada al portapapeles"),
        "recoveryKeyOnForgotPassword": MessageLookupByLibrary.simpleMessage(
            "Si olvidas tu contraseña, la única forma de recuperar tus datos es con esta clave."),
        "recoveryKeySaveDescription": MessageLookupByLibrary.simpleMessage(
            "Nosotros no almacenamos esta clave. Por favor, guarda esta clave de 24 palabras en un lugar seguro."),
        "recoveryKeySuccessBody": MessageLookupByLibrary.simpleMessage(
            "¡Genial! Tu clave de recuperación es válida. Gracias por verificar.\n\nPor favor, recuerda mantener tu clave de recuperación segura."),
        "recoveryKeyVerified": MessageLookupByLibrary.simpleMessage(
            "Clave de recuperación verificada"),
        "recoveryKeyVerifyReason": MessageLookupByLibrary.simpleMessage(
            "Tu clave de recuperación es la única forma de recuperar tus fotos si olvidas tu contraseña. Puedes encontrar tu clave de recuperación en Ajustes > Cuenta.\n\nPor favor, introduce tu clave de recuperación aquí para verificar que la has guardado correctamente."),
        "recoverySuccessful":
            MessageLookupByLibrary.simpleMessage("¡Recuperación exitosa!"),
        "recreatePasswordBody": MessageLookupByLibrary.simpleMessage(
            "El dispositivo actual no es lo suficientemente potente para verificar su contraseña, pero podemos regenerarla de una manera que funcione con todos los dispositivos.\n\nPor favor inicie sesión usando su clave de recuperación y regenere su contraseña (puede volver a utilizar la misma si lo desea)."),
        "recreatePasswordTitle":
            MessageLookupByLibrary.simpleMessage("Recrear contraseña"),
        "reddit": MessageLookupByLibrary.simpleMessage("Reddit"),
        "reenterPassword":
            MessageLookupByLibrary.simpleMessage("Rescribe tu contraseña"),
        "reenterPin": MessageLookupByLibrary.simpleMessage("Rescribe tu PIN"),
        "referFriendsAnd2xYourPlan": MessageLookupByLibrary.simpleMessage(
            "Refiere a amigos y 2x su plan"),
        "referralStep1": MessageLookupByLibrary.simpleMessage(
            "1. Dale este código a tus amigos"),
        "referralStep2": MessageLookupByLibrary.simpleMessage(
            "2. Se inscriben a un plan pagado"),
<<<<<<< HEAD
        "referralStep3": m54,
=======
        "referralStep3": m52,
>>>>>>> afad2c78
        "referrals": MessageLookupByLibrary.simpleMessage("Referidos"),
        "referralsAreCurrentlyPaused": MessageLookupByLibrary.simpleMessage(
            "Las referencias están actualmente en pausa"),
        "remindToEmptyDeviceTrash": MessageLookupByLibrary.simpleMessage(
            "También vacía \"Eliminado Recientemente\" de \"Configuración\" -> \"Almacenamiento\" para reclamar el espacio libre"),
        "remindToEmptyEnteTrash": MessageLookupByLibrary.simpleMessage(
            "También vacía tu \"Papelera\" para reclamar el espacio liberado"),
        "remoteImages":
            MessageLookupByLibrary.simpleMessage("Imágenes remotas"),
        "remoteThumbnails":
            MessageLookupByLibrary.simpleMessage("Miniaturas remotas"),
        "remoteVideos": MessageLookupByLibrary.simpleMessage("Videos remotos"),
        "remove": MessageLookupByLibrary.simpleMessage("Quitar"),
        "removeDuplicates":
            MessageLookupByLibrary.simpleMessage("Eliminar duplicados"),
        "removeDuplicatesDesc": MessageLookupByLibrary.simpleMessage(
            "Revisar y eliminar archivos que son duplicados exactos."),
        "removeFromAlbum":
            MessageLookupByLibrary.simpleMessage("Eliminar del álbum"),
        "removeFromAlbumTitle":
            MessageLookupByLibrary.simpleMessage("¿Eliminar del álbum?"),
        "removeFromFavorite":
            MessageLookupByLibrary.simpleMessage("Remover desde favoritos"),
        "removeLink": MessageLookupByLibrary.simpleMessage("Eliminar enlace"),
        "removeParticipant":
            MessageLookupByLibrary.simpleMessage("Quitar participante"),
<<<<<<< HEAD
        "removeParticipantBody": m55,
=======
        "removeParticipantBody": m53,
>>>>>>> afad2c78
        "removePersonLabel": MessageLookupByLibrary.simpleMessage(
            "Eliminar etiqueta de persona"),
        "removePublicLink":
            MessageLookupByLibrary.simpleMessage("Quitar enlace público"),
        "removePublicLinks":
            MessageLookupByLibrary.simpleMessage("Eliminar enlaces públicos"),
        "removeShareItemsWarning": MessageLookupByLibrary.simpleMessage(
            "Algunos de los elementos que estás eliminando fueron añadidos por otras personas, y perderás el acceso a ellos"),
        "removeWithQuestionMark":
            MessageLookupByLibrary.simpleMessage("Quitar?"),
        "removingFromFavorites":
            MessageLookupByLibrary.simpleMessage("Quitando de favoritos..."),
        "rename": MessageLookupByLibrary.simpleMessage("Renombrar"),
        "renameAlbum": MessageLookupByLibrary.simpleMessage("Renombrar álbum"),
        "renameFile": MessageLookupByLibrary.simpleMessage("Renombrar archivo"),
        "renewSubscription":
            MessageLookupByLibrary.simpleMessage("Renovar suscripción"),
<<<<<<< HEAD
        "renewsOn": m56,
=======
        "renewsOn": m54,
>>>>>>> afad2c78
        "reportABug": MessageLookupByLibrary.simpleMessage("Reportar un error"),
        "reportBug": MessageLookupByLibrary.simpleMessage("Reportar error"),
        "resendEmail":
            MessageLookupByLibrary.simpleMessage("Reenviar correo electrónico"),
        "resetIgnoredFiles": MessageLookupByLibrary.simpleMessage(
            "Restablecer archivos ignorados"),
        "resetPasswordTitle":
            MessageLookupByLibrary.simpleMessage("Restablecer contraseña"),
        "resetToDefault": MessageLookupByLibrary.simpleMessage(
            "Restablecer valores predeterminados"),
        "restore": MessageLookupByLibrary.simpleMessage("Restaurar"),
        "restoreToAlbum":
            MessageLookupByLibrary.simpleMessage("Restaurar al álbum"),
        "restoringFiles":
            MessageLookupByLibrary.simpleMessage("Restaurando los archivos..."),
        "resumableUploads":
            MessageLookupByLibrary.simpleMessage("Subidas reanudables"),
        "retry": MessageLookupByLibrary.simpleMessage("Reintentar"),
        "reviewDeduplicateItems": MessageLookupByLibrary.simpleMessage(
            "Por favor, revisa y elimina los elementos que crees que están duplicados."),
        "reviewSuggestions":
            MessageLookupByLibrary.simpleMessage("Revisar sugerencias"),
        "right": MessageLookupByLibrary.simpleMessage("Derecha"),
        "rotate": MessageLookupByLibrary.simpleMessage("Girar"),
        "rotateLeft":
            MessageLookupByLibrary.simpleMessage("Girar a la izquierda"),
        "rotateRight":
            MessageLookupByLibrary.simpleMessage("Girar a la derecha"),
        "safelyStored":
            MessageLookupByLibrary.simpleMessage("Almacenado con seguridad"),
        "save": MessageLookupByLibrary.simpleMessage("Guardar"),
        "saveCollage": MessageLookupByLibrary.simpleMessage("Guardar collage"),
        "saveCopy": MessageLookupByLibrary.simpleMessage("Guardar copia"),
        "saveKey": MessageLookupByLibrary.simpleMessage("Guardar Clave"),
        "saveYourRecoveryKeyIfYouHaventAlready":
            MessageLookupByLibrary.simpleMessage(
                "Guarda tu clave de recuperación si aún no lo has hecho"),
        "saving": MessageLookupByLibrary.simpleMessage("Saving..."),
        "savingEdits":
            MessageLookupByLibrary.simpleMessage("Guardando las ediciones..."),
        "scanCode": MessageLookupByLibrary.simpleMessage("Escanear código"),
        "scanThisBarcodeWithnyourAuthenticatorApp":
            MessageLookupByLibrary.simpleMessage(
                "Escanea este código QR con tu aplicación de autenticación"),
        "search": MessageLookupByLibrary.simpleMessage("Buscar"),
        "searchAlbumsEmptySection":
            MessageLookupByLibrary.simpleMessage("Álbumes"),
        "searchByAlbumNameHint":
            MessageLookupByLibrary.simpleMessage("Nombre del álbum"),
        "searchByExamples": MessageLookupByLibrary.simpleMessage(
            "• Nombres de álbumes (por ejemplo, \"Cámara\")\n• Tipos de archivos (por ejemplo, \"Videos\", \".gif\")\n• Años y meses (por ejemplo, \"2022\", \"Enero\")\n• Vacaciones (por ejemplo, \"Navidad\")\n• Descripciones fotográficas (por ejemplo, \"#diversión\")"),
        "searchCaptionEmptySection": MessageLookupByLibrary.simpleMessage(
            "Agrega descripciones como \"#viaje\" en la información de la foto para encontrarlas aquí rápidamente"),
        "searchDatesEmptySection":
            MessageLookupByLibrary.simpleMessage("Buscar por fecha, mes o año"),
        "searchFaceEmptySection": MessageLookupByLibrary.simpleMessage(
            "Las personas se mostrarán aquí una vez que se haya hecho la indexación"),
        "searchFileTypesAndNamesEmptySection":
            MessageLookupByLibrary.simpleMessage("Tipos y nombres de archivo"),
        "searchHint1": MessageLookupByLibrary.simpleMessage(
            "Búsqueda rápida en el dispositivo"),
        "searchHint2": MessageLookupByLibrary.simpleMessage(
            "Fechas de fotos, descripciones"),
        "searchHint3": MessageLookupByLibrary.simpleMessage(
            "Álbumes, nombres de archivos y tipos"),
        "searchHint4": MessageLookupByLibrary.simpleMessage("Ubicación"),
        "searchHint5": MessageLookupByLibrary.simpleMessage(
            "Próximamente: Caras y búsqueda mágica ✨"),
        "searchLocationEmptySection": MessageLookupByLibrary.simpleMessage(
            "Agrupar las fotos que se tomaron cerca de la localización de una foto"),
        "searchPeopleEmptySection": MessageLookupByLibrary.simpleMessage(
            "Invita a gente y verás todas las fotos compartidas aquí"),
<<<<<<< HEAD
        "searchResultCount": m57,
=======
        "searchResultCount": m55,
>>>>>>> afad2c78
        "security": MessageLookupByLibrary.simpleMessage("Seguridad"),
        "selectALocation":
            MessageLookupByLibrary.simpleMessage("Seleccionar una ubicación"),
        "selectALocationFirst": MessageLookupByLibrary.simpleMessage(
            "Primero, selecciona una ubicación"),
        "selectAlbum":
            MessageLookupByLibrary.simpleMessage("Seleccionar álbum"),
        "selectAll": MessageLookupByLibrary.simpleMessage("Seleccionar todos"),
        "selectFoldersForBackup": MessageLookupByLibrary.simpleMessage(
            "Seleccionar carpetas para el respaldo"),
        "selectItemsToAdd": MessageLookupByLibrary.simpleMessage(
            "Selecciona elementos para agregar"),
        "selectLanguage":
            MessageLookupByLibrary.simpleMessage("Seleccionar idioma"),
        "selectMorePhotos":
            MessageLookupByLibrary.simpleMessage("Seleccionar más fotos"),
        "selectReason":
            MessageLookupByLibrary.simpleMessage("Seleccionar motivo"),
        "selectYourPlan":
            MessageLookupByLibrary.simpleMessage("Elegir tu suscripción"),
        "selectedFilesAreNotOnEnte": MessageLookupByLibrary.simpleMessage(
            "Los archivos seleccionados no están en Ente"),
        "selectedFoldersWillBeEncryptedAndBackedUp":
            MessageLookupByLibrary.simpleMessage(
                "Las carpetas seleccionadas se cifrarán y se respaldarán"),
        "selectedItemsWillBeDeletedFromAllAlbumsAndMoved":
            MessageLookupByLibrary.simpleMessage(
                "Los archivos seleccionados serán eliminados de todos los álbumes y movidos a la papelera."),
        "selectedPhotos": m4,
<<<<<<< HEAD
        "selectedPhotosWithYours": m59,
=======
        "selectedPhotosWithYours": m57,
>>>>>>> afad2c78
        "send": MessageLookupByLibrary.simpleMessage("Enviar"),
        "sendEmail":
            MessageLookupByLibrary.simpleMessage("Enviar correo electrónico"),
        "sendInvite": MessageLookupByLibrary.simpleMessage("Enviar invitación"),
        "sendLink": MessageLookupByLibrary.simpleMessage("Enviar enlace"),
        "serverEndpoint":
            MessageLookupByLibrary.simpleMessage("Punto final del servidor"),
        "sessionExpired":
            MessageLookupByLibrary.simpleMessage("La sesión ha expirado"),
        "setAPassword":
            MessageLookupByLibrary.simpleMessage("Establecer una contraseña"),
        "setAs": MessageLookupByLibrary.simpleMessage("Establecer como"),
        "setCover": MessageLookupByLibrary.simpleMessage("Definir portada"),
        "setLabel": MessageLookupByLibrary.simpleMessage("Establecer"),
        "setNewPassword":
            MessageLookupByLibrary.simpleMessage("Ingresa tu nueva contraseña"),
        "setNewPin":
            MessageLookupByLibrary.simpleMessage("Ingresa tu nuevo PIN"),
        "setPasswordTitle":
            MessageLookupByLibrary.simpleMessage("Establecer contraseña"),
        "setRadius": MessageLookupByLibrary.simpleMessage("Establecer radio"),
        "setupComplete":
            MessageLookupByLibrary.simpleMessage("Configuración completa"),
        "share": MessageLookupByLibrary.simpleMessage("Compartir"),
        "shareALink":
            MessageLookupByLibrary.simpleMessage("Compartir un enlace"),
        "shareAlbumHint": MessageLookupByLibrary.simpleMessage(
            "Abre un álbum y pulsa el botón compartir en la parte superior derecha para compartir."),
        "shareAnAlbumNow":
            MessageLookupByLibrary.simpleMessage("Compartir un álbum ahora"),
        "shareLink": MessageLookupByLibrary.simpleMessage("Compartir enlace"),
<<<<<<< HEAD
        "shareMyVerificationID": m60,
=======
        "shareMyVerificationID": m58,
>>>>>>> afad2c78
        "shareOnlyWithThePeopleYouWant": MessageLookupByLibrary.simpleMessage(
            "Comparte sólo con la gente que quieres"),
        "shareTextConfirmOthersVerificationID": m5,
        "shareTextRecommendUsingEnte": MessageLookupByLibrary.simpleMessage(
            "Descarga Ente para que podamos compartir fácilmente fotos y videos en calidad original.\n\nhttps://ente.io"),
<<<<<<< HEAD
        "shareTextReferralCode": m61,
        "shareWithNonenteUsers": MessageLookupByLibrary.simpleMessage(
            "Compartir con usuarios fuera de Ente"),
        "shareWithPeopleSectionTitle": m62,
=======
        "shareTextReferralCode": m59,
        "shareWithNonenteUsers": MessageLookupByLibrary.simpleMessage(
            "Compartir con usuarios fuera de Ente"),
        "shareWithPeopleSectionTitle": m60,
>>>>>>> afad2c78
        "shareYourFirstAlbum":
            MessageLookupByLibrary.simpleMessage("Comparte tu primer álbum"),
        "sharedAlbumSectionDescription": MessageLookupByLibrary.simpleMessage(
            "Crea álbumes compartidos y colaborativos con otros usuarios de Ente, incluyendo usuarios de planes gratuitos."),
        "sharedByMe": MessageLookupByLibrary.simpleMessage("Compartido por mí"),
        "sharedByYou":
            MessageLookupByLibrary.simpleMessage("Compartido por ti"),
        "sharedPhotoNotifications":
            MessageLookupByLibrary.simpleMessage("Nuevas fotos compartidas"),
        "sharedPhotoNotificationsExplanation": MessageLookupByLibrary.simpleMessage(
            "Recibir notificaciones cuando alguien agrega una foto a un álbum compartido contigo"),
<<<<<<< HEAD
        "sharedWith": m63,
=======
        "sharedWith": m61,
>>>>>>> afad2c78
        "sharedWithMe":
            MessageLookupByLibrary.simpleMessage("Compartido conmigo"),
        "sharedWithYou":
            MessageLookupByLibrary.simpleMessage("Compartido contigo"),
        "sharing": MessageLookupByLibrary.simpleMessage("Compartiendo..."),
        "showMemories":
            MessageLookupByLibrary.simpleMessage("Mostrar recuerdos"),
        "showPerson": MessageLookupByLibrary.simpleMessage("Mostrar persona"),
        "signOutFromOtherDevices": MessageLookupByLibrary.simpleMessage(
            "Cerrar sesión de otros dispositivos"),
        "signOutOtherBody": MessageLookupByLibrary.simpleMessage(
            "Si crees que alguien puede conocer tu contraseña, puedes forzar a todos los demás dispositivos que usan tu cuenta a cerrar la sesión."),
        "signOutOtherDevices": MessageLookupByLibrary.simpleMessage(
            "Cerrar la sesión de otros dispositivos"),
        "signUpTerms": MessageLookupByLibrary.simpleMessage(
            "Estoy de acuerdo con los <u-terms>términos del servicio</u-terms> y <u-policy> la política de privacidad</u-policy>"),
<<<<<<< HEAD
        "singleFileDeleteFromDevice": m64,
        "singleFileDeleteHighlight": MessageLookupByLibrary.simpleMessage(
            "Se borrará de todos los álbumes."),
        "singleFileInBothLocalAndRemote": m65,
        "singleFileInRemoteOnly": m66,
=======
        "singleFileDeleteFromDevice": m62,
        "singleFileDeleteHighlight": MessageLookupByLibrary.simpleMessage(
            "Se borrará de todos los álbumes."),
        "singleFileInBothLocalAndRemote": m63,
        "singleFileInRemoteOnly": m64,
>>>>>>> afad2c78
        "skip": MessageLookupByLibrary.simpleMessage("Omitir"),
        "social": MessageLookupByLibrary.simpleMessage("Social"),
        "someItemsAreInBothEnteAndYourDevice":
            MessageLookupByLibrary.simpleMessage(
                "Algunos elementos están tanto en Ente como en tu dispositivo."),
        "someOfTheFilesYouAreTryingToDeleteAre":
            MessageLookupByLibrary.simpleMessage(
                "Algunos de los archivos que estás intentando eliminar sólo están disponibles en tu dispositivo y no pueden ser recuperados si se eliminan"),
        "someoneSharingAlbumsWithYouShouldSeeTheSameId":
            MessageLookupByLibrary.simpleMessage(
                "Alguien que comparta álbumes contigo debería ver el mismo ID en su dispositivo."),
        "somethingWentWrong":
            MessageLookupByLibrary.simpleMessage("Algo salió mal"),
        "somethingWentWrongPleaseTryAgain":
            MessageLookupByLibrary.simpleMessage(
                "Algo salió mal, por favor inténtalo de nuevo"),
        "sorry": MessageLookupByLibrary.simpleMessage("Lo sentimos"),
        "sorryCouldNotAddToFavorites": MessageLookupByLibrary.simpleMessage(
            "¡Lo sentimos, no se pudo añadir a favoritos!"),
        "sorryCouldNotRemoveFromFavorites":
            MessageLookupByLibrary.simpleMessage(
                "¡Lo sentimos, no se pudo quitar de favoritos!"),
        "sorryTheCodeYouveEnteredIsIncorrect":
            MessageLookupByLibrary.simpleMessage(
                "Lo sentimos, el código que has introducido es incorrecto"),
        "sorryWeCouldNotGenerateSecureKeysOnThisDevicennplease":
            MessageLookupByLibrary.simpleMessage(
                "Lo sentimos, no hemos podido generar claves seguras en este dispositivo.\n\nRegístrate desde un dispositivo diferente."),
        "sort": MessageLookupByLibrary.simpleMessage("Ordenar"),
        "sortAlbumsBy": MessageLookupByLibrary.simpleMessage("Ordenar por"),
        "sortNewestFirst":
            MessageLookupByLibrary.simpleMessage("Más recientes primero"),
        "sortOldestFirst":
            MessageLookupByLibrary.simpleMessage("Más antiguos primero"),
        "sparkleSuccess": MessageLookupByLibrary.simpleMessage("✨ Éxito"),
        "startBackup":
            MessageLookupByLibrary.simpleMessage("Iniciar copia de seguridad"),
        "status": MessageLookupByLibrary.simpleMessage("Estado"),
        "stopCastingBody": MessageLookupByLibrary.simpleMessage(
            "¿Quieres dejar de transmitir?"),
        "stopCastingTitle":
            MessageLookupByLibrary.simpleMessage("Detener la transmisión"),
        "storage": MessageLookupByLibrary.simpleMessage("Almacenamiento"),
        "storageBreakupFamily": MessageLookupByLibrary.simpleMessage("Familia"),
        "storageBreakupYou": MessageLookupByLibrary.simpleMessage("Usted"),
        "storageInGB": m1,
        "storageLimitExceeded":
            MessageLookupByLibrary.simpleMessage("Límite de datos excedido"),
<<<<<<< HEAD
        "storageUsageInfo": m67,
        "strongStrength": MessageLookupByLibrary.simpleMessage("Segura"),
        "subAlreadyLinkedErrMessage": m68,
        "subWillBeCancelledOn": m69,
=======
        "storageUsageInfo": m65,
        "strongStrength": MessageLookupByLibrary.simpleMessage("Segura"),
        "subAlreadyLinkedErrMessage": m66,
        "subWillBeCancelledOn": m67,
>>>>>>> afad2c78
        "subscribe": MessageLookupByLibrary.simpleMessage("Suscribirse"),
        "subscribeToEnableSharing": MessageLookupByLibrary.simpleMessage(
            "Necesitas una suscripción activa de pago para habilitar el compartir."),
        "subscription": MessageLookupByLibrary.simpleMessage("Suscripción"),
        "success": MessageLookupByLibrary.simpleMessage("Éxito"),
        "successfullyArchived":
            MessageLookupByLibrary.simpleMessage("Archivado correctamente"),
        "successfullyHid":
            MessageLookupByLibrary.simpleMessage("Ocultado con éxito"),
        "successfullyUnarchived":
            MessageLookupByLibrary.simpleMessage("Desarchivado correctamente"),
        "successfullyUnhid":
            MessageLookupByLibrary.simpleMessage("Desocultado con éxito"),
        "suggestFeatures":
            MessageLookupByLibrary.simpleMessage("Sugerir una característica"),
        "support": MessageLookupByLibrary.simpleMessage("Soporte"),
<<<<<<< HEAD
        "syncProgress": m70,
=======
        "syncProgress": m68,
>>>>>>> afad2c78
        "syncStopped":
            MessageLookupByLibrary.simpleMessage("Sincronización detenida"),
        "syncing": MessageLookupByLibrary.simpleMessage("Sincronizando..."),
        "systemTheme": MessageLookupByLibrary.simpleMessage("Sistema"),
        "tapToCopy": MessageLookupByLibrary.simpleMessage("toca para copiar"),
        "tapToEnterCode": MessageLookupByLibrary.simpleMessage(
            "Toca para introducir el código"),
        "tapToUnlock":
            MessageLookupByLibrary.simpleMessage("Toca para desbloquear"),
        "tempErrorContactSupportIfPersists": MessageLookupByLibrary.simpleMessage(
            "Parece que algo salió mal. Por favor, vuelve a intentarlo después de algún tiempo. Si el error persiste, ponte en contacto con nuestro equipo de soporte."),
        "terminate": MessageLookupByLibrary.simpleMessage("Terminar"),
        "terminateSession":
            MessageLookupByLibrary.simpleMessage("¿Terminar sesión?"),
        "terms": MessageLookupByLibrary.simpleMessage("Términos"),
        "termsOfServicesTitle":
            MessageLookupByLibrary.simpleMessage("Términos"),
        "thankYou": MessageLookupByLibrary.simpleMessage("Gracias"),
        "thankYouForSubscribing":
            MessageLookupByLibrary.simpleMessage("¡Gracias por suscribirte!"),
        "theDownloadCouldNotBeCompleted": MessageLookupByLibrary.simpleMessage(
            "No se ha podido completar la descarga"),
        "theRecoveryKeyYouEnteredIsIncorrect":
            MessageLookupByLibrary.simpleMessage(
                "La clave de recuperación introducida es incorrecta"),
        "theme": MessageLookupByLibrary.simpleMessage("Tema"),
        "theseItemsWillBeDeletedFromYourDevice":
            MessageLookupByLibrary.simpleMessage(
                "Estos elementos se eliminarán de tu dispositivo."),
<<<<<<< HEAD
        "theyAlsoGetXGb": m72,
=======
        "theyAlsoGetXGb": m70,
>>>>>>> afad2c78
        "theyWillBeDeletedFromAllAlbums": MessageLookupByLibrary.simpleMessage(
            "Se borrarán de todos los álbumes."),
        "thisActionCannotBeUndone": MessageLookupByLibrary.simpleMessage(
            "Esta acción no se puede deshacer"),
        "thisAlbumAlreadyHDACollaborativeLink":
            MessageLookupByLibrary.simpleMessage(
                "Este álbum ya tiene un enlace de colaboración"),
        "thisCanBeUsedToRecoverYourAccountIfYou":
            MessageLookupByLibrary.simpleMessage(
                "Esto puede utilizarse para recuperar tu cuenta si pierdes tu segundo factor"),
        "thisDevice": MessageLookupByLibrary.simpleMessage("Este dispositivo"),
        "thisEmailIsAlreadyInUse": MessageLookupByLibrary.simpleMessage(
            "Este correo electrónico ya está en uso"),
        "thisImageHasNoExifData": MessageLookupByLibrary.simpleMessage(
            "Esta imagen no tiene datos exif"),
<<<<<<< HEAD
        "thisIsPersonVerificationId": m73,
=======
        "thisIsPersonVerificationId": m71,
>>>>>>> afad2c78
        "thisIsYourVerificationId": MessageLookupByLibrary.simpleMessage(
            "Esta es tu ID de verificación"),
        "thisWillLogYouOutOfTheFollowingDevice":
            MessageLookupByLibrary.simpleMessage(
                "Esto cerrará la sesión del siguiente dispositivo:"),
        "thisWillLogYouOutOfThisDevice": MessageLookupByLibrary.simpleMessage(
            "¡Esto cerrará la sesión de este dispositivo!"),
        "thisWillRemovePublicLinksOfAllSelectedQuickLinks":
            MessageLookupByLibrary.simpleMessage(
                "Esto eliminará los enlaces públicos de todos los enlaces rápidos seleccionados."),
        "toEnableAppLockPleaseSetupDevicePasscodeOrScreen":
            MessageLookupByLibrary.simpleMessage(
                "Para habilitar el bloqueo de la aplicación, por favor configura el código de acceso del dispositivo o el bloqueo de pantalla en los ajustes del sistema."),
        "toHideAPhotoOrVideo": MessageLookupByLibrary.simpleMessage(
            "Para ocultar una foto o video"),
        "toResetVerifyEmail": MessageLookupByLibrary.simpleMessage(
            "Para restablecer tu contraseña, por favor verifica tu correo electrónico primero."),
        "todaysLogs": MessageLookupByLibrary.simpleMessage("Registros de hoy"),
        "tooManyIncorrectAttempts": MessageLookupByLibrary.simpleMessage(
            "Demasiados intentos incorrectos"),
        "total": MessageLookupByLibrary.simpleMessage("total"),
        "totalSize": MessageLookupByLibrary.simpleMessage("Tamaño total"),
        "trash": MessageLookupByLibrary.simpleMessage("Papelera"),
<<<<<<< HEAD
        "trashDaysLeft": m74,
=======
        "trashDaysLeft": m72,
>>>>>>> afad2c78
        "trim": MessageLookupByLibrary.simpleMessage("Recortar"),
        "tryAgain": MessageLookupByLibrary.simpleMessage("Inténtalo de nuevo"),
        "turnOnBackupForAutoUpload": MessageLookupByLibrary.simpleMessage(
            "Activar la copia de seguridad para subir automáticamente archivos añadidos a la carpeta de este dispositivo a Ente."),
        "twitter": MessageLookupByLibrary.simpleMessage("Twitter"),
        "twoMonthsFreeOnYearlyPlans": MessageLookupByLibrary.simpleMessage(
            "2 meses gratis en planes anuales"),
        "twofactor": MessageLookupByLibrary.simpleMessage("Dos factores"),
        "twofactorAuthenticationHasBeenDisabled":
            MessageLookupByLibrary.simpleMessage(
                "La autenticación de dos factores fue deshabilitada"),
        "twofactorAuthenticationPageTitle":
            MessageLookupByLibrary.simpleMessage("Autenticación en dos pasos"),
        "twofactorAuthenticationSuccessfullyReset":
            MessageLookupByLibrary.simpleMessage(
                "Autenticación de doble factor restablecida con éxito"),
        "twofactorSetup":
            MessageLookupByLibrary.simpleMessage("Configuración de dos pasos"),
        "unarchive": MessageLookupByLibrary.simpleMessage("Desarchivar"),
        "unarchiveAlbum":
            MessageLookupByLibrary.simpleMessage("Desarchivar álbum"),
        "unarchiving": MessageLookupByLibrary.simpleMessage("Desarchivando..."),
        "unavailableReferralCode": MessageLookupByLibrary.simpleMessage(
            "Lo sentimos, este código no está disponible."),
        "uncategorized":
            MessageLookupByLibrary.simpleMessage("Sin categorizar"),
        "unhide": MessageLookupByLibrary.simpleMessage("Dejar de ocultar"),
        "unhideToAlbum":
            MessageLookupByLibrary.simpleMessage("Hacer visible al álbum"),
        "unhiding": MessageLookupByLibrary.simpleMessage("Desocultando..."),
        "unhidingFilesToAlbum": MessageLookupByLibrary.simpleMessage(
            "Desocultando archivos del álbum"),
        "unlock": MessageLookupByLibrary.simpleMessage("Desbloquear"),
        "unpinAlbum":
            MessageLookupByLibrary.simpleMessage("Dejar de fijar álbum"),
        "unselectAll": MessageLookupByLibrary.simpleMessage("Desmarcar todos"),
        "update": MessageLookupByLibrary.simpleMessage("Actualizar"),
        "updateAvailable":
            MessageLookupByLibrary.simpleMessage("Actualizacion disponible"),
        "updatingFolderSelection": MessageLookupByLibrary.simpleMessage(
            "Actualizando la selección de carpeta..."),
        "upgrade": MessageLookupByLibrary.simpleMessage("Mejorar"),
        "uploadingFilesToAlbum": MessageLookupByLibrary.simpleMessage(
            "Subiendo archivos al álbum..."),
<<<<<<< HEAD
        "uploadingMultipleMemories": m77,
=======
        "uploadingMultipleMemories": m75,
>>>>>>> afad2c78
        "uploadingSingleMemory":
            MessageLookupByLibrary.simpleMessage("Preservando 1 memoria..."),
        "upto50OffUntil4thDec": MessageLookupByLibrary.simpleMessage(
            "Hasta el 50% de descuento, hasta el 4 de diciembre."),
        "usableReferralStorageInfo": MessageLookupByLibrary.simpleMessage(
            "El almacenamiento utilizable está limitado por tu plan actual. El exceso de almacenamiento reclamado se volverá automáticamente utilizable cuando actualices tu plan."),
        "useAsCover":
            MessageLookupByLibrary.simpleMessage("Usar como cubierta"),
        "usePublicLinksForPeopleNotOnEnte":
            MessageLookupByLibrary.simpleMessage(
                "Usar enlaces públicos para personas que no están en Ente"),
        "useRecoveryKey":
            MessageLookupByLibrary.simpleMessage("Usar clave de recuperación"),
        "useSelectedPhoto":
            MessageLookupByLibrary.simpleMessage("Usar foto seleccionada"),
        "usedSpace": MessageLookupByLibrary.simpleMessage("Espacio usado"),
<<<<<<< HEAD
        "validTill": m78,
=======
        "validTill": m76,
>>>>>>> afad2c78
        "verificationFailedPleaseTryAgain":
            MessageLookupByLibrary.simpleMessage(
                "Verificación fallida, por favor inténtalo de nuevo"),
        "verificationId":
            MessageLookupByLibrary.simpleMessage("ID de verificación"),
        "verify": MessageLookupByLibrary.simpleMessage("Verificar"),
        "verifyEmail": MessageLookupByLibrary.simpleMessage(
            "Verificar correo electrónico"),
<<<<<<< HEAD
        "verifyEmailID": m79,
=======
        "verifyEmailID": m77,
>>>>>>> afad2c78
        "verifyIDLabel": MessageLookupByLibrary.simpleMessage("Verificar"),
        "verifyPasskey":
            MessageLookupByLibrary.simpleMessage("Verificar clave de acceso"),
        "verifyPassword":
            MessageLookupByLibrary.simpleMessage("Verificar contraseña"),
        "verifying": MessageLookupByLibrary.simpleMessage("Verificando..."),
        "verifyingRecoveryKey": MessageLookupByLibrary.simpleMessage(
            "Verificando clave de recuperación..."),
        "videoInfo":
            MessageLookupByLibrary.simpleMessage("Información de video"),
        "videoSmallCase": MessageLookupByLibrary.simpleMessage("vídeo"),
        "videos": MessageLookupByLibrary.simpleMessage("Vídeos"),
        "viewActiveSessions":
            MessageLookupByLibrary.simpleMessage("Ver sesiones activas"),
        "viewAddOnButton":
            MessageLookupByLibrary.simpleMessage("Ver complementos"),
        "viewAll": MessageLookupByLibrary.simpleMessage("Ver todo"),
        "viewAllExifData":
            MessageLookupByLibrary.simpleMessage("Ver todos los datos EXIF"),
        "viewLargeFiles":
            MessageLookupByLibrary.simpleMessage("Archivos grandes"),
        "viewLargeFilesDesc": MessageLookupByLibrary.simpleMessage(
            "Ver los archivos que consumen la mayor cantidad de almacenamiento."),
        "viewLogs": MessageLookupByLibrary.simpleMessage("Ver Registros"),
        "viewRecoveryKey":
            MessageLookupByLibrary.simpleMessage("Ver código de recuperación"),
        "viewer": MessageLookupByLibrary.simpleMessage("Espectador"),
        "visitWebToManage": MessageLookupByLibrary.simpleMessage(
            "Por favor, visita web.ente.io para administrar tu suscripción"),
        "waitingForVerification":
            MessageLookupByLibrary.simpleMessage("Esperando verificación..."),
        "waitingForWifi":
            MessageLookupByLibrary.simpleMessage("Esperando WiFi..."),
        "weAreOpenSource":
            MessageLookupByLibrary.simpleMessage("¡Somos de código abierto!"),
        "weDontSupportEditingPhotosAndAlbumsThatYouDont":
            MessageLookupByLibrary.simpleMessage(
                "No admitimos la edición de fotos y álbumes que aún no son tuyos"),
        "weHaveSendEmailTo": m2,
        "weakStrength": MessageLookupByLibrary.simpleMessage("Poco segura"),
        "welcomeBack":
            MessageLookupByLibrary.simpleMessage("¡Bienvenido de nuevo!"),
        "whatsNew": MessageLookupByLibrary.simpleMessage("Qué hay de nuevo"),
        "yearly": MessageLookupByLibrary.simpleMessage("Anualmente"),
        "yearsAgo": m81,
        "yes": MessageLookupByLibrary.simpleMessage("Sí"),
        "yesCancel": MessageLookupByLibrary.simpleMessage("Sí, cancelar"),
        "yesConvertToViewer":
            MessageLookupByLibrary.simpleMessage("Sí, convertir a espectador"),
        "yesDelete": MessageLookupByLibrary.simpleMessage("Sí, eliminar"),
        "yesDiscardChanges":
            MessageLookupByLibrary.simpleMessage("Sí, descartar cambios"),
        "yesLogout": MessageLookupByLibrary.simpleMessage("Sí, cerrar sesión"),
        "yesRemove": MessageLookupByLibrary.simpleMessage("Sí, quitar"),
        "yesRenew": MessageLookupByLibrary.simpleMessage("Sí, renovar"),
        "you": MessageLookupByLibrary.simpleMessage("Tu"),
        "youAreOnAFamilyPlan":
            MessageLookupByLibrary.simpleMessage("¡Estás en un plan familiar!"),
        "youAreOnTheLatestVersion": MessageLookupByLibrary.simpleMessage(
            "Estás usando la última versión"),
        "youCanAtMaxDoubleYourStorage": MessageLookupByLibrary.simpleMessage(
            "* Puedes como máximo duplicar tu almacenamiento"),
        "youCanManageYourLinksInTheShareTab":
            MessageLookupByLibrary.simpleMessage(
                "Puedes administrar tus enlaces en la pestaña compartir."),
        "youCanTrySearchingForADifferentQuery":
            MessageLookupByLibrary.simpleMessage(
                "Puedes intentar buscar una consulta diferente."),
        "youCannotDowngradeToThisPlan":
            MessageLookupByLibrary.simpleMessage("No puedes bajar a este plan"),
        "youCannotShareWithYourself": MessageLookupByLibrary.simpleMessage(
            "No puedes compartir contigo mismo"),
        "youDontHaveAnyArchivedItems": MessageLookupByLibrary.simpleMessage(
            "No tienes ningún elemento archivado."),
        "youHaveSuccessfullyFreedUp": m82,
        "yourAccountHasBeenDeleted":
            MessageLookupByLibrary.simpleMessage("Tu cuenta ha sido eliminada"),
        "yourMap": MessageLookupByLibrary.simpleMessage("Tu mapa"),
        "yourPlanWasSuccessfullyDowngraded":
            MessageLookupByLibrary.simpleMessage(
                "Tu plan ha sido degradado con éxito"),
        "yourPlanWasSuccessfullyUpgraded": MessageLookupByLibrary.simpleMessage(
            "Tu plan se ha actualizado correctamente"),
        "yourPurchaseWasSuccessful":
            MessageLookupByLibrary.simpleMessage("Tu compra ha sido exitosa"),
        "yourStorageDetailsCouldNotBeFetched":
            MessageLookupByLibrary.simpleMessage(
                "Tus datos de almacenamiento no se han podido obtener"),
        "yourSubscriptionHasExpired":
            MessageLookupByLibrary.simpleMessage("Tu suscripción ha caducado"),
        "yourSubscriptionWasUpdatedSuccessfully":
            MessageLookupByLibrary.simpleMessage(
                "Tu suscripción se ha actualizado con éxito"),
        "yourVerificationCodeHasExpired": MessageLookupByLibrary.simpleMessage(
            "Tu código de verificación ha expirado"),
        "youveNoDuplicateFilesThatCanBeCleared":
            MessageLookupByLibrary.simpleMessage(
                "No tienes archivos duplicados que puedan ser borrados"),
        "youveNoFilesInThisAlbumThatCanBeDeleted":
            MessageLookupByLibrary.simpleMessage(
                "No tienes archivos en este álbum que puedan ser borrados"),
        "zoomOutToSeePhotos":
            MessageLookupByLibrary.simpleMessage("Alejar para ver las fotos")
      };
}<|MERGE_RESOLUTION|>--- conflicted
+++ resolved
@@ -63,65 +63,6 @@
   static String m18(albumName) =>
       "Enlace colaborativo creado para ${albumName}";
 
-<<<<<<< HEAD
-  static String m20(familyAdminEmail) =>
-      "Por favor contacta con <green>${familyAdminEmail}</green> para administrar tu suscripción";
-
-  static String m21(provider) =>
-      "Por favor, contáctanos en support@ente.io para gestionar tu suscripción a ${provider}.";
-
-  static String m22(endpoint) => "Conectado a ${endpoint}";
-
-  static String m23(count) =>
-      "${Intl.plural(count, one: 'Elimina ${count} elemento', other: 'Elimina ${count} elementos')}";
-
-  static String m24(currentlyDeleting, totalCount) =>
-      "Borrando ${currentlyDeleting} / ${totalCount}";
-
-  static String m25(albumName) =>
-      "Esto eliminará el enlace público para acceder a \"${albumName}\".";
-
-  static String m26(supportEmail) =>
-      "Por favor, envía un correo electrónico a ${supportEmail} desde tu dirección de correo electrónico registrada";
-
-  static String m27(count, storageSaved) =>
-      "¡Has limpiado ${Intl.plural(count, one: '${count} archivo duplicado', other: '${count} archivos duplicados')}, ahorrando (${storageSaved}!)";
-
-  static String m28(count, formattedSize) =>
-      "${count} archivos, ${formattedSize} cada uno";
-
-  static String m29(newEmail) => "Correo cambiado a ${newEmail}";
-
-  static String m30(email) =>
-      "${email} no tiene una cuente en Ente.\n\nEnvíale una invitación para compartir fotos.";
-
-  static String m32(count, formattedNumber) =>
-      "${Intl.plural(count, one: '1 archivo', other: '${formattedNumber} archivos')} en este dispositivo han sido respaldados de forma segura";
-
-  static String m33(count, formattedNumber) =>
-      "${Intl.plural(count, one: '1 archivo', other: '${formattedNumber} archivos')} en este álbum ha sido respaldado de forma segura";
-
-  static String m34(storageAmountInGB) =>
-      "${storageAmountInGB} GB cada vez que alguien se registra en un plan de pago y aplica tu código";
-
-  static String m35(endDate) => "Prueba gratuita válida hasta ${endDate}";
-
-  static String m36(count) =>
-      "Aún puedes acceder ${Intl.plural(count, one: 'a él', other: 'a ellos')} en Ente mientras tengas una suscripción activa";
-
-  static String m37(sizeInMBorGB) => "Liberar ${sizeInMBorGB}";
-
-  static String m38(count, formattedSize) =>
-      "${Intl.plural(count, one: 'Se puede eliminar del dispositivo para liberar ${formattedSize}', other: 'Se pueden eliminar del dispositivo para liberar ${formattedSize}')}";
-
-  static String m39(currentlyProcessing, totalCount) =>
-      "Procesando ${currentlyProcessing} / ${totalCount}";
-
-  static String m40(count) =>
-      "${Intl.plural(count, one: '${count} elemento', other: '${count} elementos')}";
-
-  static String m41(expiryTime) => "El enlace caducará en ${expiryTime}";
-=======
   static String m19(familyAdminEmail) =>
       "Por favor contacta con <green>${familyAdminEmail}</green> para administrar tu suscripción";
 
@@ -179,21 +120,10 @@
       "${Intl.plural(count, one: '${count} elemento', other: '${count} elementos')}";
 
   static String m40(expiryTime) => "El enlace caducará en ${expiryTime}";
->>>>>>> afad2c78
 
   static String m3(count, formattedCount) =>
       "${Intl.plural(count, zero: 'sin recuerdos', one: '${formattedCount} recuerdo', other: '${formattedCount} recuerdos')}";
 
-<<<<<<< HEAD
-  static String m42(count) =>
-      "${Intl.plural(count, one: 'Mover elemento', other: 'Mover elementos')}";
-
-  static String m43(albumName) => "Movido exitosamente a ${albumName}";
-
-  static String m45(name) => "¿No es ${name}?";
-
-  static String m46(familyAdminEmail) =>
-=======
   static String m41(count) =>
       "${Intl.plural(count, one: 'Mover elemento', other: 'Mover elementos')}";
 
@@ -202,38 +132,11 @@
   static String m44(name) => "¿No es ${name}?";
 
   static String m45(familyAdminEmail) =>
->>>>>>> afad2c78
       "Por favor, contacta a ${familyAdminEmail} para cambiar tu código.";
 
   static String m0(passwordStrengthValue) =>
       "Seguridad de la contraseña: ${passwordStrengthValue}";
 
-<<<<<<< HEAD
-  static String m47(providerName) =>
-      "Por favor, habla con el soporte de ${providerName} si se te cobró";
-
-  static String m49(endDate) =>
-      "Prueba gratuita válida hasta ${endDate}.\nPuedes elegir un plan de pago después.";
-
-  static String m50(toEmail) =>
-      "Por favor, envíanos un correo electrónico a ${toEmail}";
-
-  static String m51(toEmail) => "Por favor, envía los registros a ${toEmail}";
-
-  static String m52(folderName) => "Procesando ${folderName}...";
-
-  static String m53(storeName) => "Califícanos en ${storeName}";
-
-  static String m54(storageInGB) =>
-      "3. Ambos obtienen ${storageInGB} GB* gratis";
-
-  static String m55(userEmail) =>
-      "${userEmail} será eliminado de este álbum compartido\n\nCualquier foto añadida por ellos también será eliminada del álbum";
-
-  static String m56(endDate) => "La suscripción se renueva el ${endDate}";
-
-  static String m57(count) =>
-=======
   static String m46(providerName) =>
       "Por favor, habla con el soporte de ${providerName} si se te cobró";
 
@@ -258,73 +161,19 @@
   static String m54(endDate) => "La suscripción se renueva el ${endDate}";
 
   static String m55(count) =>
->>>>>>> afad2c78
       "${Intl.plural(count, one: '${count} resultado encontrado', other: '${count} resultados encontrados')}";
 
   static String m4(count) => "${count} seleccionados";
 
-<<<<<<< HEAD
-  static String m59(count, yourCount) =>
-      "${count} seleccionados (${yourCount} tuyos)";
-
-  static String m60(verificationID) =>
-=======
   static String m57(count, yourCount) =>
       "${count} seleccionados (${yourCount} tuyos)";
 
   static String m58(verificationID) =>
->>>>>>> afad2c78
       "Aquí está mi ID de verificación: ${verificationID} para ente.io.";
 
   static String m5(verificationID) =>
       "Hola, ¿puedes confirmar que esta es tu ID de verificación ente.io: ${verificationID}?";
 
-<<<<<<< HEAD
-  static String m61(referralCode, referralStorageInGB) =>
-      "Código de referido de Ente: ${referralCode} \n\nAñádelo en Ajustes → General → Referidos para obtener ${referralStorageInGB} GB gratis tras comprar un plan de pago.\n\nhttps://ente.io";
-
-  static String m62(numberOfPeople) =>
-      "${Intl.plural(numberOfPeople, zero: 'Compartir con personas específicas', one: 'Compartido con 1 persona', other: 'Compartido con ${numberOfPeople} personas')}";
-
-  static String m63(emailIDs) => "Compartido con ${emailIDs}";
-
-  static String m64(fileType) =>
-      "Este ${fileType} se eliminará de tu dispositivo.";
-
-  static String m65(fileType) =>
-      "Este ${fileType} está tanto en Ente como en tu dispositivo.";
-
-  static String m66(fileType) => "Este ${fileType} será eliminado de Ente.";
-
-  static String m1(storageAmountInGB) => "${storageAmountInGB} GB";
-
-  static String m67(
-          usedAmount, usedStorageUnit, totalAmount, totalStorageUnit) =>
-      "${usedAmount} ${usedStorageUnit} de ${totalAmount} ${totalStorageUnit} usados";
-
-  static String m68(id) =>
-      "Tu ${id} ya está vinculada a otra cuenta de Ente.\nSi deseas utilizar tu ${id} con esta cuenta, ponte en contacto con nuestro servicio de asistencia\'\'";
-
-  static String m69(endDate) => "Tu suscripción se cancelará el ${endDate}";
-
-  static String m70(completed, total) =>
-      "${completed}/${total} recuerdos conservados";
-
-  static String m72(storageAmountInGB) =>
-      "También obtienen ${storageAmountInGB} GB";
-
-  static String m73(email) => "Este es el ID de verificación de ${email}";
-
-  static String m74(count) =>
-      "${Intl.plural(count, zero: '', one: '1 día', other: '${count} días')}";
-
-  static String m77(count) => "Preservando ${count} memorias...";
-
-  static String m78(endDate) => "Válido hasta ${endDate}";
-
-  static String m79(email) => "Verificar ${email}";
-
-=======
   static String m59(referralCode, referralStorageInGB) =>
       "Código de referido de Ente: ${referralCode} \n\nAñádelo en Ajustes → General → Referidos para obtener ${referralStorageInGB} GB gratis tras comprar un plan de pago.\n\nhttps://ente.io";
 
@@ -369,7 +218,6 @@
 
   static String m77(email) => "Verificar ${email}";
 
->>>>>>> afad2c78
   static String m2(email) =>
       "Hemos enviado un correo a <green>${email}</green>";
 
@@ -679,17 +527,10 @@
             "Confirma tu clave de recuperación"),
         "connectToDevice":
             MessageLookupByLibrary.simpleMessage("Conectar a dispositivo"),
-<<<<<<< HEAD
-        "contactFamilyAdmin": m20,
-        "contactSupport":
-            MessageLookupByLibrary.simpleMessage("Contactar con soporte"),
-        "contactToManageSubscription": m21,
-=======
         "contactFamilyAdmin": m19,
         "contactSupport":
             MessageLookupByLibrary.simpleMessage("Contactar con soporte"),
         "contactToManageSubscription": m20,
->>>>>>> afad2c78
         "contacts": MessageLookupByLibrary.simpleMessage("Contactos"),
         "contents": MessageLookupByLibrary.simpleMessage("Contenidos"),
         "continueLabel": MessageLookupByLibrary.simpleMessage("Continuar"),
@@ -734,11 +575,7 @@
         "currentUsageIs":
             MessageLookupByLibrary.simpleMessage("El uso actual es de "),
         "custom": MessageLookupByLibrary.simpleMessage("Personalizado"),
-<<<<<<< HEAD
-        "customEndpoint": m22,
-=======
         "customEndpoint": m21,
->>>>>>> afad2c78
         "darkTheme": MessageLookupByLibrary.simpleMessage("Oscuro"),
         "dayToday": MessageLookupByLibrary.simpleMessage("Hoy"),
         "dayYesterday": MessageLookupByLibrary.simpleMessage("Ayer"),
@@ -774,20 +611,12 @@
             MessageLookupByLibrary.simpleMessage("Eliminar del dispositivo"),
         "deleteFromEnte":
             MessageLookupByLibrary.simpleMessage("Eliminar de Ente"),
-<<<<<<< HEAD
-        "deleteItemCount": m23,
-=======
         "deleteItemCount": m22,
->>>>>>> afad2c78
         "deleteLocation":
             MessageLookupByLibrary.simpleMessage("Borrar la ubicación"),
         "deletePhotos":
             MessageLookupByLibrary.simpleMessage("Borrar las fotos"),
-<<<<<<< HEAD
-        "deleteProgress": m24,
-=======
         "deleteProgress": m23,
->>>>>>> afad2c78
         "deleteReason1": MessageLookupByLibrary.simpleMessage(
             "Falta una característica clave que necesito"),
         "deleteReason2": MessageLookupByLibrary.simpleMessage(
@@ -829,11 +658,7 @@
             "Los espectadores todavía pueden tomar capturas de pantalla o guardar una copia de tus fotos usando herramientas externas"),
         "disableDownloadWarningTitle":
             MessageLookupByLibrary.simpleMessage("Por favor, ten en cuenta"),
-<<<<<<< HEAD
-        "disableLinkMessage": m25,
-=======
         "disableLinkMessage": m24,
->>>>>>> afad2c78
         "disableTwofactor":
             MessageLookupByLibrary.simpleMessage("Deshabilitar dos factores"),
         "disablingTwofactorAuthentication":
@@ -876,15 +701,9 @@
         "downloadFailed":
             MessageLookupByLibrary.simpleMessage("Descarga fallida"),
         "downloading": MessageLookupByLibrary.simpleMessage("Descargando..."),
-<<<<<<< HEAD
-        "dropSupportEmail": m26,
-        "duplicateFileCountWithStorageSaved": m27,
-        "duplicateItemsGroup": m28,
-=======
         "dropSupportEmail": m25,
         "duplicateFileCountWithStorageSaved": m26,
         "duplicateItemsGroup": m27,
->>>>>>> afad2c78
         "edit": MessageLookupByLibrary.simpleMessage("Editar"),
         "editLocation":
             MessageLookupByLibrary.simpleMessage("Editar la ubicación"),
@@ -897,13 +716,8 @@
                 "Las ediciones a la ubicación sólo se verán dentro de Ente"),
         "eligible": MessageLookupByLibrary.simpleMessage("elegible"),
         "email": MessageLookupByLibrary.simpleMessage("Correo electrónico"),
-<<<<<<< HEAD
-        "emailChangedTo": m29,
-        "emailNoEnteAccount": m30,
-=======
         "emailChangedTo": m28,
         "emailNoEnteAccount": m29,
->>>>>>> afad2c78
         "emailVerificationToggle": MessageLookupByLibrary.simpleMessage(
             "Verificación por correo electrónico"),
         "emailYourLogs": MessageLookupByLibrary.simpleMessage(
@@ -1020,13 +834,8 @@
         "fileTypes": MessageLookupByLibrary.simpleMessage("Tipos de archivos"),
         "fileTypesAndNames":
             MessageLookupByLibrary.simpleMessage("Tipos de archivo y nombres"),
-<<<<<<< HEAD
-        "filesBackedUpFromDevice": m32,
-        "filesBackedUpInAlbum": m33,
-=======
         "filesBackedUpFromDevice": m31,
         "filesBackedUpInAlbum": m32,
->>>>>>> afad2c78
         "filesDeleted":
             MessageLookupByLibrary.simpleMessage("Archivos eliminados"),
         "filesSavedToGallery": MessageLookupByLibrary.simpleMessage(
@@ -1041,15 +850,6 @@
         "foundFaces": MessageLookupByLibrary.simpleMessage("Caras encontradas"),
         "freeStorageClaimed": MessageLookupByLibrary.simpleMessage(
             "Almacenamiento gratuito reclamado"),
-<<<<<<< HEAD
-        "freeStorageOnReferralSuccess": m34,
-        "freeStorageUsable": MessageLookupByLibrary.simpleMessage(
-            "Almacenamiento libre disponible"),
-        "freeTrial": MessageLookupByLibrary.simpleMessage("Prueba gratuita"),
-        "freeTrialValidTill": m35,
-        "freeUpAccessPostDelete": m36,
-        "freeUpAmount": m37,
-=======
         "freeStorageOnReferralSuccess": m33,
         "freeStorageUsable": MessageLookupByLibrary.simpleMessage(
             "Almacenamiento libre disponible"),
@@ -1057,27 +857,18 @@
         "freeTrialValidTill": m34,
         "freeUpAccessPostDelete": m35,
         "freeUpAmount": m36,
->>>>>>> afad2c78
         "freeUpDeviceSpace": MessageLookupByLibrary.simpleMessage(
             "Liberar espacio del dispositivo"),
         "freeUpDeviceSpaceDesc": MessageLookupByLibrary.simpleMessage(
             "Ahorra espacio en tu dispositivo limpiando archivos que ya han sido respaldados."),
         "freeUpSpace": MessageLookupByLibrary.simpleMessage("Liberar espacio"),
-<<<<<<< HEAD
-        "freeUpSpaceSaving": m38,
-=======
         "freeUpSpaceSaving": m37,
->>>>>>> afad2c78
         "galleryMemoryLimitInfo": MessageLookupByLibrary.simpleMessage(
             "Hasta 1000 memorias mostradas en la galería"),
         "general": MessageLookupByLibrary.simpleMessage("General"),
         "generatingEncryptionKeys": MessageLookupByLibrary.simpleMessage(
             "Generando claves de encriptación..."),
-<<<<<<< HEAD
-        "genericProgress": m39,
-=======
         "genericProgress": m38,
->>>>>>> afad2c78
         "goToSettings": MessageLookupByLibrary.simpleMessage("Ir a Ajustes"),
         "googlePlayId":
             MessageLookupByLibrary.simpleMessage("ID de Google Play"),
@@ -1155,11 +946,7 @@
         "itLooksLikeSomethingWentWrongPleaseRetryAfterSome":
             MessageLookupByLibrary.simpleMessage(
                 "Parece que algo salió mal. Por favor, vuelve a intentarlo después de algún tiempo. Si el error persiste, ponte en contacto con nuestro equipo de soporte."),
-<<<<<<< HEAD
-        "itemCount": m40,
-=======
         "itemCount": m39,
->>>>>>> afad2c78
         "itemsShowTheNumberOfDaysRemainingBeforePermanentDeletion":
             MessageLookupByLibrary.simpleMessage(
                 "Los artículos muestran el número de días restantes antes de ser borrados permanente"),
@@ -1189,11 +976,7 @@
             MessageLookupByLibrary.simpleMessage("Límite del dispositivo"),
         "linkEnabled": MessageLookupByLibrary.simpleMessage("Habilitado"),
         "linkExpired": MessageLookupByLibrary.simpleMessage("Vencido"),
-<<<<<<< HEAD
-        "linkExpiresOn": m41,
-=======
         "linkExpiresOn": m40,
->>>>>>> afad2c78
         "linkExpiry": MessageLookupByLibrary.simpleMessage("Enlace vence"),
         "linkHasExpired":
             MessageLookupByLibrary.simpleMessage("El enlace ha caducado"),
@@ -1310,19 +1093,11 @@
         "moreDetails": MessageLookupByLibrary.simpleMessage("Más detalles"),
         "mostRecent": MessageLookupByLibrary.simpleMessage("Más reciente"),
         "mostRelevant": MessageLookupByLibrary.simpleMessage("Más relevante"),
-<<<<<<< HEAD
-        "moveItem": m42,
-        "moveToAlbum": MessageLookupByLibrary.simpleMessage("Mover al álbum"),
-        "moveToHiddenAlbum":
-            MessageLookupByLibrary.simpleMessage("Mover al álbum oculto"),
-        "movedSuccessfullyTo": m43,
-=======
         "moveItem": m41,
         "moveToAlbum": MessageLookupByLibrary.simpleMessage("Mover al álbum"),
         "moveToHiddenAlbum":
             MessageLookupByLibrary.simpleMessage("Mover al álbum oculto"),
         "movedSuccessfullyTo": m42,
->>>>>>> afad2c78
         "movedToTrash":
             MessageLookupByLibrary.simpleMessage("Movido a la papelera"),
         "movingFilesToAlbum": MessageLookupByLibrary.simpleMessage(
@@ -1371,11 +1146,7 @@
             "No se han encontrado resultados"),
         "noSystemLockFound": MessageLookupByLibrary.simpleMessage(
             "Bloqueo de sistema no encontrado"),
-<<<<<<< HEAD
-        "notPersonLabel": m45,
-=======
         "notPersonLabel": m44,
->>>>>>> afad2c78
         "nothingSharedWithYouYet": MessageLookupByLibrary.simpleMessage(
             "Aún no hay nada compartido contigo"),
         "nothingToSeeHere": MessageLookupByLibrary.simpleMessage(
@@ -1385,11 +1156,7 @@
         "onDevice": MessageLookupByLibrary.simpleMessage("En el dispositivo"),
         "onEnte": MessageLookupByLibrary.simpleMessage(
             "En <branding>ente</branding>"),
-<<<<<<< HEAD
-        "onlyFamilyAdminCanChangeCode": m46,
-=======
         "onlyFamilyAdminCanChangeCode": m45,
->>>>>>> afad2c78
         "oops": MessageLookupByLibrary.simpleMessage("Ups"),
         "oopsCouldNotSaveEdits": MessageLookupByLibrary.simpleMessage(
             "Ups, no se pudieron guardar las ediciónes"),
@@ -1430,11 +1197,7 @@
         "paymentFailed": MessageLookupByLibrary.simpleMessage("Pago fallido"),
         "paymentFailedMessage": MessageLookupByLibrary.simpleMessage(
             "Lamentablemente tu pago falló. Por favor, ¡contacta con el soporte técnico y te ayudaremos!"),
-<<<<<<< HEAD
-        "paymentFailedTalkToProvider": m47,
-=======
         "paymentFailedTalkToProvider": m46,
->>>>>>> afad2c78
         "pendingItems":
             MessageLookupByLibrary.simpleMessage("Elementos pendientes"),
         "pendingSync":
@@ -1463,11 +1226,7 @@
         "pinLock": MessageLookupByLibrary.simpleMessage("PIN Bloqueado"),
         "playOnTv":
             MessageLookupByLibrary.simpleMessage("Reproducir álbum en TV"),
-<<<<<<< HEAD
-        "playStoreFreeTrialValidTill": m49,
-=======
         "playStoreFreeTrialValidTill": m47,
->>>>>>> afad2c78
         "playstoreSubscription":
             MessageLookupByLibrary.simpleMessage("Suscripción en la PlayStore"),
         "pleaseCheckYourInternetConnectionAndTryAgain":
@@ -1479,22 +1238,14 @@
         "pleaseContactSupportIfTheProblemPersists":
             MessageLookupByLibrary.simpleMessage(
                 "Por favor, contacta a soporte técnico si el problema persiste"),
-<<<<<<< HEAD
-        "pleaseEmailUsAt": m50,
-=======
         "pleaseEmailUsAt": m48,
->>>>>>> afad2c78
         "pleaseGrantPermissions":
             MessageLookupByLibrary.simpleMessage("Por favor, concede permiso"),
         "pleaseLoginAgain": MessageLookupByLibrary.simpleMessage(
             "Por favor, vuelve a iniciar sesión"),
         "pleaseSelectQuickLinksToRemove": MessageLookupByLibrary.simpleMessage(
             "Por favor, selecciona enlaces rápidos para eliminar"),
-<<<<<<< HEAD
-        "pleaseSendTheLogsTo": m51,
-=======
         "pleaseSendTheLogsTo": m49,
->>>>>>> afad2c78
         "pleaseTryAgain": MessageLookupByLibrary.simpleMessage(
             "Por favor, inténtalo nuevamente"),
         "pleaseVerifyTheCodeYouHaveEntered":
@@ -1521,11 +1272,7 @@
             "Copias de seguridad privadas"),
         "privateSharing":
             MessageLookupByLibrary.simpleMessage("Compartir en privado"),
-<<<<<<< HEAD
-        "processingImport": m52,
-=======
         "processingImport": m50,
->>>>>>> afad2c78
         "publicLinkCreated":
             MessageLookupByLibrary.simpleMessage("Enlace público creado"),
         "publicLinkEnabled":
@@ -1536,11 +1283,7 @@
         "rateTheApp":
             MessageLookupByLibrary.simpleMessage("Evalúa la aplicación"),
         "rateUs": MessageLookupByLibrary.simpleMessage("Califícanos"),
-<<<<<<< HEAD
-        "rateUsOnStore": m53,
-=======
         "rateUsOnStore": m51,
->>>>>>> afad2c78
         "recover": MessageLookupByLibrary.simpleMessage("Recuperar"),
         "recoverAccount":
             MessageLookupByLibrary.simpleMessage("Recuperar cuenta"),
@@ -1575,11 +1318,7 @@
             "1. Dale este código a tus amigos"),
         "referralStep2": MessageLookupByLibrary.simpleMessage(
             "2. Se inscriben a un plan pagado"),
-<<<<<<< HEAD
-        "referralStep3": m54,
-=======
         "referralStep3": m52,
->>>>>>> afad2c78
         "referrals": MessageLookupByLibrary.simpleMessage("Referidos"),
         "referralsAreCurrentlyPaused": MessageLookupByLibrary.simpleMessage(
             "Las referencias están actualmente en pausa"),
@@ -1606,11 +1345,7 @@
         "removeLink": MessageLookupByLibrary.simpleMessage("Eliminar enlace"),
         "removeParticipant":
             MessageLookupByLibrary.simpleMessage("Quitar participante"),
-<<<<<<< HEAD
-        "removeParticipantBody": m55,
-=======
         "removeParticipantBody": m53,
->>>>>>> afad2c78
         "removePersonLabel": MessageLookupByLibrary.simpleMessage(
             "Eliminar etiqueta de persona"),
         "removePublicLink":
@@ -1628,11 +1363,7 @@
         "renameFile": MessageLookupByLibrary.simpleMessage("Renombrar archivo"),
         "renewSubscription":
             MessageLookupByLibrary.simpleMessage("Renovar suscripción"),
-<<<<<<< HEAD
-        "renewsOn": m56,
-=======
         "renewsOn": m54,
->>>>>>> afad2c78
         "reportABug": MessageLookupByLibrary.simpleMessage("Reportar un error"),
         "reportBug": MessageLookupByLibrary.simpleMessage("Reportar error"),
         "resendEmail":
@@ -1705,11 +1436,7 @@
             "Agrupar las fotos que se tomaron cerca de la localización de una foto"),
         "searchPeopleEmptySection": MessageLookupByLibrary.simpleMessage(
             "Invita a gente y verás todas las fotos compartidas aquí"),
-<<<<<<< HEAD
-        "searchResultCount": m57,
-=======
         "searchResultCount": m55,
->>>>>>> afad2c78
         "security": MessageLookupByLibrary.simpleMessage("Seguridad"),
         "selectALocation":
             MessageLookupByLibrary.simpleMessage("Seleccionar una ubicación"),
@@ -1739,11 +1466,7 @@
             MessageLookupByLibrary.simpleMessage(
                 "Los archivos seleccionados serán eliminados de todos los álbumes y movidos a la papelera."),
         "selectedPhotos": m4,
-<<<<<<< HEAD
-        "selectedPhotosWithYours": m59,
-=======
         "selectedPhotosWithYours": m57,
->>>>>>> afad2c78
         "send": MessageLookupByLibrary.simpleMessage("Enviar"),
         "sendEmail":
             MessageLookupByLibrary.simpleMessage("Enviar correo electrónico"),
@@ -1775,27 +1498,16 @@
         "shareAnAlbumNow":
             MessageLookupByLibrary.simpleMessage("Compartir un álbum ahora"),
         "shareLink": MessageLookupByLibrary.simpleMessage("Compartir enlace"),
-<<<<<<< HEAD
-        "shareMyVerificationID": m60,
-=======
         "shareMyVerificationID": m58,
->>>>>>> afad2c78
         "shareOnlyWithThePeopleYouWant": MessageLookupByLibrary.simpleMessage(
             "Comparte sólo con la gente que quieres"),
         "shareTextConfirmOthersVerificationID": m5,
         "shareTextRecommendUsingEnte": MessageLookupByLibrary.simpleMessage(
             "Descarga Ente para que podamos compartir fácilmente fotos y videos en calidad original.\n\nhttps://ente.io"),
-<<<<<<< HEAD
-        "shareTextReferralCode": m61,
-        "shareWithNonenteUsers": MessageLookupByLibrary.simpleMessage(
-            "Compartir con usuarios fuera de Ente"),
-        "shareWithPeopleSectionTitle": m62,
-=======
         "shareTextReferralCode": m59,
         "shareWithNonenteUsers": MessageLookupByLibrary.simpleMessage(
             "Compartir con usuarios fuera de Ente"),
         "shareWithPeopleSectionTitle": m60,
->>>>>>> afad2c78
         "shareYourFirstAlbum":
             MessageLookupByLibrary.simpleMessage("Comparte tu primer álbum"),
         "sharedAlbumSectionDescription": MessageLookupByLibrary.simpleMessage(
@@ -1807,11 +1519,7 @@
             MessageLookupByLibrary.simpleMessage("Nuevas fotos compartidas"),
         "sharedPhotoNotificationsExplanation": MessageLookupByLibrary.simpleMessage(
             "Recibir notificaciones cuando alguien agrega una foto a un álbum compartido contigo"),
-<<<<<<< HEAD
-        "sharedWith": m63,
-=======
         "sharedWith": m61,
->>>>>>> afad2c78
         "sharedWithMe":
             MessageLookupByLibrary.simpleMessage("Compartido conmigo"),
         "sharedWithYou":
@@ -1828,19 +1536,11 @@
             "Cerrar la sesión de otros dispositivos"),
         "signUpTerms": MessageLookupByLibrary.simpleMessage(
             "Estoy de acuerdo con los <u-terms>términos del servicio</u-terms> y <u-policy> la política de privacidad</u-policy>"),
-<<<<<<< HEAD
-        "singleFileDeleteFromDevice": m64,
-        "singleFileDeleteHighlight": MessageLookupByLibrary.simpleMessage(
-            "Se borrará de todos los álbumes."),
-        "singleFileInBothLocalAndRemote": m65,
-        "singleFileInRemoteOnly": m66,
-=======
         "singleFileDeleteFromDevice": m62,
         "singleFileDeleteHighlight": MessageLookupByLibrary.simpleMessage(
             "Se borrará de todos los álbumes."),
         "singleFileInBothLocalAndRemote": m63,
         "singleFileInRemoteOnly": m64,
->>>>>>> afad2c78
         "skip": MessageLookupByLibrary.simpleMessage("Omitir"),
         "social": MessageLookupByLibrary.simpleMessage("Social"),
         "someItemsAreInBothEnteAndYourDevice":
@@ -1889,17 +1589,10 @@
         "storageInGB": m1,
         "storageLimitExceeded":
             MessageLookupByLibrary.simpleMessage("Límite de datos excedido"),
-<<<<<<< HEAD
-        "storageUsageInfo": m67,
-        "strongStrength": MessageLookupByLibrary.simpleMessage("Segura"),
-        "subAlreadyLinkedErrMessage": m68,
-        "subWillBeCancelledOn": m69,
-=======
         "storageUsageInfo": m65,
         "strongStrength": MessageLookupByLibrary.simpleMessage("Segura"),
         "subAlreadyLinkedErrMessage": m66,
         "subWillBeCancelledOn": m67,
->>>>>>> afad2c78
         "subscribe": MessageLookupByLibrary.simpleMessage("Suscribirse"),
         "subscribeToEnableSharing": MessageLookupByLibrary.simpleMessage(
             "Necesitas una suscripción activa de pago para habilitar el compartir."),
@@ -1916,11 +1609,7 @@
         "suggestFeatures":
             MessageLookupByLibrary.simpleMessage("Sugerir una característica"),
         "support": MessageLookupByLibrary.simpleMessage("Soporte"),
-<<<<<<< HEAD
-        "syncProgress": m70,
-=======
         "syncProgress": m68,
->>>>>>> afad2c78
         "syncStopped":
             MessageLookupByLibrary.simpleMessage("Sincronización detenida"),
         "syncing": MessageLookupByLibrary.simpleMessage("Sincronizando..."),
@@ -1950,11 +1639,7 @@
         "theseItemsWillBeDeletedFromYourDevice":
             MessageLookupByLibrary.simpleMessage(
                 "Estos elementos se eliminarán de tu dispositivo."),
-<<<<<<< HEAD
-        "theyAlsoGetXGb": m72,
-=======
         "theyAlsoGetXGb": m70,
->>>>>>> afad2c78
         "theyWillBeDeletedFromAllAlbums": MessageLookupByLibrary.simpleMessage(
             "Se borrarán de todos los álbumes."),
         "thisActionCannotBeUndone": MessageLookupByLibrary.simpleMessage(
@@ -1970,11 +1655,7 @@
             "Este correo electrónico ya está en uso"),
         "thisImageHasNoExifData": MessageLookupByLibrary.simpleMessage(
             "Esta imagen no tiene datos exif"),
-<<<<<<< HEAD
-        "thisIsPersonVerificationId": m73,
-=======
         "thisIsPersonVerificationId": m71,
->>>>>>> afad2c78
         "thisIsYourVerificationId": MessageLookupByLibrary.simpleMessage(
             "Esta es tu ID de verificación"),
         "thisWillLogYouOutOfTheFollowingDevice":
@@ -1998,11 +1679,7 @@
         "total": MessageLookupByLibrary.simpleMessage("total"),
         "totalSize": MessageLookupByLibrary.simpleMessage("Tamaño total"),
         "trash": MessageLookupByLibrary.simpleMessage("Papelera"),
-<<<<<<< HEAD
-        "trashDaysLeft": m74,
-=======
         "trashDaysLeft": m72,
->>>>>>> afad2c78
         "trim": MessageLookupByLibrary.simpleMessage("Recortar"),
         "tryAgain": MessageLookupByLibrary.simpleMessage("Inténtalo de nuevo"),
         "turnOnBackupForAutoUpload": MessageLookupByLibrary.simpleMessage(
@@ -2047,11 +1724,7 @@
         "upgrade": MessageLookupByLibrary.simpleMessage("Mejorar"),
         "uploadingFilesToAlbum": MessageLookupByLibrary.simpleMessage(
             "Subiendo archivos al álbum..."),
-<<<<<<< HEAD
-        "uploadingMultipleMemories": m77,
-=======
         "uploadingMultipleMemories": m75,
->>>>>>> afad2c78
         "uploadingSingleMemory":
             MessageLookupByLibrary.simpleMessage("Preservando 1 memoria..."),
         "upto50OffUntil4thDec": MessageLookupByLibrary.simpleMessage(
@@ -2068,11 +1741,7 @@
         "useSelectedPhoto":
             MessageLookupByLibrary.simpleMessage("Usar foto seleccionada"),
         "usedSpace": MessageLookupByLibrary.simpleMessage("Espacio usado"),
-<<<<<<< HEAD
-        "validTill": m78,
-=======
         "validTill": m76,
->>>>>>> afad2c78
         "verificationFailedPleaseTryAgain":
             MessageLookupByLibrary.simpleMessage(
                 "Verificación fallida, por favor inténtalo de nuevo"),
@@ -2081,11 +1750,7 @@
         "verify": MessageLookupByLibrary.simpleMessage("Verificar"),
         "verifyEmail": MessageLookupByLibrary.simpleMessage(
             "Verificar correo electrónico"),
-<<<<<<< HEAD
-        "verifyEmailID": m79,
-=======
         "verifyEmailID": m77,
->>>>>>> afad2c78
         "verifyIDLabel": MessageLookupByLibrary.simpleMessage("Verificar"),
         "verifyPasskey":
             MessageLookupByLibrary.simpleMessage("Verificar clave de acceso"),
