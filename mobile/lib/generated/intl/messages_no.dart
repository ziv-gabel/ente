// DO NOT EDIT. This is code generated via package:intl/generate_localized.dart
// This is a library that provides messages for a no locale. All the
// messages from the main program should be duplicated here with the same
// function name.

// Ignore issues from commonly used lints in this file.
// ignore_for_file:unnecessary_brace_in_string_interps, unnecessary_new
// ignore_for_file:prefer_single_quotes,comment_references, directives_ordering
// ignore_for_file:annotate_overrides,prefer_generic_function_type_aliases
// ignore_for_file:unused_import, file_names, avoid_escaping_inner_quotes
// ignore_for_file:unnecessary_string_interpolations, unnecessary_string_escapes

import 'package:intl/intl.dart';
import 'package:intl/message_lookup_by_library.dart';

final messages = new MessageLookup();

typedef String MessageIfAbsent(String messageStr, List<dynamic> args);

class MessageLookup extends MessageLookupByLibrary {
  String get localeName => 'no';

  static String m12(count) =>
      "${Intl.plural(count, zero: 'Ingen deltakere', one: '1 deltaker', other: '${count} deltakere')}";

  static String m16(user) =>
      "${user} vil ikke kunne legge til flere bilder til dette albumet\n\nDe vil fortsatt kunne fjerne eksisterende bilder lagt til av dem";

  static String m23(count) =>
      "${Intl.plural(count, one: 'Slett ${count} element', other: 'Slett ${count} elementer')}";

  static String m25(albumName) =>
      "Dette fjerner den offentlige lenken for tilgang til \"${albumName}\".";

  static String m26(supportEmail) =>
      "Vennligst send en e-post til ${supportEmail} fra din registrerte e-postadresse";

  static String m28(count, formattedSize) =>
      "${count} filer, ${formattedSize} hver";

  static String m40(count) =>
      "${Intl.plural(count, one: '${count} element', other: '${count} elementer')}";

  static String m41(expiryTime) => "Lenken utløper på ${expiryTime}";

  static String m3(count, formattedCount) =>
      "${Intl.plural(count, zero: 'ingen minner', one: '${formattedCount} minne', other: '${formattedCount} minner')}";

  static String m0(passwordStrengthValue) =>
      "Passordstyrke: ${passwordStrengthValue}";

  static String m4(count) => "${count} valgt";

<<<<<<< HEAD
  static String m59(count, yourCount) => "${count} valgt (${yourCount} dine)";

  static String m60(verificationID) =>
=======
  static String m58(count, yourCount) => "${count} valgt (${yourCount} dine)";

  static String m59(verificationID) =>
>>>>>>> 8692421b
      "Her er min verifiserings-ID: ${verificationID} for ente.io.";

  static String m5(verificationID) =>
      "Hei, kan du bekrefte at dette er din ente.io verifiserings-ID: ${verificationID}";

<<<<<<< HEAD
  static String m62(numberOfPeople) =>
      "${Intl.plural(numberOfPeople, zero: 'Del med bestemte personer', one: 'Delt med 1 person', other: 'Delt med ${numberOfPeople} personer')}";

  static String m73(email) => "Dette er ${email} sin verifiserings-ID";

  static String m79(email) => "Verifiser ${email}";
=======
  static String m61(numberOfPeople) =>
      "${Intl.plural(numberOfPeople, zero: 'Del med bestemte personer', one: 'Delt med 1 person', other: 'Delt med ${numberOfPeople} personer')}";

  static String m72(email) => "Dette er ${email} sin verifiserings-ID";

  static String m78(email) => "Verifiser ${email}";
>>>>>>> 8692421b

  static String m2(email) =>
      "Vi har sendt en e-post til <green>${email}</green>";

  final messages = _notInlinedMessages(_notInlinedMessages);
  static Map<String, Function> _notInlinedMessages(_) => <String, Function>{
        "accountWelcomeBack":
            MessageLookupByLibrary.simpleMessage("Velkommen tilbake!"),
        "ackPasswordLostWarning": MessageLookupByLibrary.simpleMessage(
            "Jeg forstår at dersom jeg mister passordet mitt, kan jeg miste dataen min, siden daten er <underline>ende-til-ende-kryptert</underline>."),
        "activeSessions": MessageLookupByLibrary.simpleMessage("Aktive økter"),
        "addANewEmail":
            MessageLookupByLibrary.simpleMessage("Legg til ny e-post"),
        "addCollaborator":
            MessageLookupByLibrary.simpleMessage("Legg til samarbeidspartner"),
        "addMore": MessageLookupByLibrary.simpleMessage("Legg til flere"),
        "addViewer": MessageLookupByLibrary.simpleMessage("Legg til seer"),
        "addedAs": MessageLookupByLibrary.simpleMessage("Lagt til som"),
        "advanced": MessageLookupByLibrary.simpleMessage("Avansert"),
        "advancedSettings": MessageLookupByLibrary.simpleMessage("Avansert"),
        "after1Day": MessageLookupByLibrary.simpleMessage("Etter 1 dag"),
        "after1Hour": MessageLookupByLibrary.simpleMessage("Etter 1 time"),
        "after1Month": MessageLookupByLibrary.simpleMessage("Etter 1 måned"),
        "after1Week": MessageLookupByLibrary.simpleMessage("Etter 1 uke"),
        "after1Year": MessageLookupByLibrary.simpleMessage("Etter 1 år"),
        "albumOwner": MessageLookupByLibrary.simpleMessage("Eier"),
        "albumParticipantsCount": m12,
        "albumUpdated": MessageLookupByLibrary.simpleMessage("Album oppdatert"),
        "albums": MessageLookupByLibrary.simpleMessage("Album"),
        "allowAddPhotosDescription": MessageLookupByLibrary.simpleMessage(
            "Tillat folk med lenken å også legge til bilder til det delte albumet."),
        "allowAddingPhotos":
            MessageLookupByLibrary.simpleMessage("Tillat å legge til bilder"),
        "allowDownloads":
            MessageLookupByLibrary.simpleMessage("Tillat nedlastinger"),
        "apply": MessageLookupByLibrary.simpleMessage("Anvend"),
        "askDeleteReason": MessageLookupByLibrary.simpleMessage(
            "Hva er hovedårsaken til at du sletter kontoen din?"),
        "authToViewYourHiddenFiles": MessageLookupByLibrary.simpleMessage(
            "Vennligst autentiser deg for å se dine skjulte filer"),
        "authToViewYourRecoveryKey": MessageLookupByLibrary.simpleMessage(
            "Vennligst autentiser deg for å se gjennopprettingsnøkkelen din"),
        "cancel": MessageLookupByLibrary.simpleMessage("Avbryt"),
        "cannotAddMorePhotosAfterBecomingViewer": m16,
        "changeEmail":
            MessageLookupByLibrary.simpleMessage("Endre e-postadresse"),
        "changePasswordTitle":
            MessageLookupByLibrary.simpleMessage("Bytt passord"),
        "changePermissions":
            MessageLookupByLibrary.simpleMessage("Endre tillatelser?"),
        "checkInboxAndSpamFolder": MessageLookupByLibrary.simpleMessage(
            "Sjekk innboksen din (og spam) for å fullføre verifikasjonen"),
        "clearIndexes": MessageLookupByLibrary.simpleMessage("Tøm indekser"),
        "codeCopiedToClipboard": MessageLookupByLibrary.simpleMessage(
            "Kode kopiert til utklippstavlen"),
        "collaborativeLink":
            MessageLookupByLibrary.simpleMessage("Samarbeidslenke"),
        "collaborator":
            MessageLookupByLibrary.simpleMessage("Samarbeidspartner"),
        "collaboratorsCanAddPhotosAndVideosToTheSharedAlbum":
            MessageLookupByLibrary.simpleMessage(
                "Samarbeidspartnere kan legge til bilder og videoer i det delte albumet."),
        "collectPhotos": MessageLookupByLibrary.simpleMessage("Samle bilder"),
        "confirm": MessageLookupByLibrary.simpleMessage("Bekreft"),
        "confirmAccountDeletion":
            MessageLookupByLibrary.simpleMessage("Bekreft sletting av konto"),
        "confirmPassword":
            MessageLookupByLibrary.simpleMessage("Bekreft passordet"),
        "confirmRecoveryKey": MessageLookupByLibrary.simpleMessage(
            "Bekreft gjenopprettingsnøkkel"),
        "confirmYourRecoveryKey": MessageLookupByLibrary.simpleMessage(
            "Bekreft din gjenopprettingsnøkkel"),
        "contactSupport":
            MessageLookupByLibrary.simpleMessage("Kontakt kundestøtte"),
        "continueLabel": MessageLookupByLibrary.simpleMessage("Fortsett"),
        "copyLink": MessageLookupByLibrary.simpleMessage("Kopier lenke"),
        "copypasteThisCodentoYourAuthenticatorApp":
            MessageLookupByLibrary.simpleMessage(
                "Kopier og lim inn denne koden\ntil autentiseringsappen din"),
        "createAccount": MessageLookupByLibrary.simpleMessage("Opprett konto"),
        "createAlbumActionHint": MessageLookupByLibrary.simpleMessage(
            "Trykk og holde inne for å velge bilder, og trykk på + for å lage et album"),
        "createNewAccount":
            MessageLookupByLibrary.simpleMessage("Opprett ny konto"),
        "createPublicLink":
            MessageLookupByLibrary.simpleMessage("Opprett offentlig lenke"),
        "custom": MessageLookupByLibrary.simpleMessage("Egendefinert"),
        "decrypting": MessageLookupByLibrary.simpleMessage("Dekrypterer..."),
        "deleteAccount": MessageLookupByLibrary.simpleMessage("Slett konto"),
        "deleteAccountFeedbackPrompt": MessageLookupByLibrary.simpleMessage(
            "Vi er lei oss for at du forlater oss. Gi oss gjerne en tilbakemelding så vi kan forbedre oss."),
        "deleteAccountPermanentlyButton":
            MessageLookupByLibrary.simpleMessage("Slett bruker for altid"),
        "deleteEmailRequest": MessageLookupByLibrary.simpleMessage(
            "Vennligst send en e-post til <warning>account-deletion@ente.io</warning> fra din registrerte e-postadresse."),
        "deleteFromBoth":
            MessageLookupByLibrary.simpleMessage("Slett fra begge"),
        "deleteFromDevice":
            MessageLookupByLibrary.simpleMessage("Slett fra enhet"),
        "deleteItemCount": m23,
        "deletePhotos": MessageLookupByLibrary.simpleMessage("Slett bilder"),
        "deleteReason1": MessageLookupByLibrary.simpleMessage(
            "Det mangler en hovedfunksjon jeg trenger"),
        "deleteReason2": MessageLookupByLibrary.simpleMessage(
            "Appen, eller en bestemt funksjon, fungerer ikke slik jeg tror den skal"),
        "deleteReason3": MessageLookupByLibrary.simpleMessage(
            "Jeg fant en annen tjeneste jeg liker bedre"),
        "deleteReason4":
            MessageLookupByLibrary.simpleMessage("Grunnen min er ikke listet"),
        "deleteRequestSLAText": MessageLookupByLibrary.simpleMessage(
            "Forespørselen din vil bli behandlet innen 72 timer."),
        "disableDownloadWarningBody": MessageLookupByLibrary.simpleMessage(
            "Seere kan fremdeles ta skjermbilder eller lagre en kopi av bildene dine ved bruk av eksterne verktøy"),
        "disableDownloadWarningTitle":
            MessageLookupByLibrary.simpleMessage("Vær oppmerksom på"),
        "disableLinkMessage": m25,
        "doThisLater":
            MessageLookupByLibrary.simpleMessage("Gjør dette senere"),
        "done": MessageLookupByLibrary.simpleMessage("Ferdig"),
        "dropSupportEmail": m26,
        "duplicateItemsGroup": m28,
        "email": MessageLookupByLibrary.simpleMessage("E-post"),
        "encryption": MessageLookupByLibrary.simpleMessage("Kryptering"),
        "encryptionKeys":
            MessageLookupByLibrary.simpleMessage("Krypteringsnøkkel"),
        "entePhotosPerm": MessageLookupByLibrary.simpleMessage(
            "Ente <i>trenger tillatelse</i> for å bevare bildene dine"),
        "enterCode": MessageLookupByLibrary.simpleMessage("Angi kode"),
        "enterCodeDescription": MessageLookupByLibrary.simpleMessage(
            "Angi koden fra vennen din for å få gratis lagringsplass for dere begge"),
        "enterEmail": MessageLookupByLibrary.simpleMessage("Skriv inn e-post"),
        "enterNewPasswordToEncrypt": MessageLookupByLibrary.simpleMessage(
            "Angi et nytt passord vi kan bruke til å kryptere dataene dine"),
        "enterPassword": MessageLookupByLibrary.simpleMessage("Angi passord"),
        "enterPasswordToEncrypt": MessageLookupByLibrary.simpleMessage(
            "Angi et passord vi kan bruke til å kryptere dataene dine"),
        "enterReferralCode":
            MessageLookupByLibrary.simpleMessage("Angi vervekode"),
        "enterThe6digitCodeFromnyourAuthenticatorApp":
            MessageLookupByLibrary.simpleMessage(
                "Skriv inn den 6-sifrede koden fra\ndin autentiseringsapp"),
        "enterValidEmail": MessageLookupByLibrary.simpleMessage(
            "Vennligst skriv inn en gyldig e-postadresse."),
        "enterYourEmailAddress": MessageLookupByLibrary.simpleMessage(
            "Skriv inn e-postadressen din"),
        "enterYourPassword":
            MessageLookupByLibrary.simpleMessage("Angi passordet ditt"),
        "enterYourRecoveryKey": MessageLookupByLibrary.simpleMessage(
            "Skriv inn din gjenopprettingsnøkkel"),
        "expiredLinkInfo": MessageLookupByLibrary.simpleMessage(
            "Denne lenken er utløpt. Vennligst velg en ny utløpstid eller deaktiver lenkeutløp."),
        "failedToLoadAlbums":
            MessageLookupByLibrary.simpleMessage("Kunne ikke laste inn album"),
        "familyPlans":
            MessageLookupByLibrary.simpleMessage("Familieabonnementer"),
        "feedback": MessageLookupByLibrary.simpleMessage("Tilbakemelding"),
        "forgotPassword": MessageLookupByLibrary.simpleMessage("Glemt passord"),
        "general": MessageLookupByLibrary.simpleMessage("Generelt"),
        "generatingEncryptionKeys": MessageLookupByLibrary.simpleMessage(
            "Genererer krypteringsnøkler..."),
        "hidden": MessageLookupByLibrary.simpleMessage("Skjult"),
        "howItWorks":
            MessageLookupByLibrary.simpleMessage("Hvordan det fungerer"),
        "howToViewShareeVerificationID": MessageLookupByLibrary.simpleMessage(
            "Vennligst be dem om å trykke og holde inne på e-postadressen sin på innstillingsskjermen, og bekreft at ID-ene på begge enhetene er like."),
        "importing": MessageLookupByLibrary.simpleMessage("Importerer...."),
        "incorrectPasswordTitle":
            MessageLookupByLibrary.simpleMessage("Feil passord"),
        "incorrectRecoveryKeyBody": MessageLookupByLibrary.simpleMessage(
            "Gjennopprettingsnøkkelen du skrev inn er feil"),
        "incorrectRecoveryKeyTitle":
            MessageLookupByLibrary.simpleMessage("Feil gjenopprettingsnøkkel"),
        "indexedItems":
            MessageLookupByLibrary.simpleMessage("Indekserte elementer"),
        "insecureDevice": MessageLookupByLibrary.simpleMessage("Usikker enhet"),
        "invalidEmailAddress":
            MessageLookupByLibrary.simpleMessage("Ugyldig e-postadresse"),
        "invalidKey": MessageLookupByLibrary.simpleMessage("Ugyldig nøkkel"),
        "invalidRecoveryKey": MessageLookupByLibrary.simpleMessage(
            "Gjenopprettingsnøkkelen du har skrevet inn er ikke gyldig. Kontroller at den inneholder 24 ord og kontroller stavemåten av hvert ord.\n\nHvis du har angitt en eldre gjenopprettingskode, må du kontrollere at den er 64 tegn lang, og kontrollere hvert av dem."),
        "itemCount": m40,
        "keepPhotos": MessageLookupByLibrary.simpleMessage("Behold Bilder"),
        "kindlyHelpUsWithThisInformation": MessageLookupByLibrary.simpleMessage(
            "Vær vennlig og hjelp oss med denne informasjonen"),
        "linkDeviceLimit": MessageLookupByLibrary.simpleMessage("Enhetsgrense"),
        "linkEnabled": MessageLookupByLibrary.simpleMessage("Aktivert"),
        "linkExpired": MessageLookupByLibrary.simpleMessage("Utløpt"),
        "linkExpiresOn": m41,
        "linkExpiry": MessageLookupByLibrary.simpleMessage("Lenkeutløp"),
        "linkHasExpired":
            MessageLookupByLibrary.simpleMessage("Lenken har utløpt"),
        "linkNeverExpires": MessageLookupByLibrary.simpleMessage("Aldri"),
        "lockButtonLabel": MessageLookupByLibrary.simpleMessage("Lås"),
        "logInLabel": MessageLookupByLibrary.simpleMessage("Logg inn"),
        "loginTerms": MessageLookupByLibrary.simpleMessage(
            "Ved å klikke Logg inn, godtar jeg <u-terms>brukervilkårene</u-terms> og <u-policy>personvernreglene</u-policy>"),
        "lostDevice": MessageLookupByLibrary.simpleMessage("Mistet enhet?"),
        "machineLearning": MessageLookupByLibrary.simpleMessage("Maskinlæring"),
        "magicSearch": MessageLookupByLibrary.simpleMessage("Magisk søk"),
        "manage": MessageLookupByLibrary.simpleMessage("Administrer"),
        "manageLink": MessageLookupByLibrary.simpleMessage("Administrer lenke"),
        "manageParticipants":
            MessageLookupByLibrary.simpleMessage("Administrer"),
        "memoryCount": m3,
        "moderateStrength": MessageLookupByLibrary.simpleMessage("Moderat"),
        "movedToTrash":
            MessageLookupByLibrary.simpleMessage("Flyttet til papirkurven"),
        "never": MessageLookupByLibrary.simpleMessage("Aldri"),
        "newAlbum": MessageLookupByLibrary.simpleMessage("Nytt album"),
        "noDeviceLimit": MessageLookupByLibrary.simpleMessage("Ingen"),
        "noRecoveryKey": MessageLookupByLibrary.simpleMessage(
            "Ingen gjenopprettingsnøkkel?"),
        "noRecoveryKeyNoDecryption": MessageLookupByLibrary.simpleMessage(
            "Grunnet vår type ente-til-ende-krypteringsprotokoll kan ikke dine data dekrypteres uten passordet ditt eller gjenopprettingsnøkkelen din"),
        "notifications": MessageLookupByLibrary.simpleMessage("Varslinger"),
        "ok": MessageLookupByLibrary.simpleMessage("Ok"),
        "oops": MessageLookupByLibrary.simpleMessage("Oisann"),
        "orPickAnExistingOne":
            MessageLookupByLibrary.simpleMessage("Eller velg en eksisterende"),
        "password": MessageLookupByLibrary.simpleMessage("Passord"),
        "passwordChangedSuccessfully":
            MessageLookupByLibrary.simpleMessage("Passordet ble endret"),
        "passwordLock": MessageLookupByLibrary.simpleMessage("Passordlås"),
        "passwordStrength": m0,
        "passwordWarning": MessageLookupByLibrary.simpleMessage(
            "Vi lagrer ikke dette passordet, så hvis du glemmer det, <underline>kan vi ikke dekryptere dataene dine</underline>"),
        "pendingItems":
            MessageLookupByLibrary.simpleMessage("Ventende elementer"),
        "photoGridSize":
            MessageLookupByLibrary.simpleMessage("Bilderutenettstørrelse"),
        "photoSmallCase": MessageLookupByLibrary.simpleMessage("bilde"),
        "pleaseTryAgain":
            MessageLookupByLibrary.simpleMessage("Vennligst prøv igjen"),
        "pleaseWait": MessageLookupByLibrary.simpleMessage("Vennligst vent..."),
        "privacyPolicyTitle":
            MessageLookupByLibrary.simpleMessage("Personvernserklæring"),
        "publicLinkEnabled":
            MessageLookupByLibrary.simpleMessage("Offentlig lenke aktivert"),
        "recover": MessageLookupByLibrary.simpleMessage("Gjenopprett"),
        "recoverAccount":
            MessageLookupByLibrary.simpleMessage("Gjenopprett konto"),
        "recoverButton": MessageLookupByLibrary.simpleMessage("Gjenopprett"),
        "recoveryKey":
            MessageLookupByLibrary.simpleMessage("Gjenopprettingsnøkkel"),
        "recoveryKeyCopiedToClipboard": MessageLookupByLibrary.simpleMessage(
            "Gjenopprettingsnøkkel kopiert til utklippstavlen"),
        "recoveryKeyOnForgotPassword": MessageLookupByLibrary.simpleMessage(
            "Hvis du glemmer passordet ditt er den eneste måten du kan gjenopprette dataene dine på med denne nøkkelen."),
        "recoveryKeySaveDescription": MessageLookupByLibrary.simpleMessage(
            "Vi lagrer ikke denne nøkkelen, vennligst lagre denne 24-ords nøkkelen på et trygt sted."),
        "recoveryKeySuccessBody": MessageLookupByLibrary.simpleMessage(
            "Flott! Din gjenopprettingsnøkkel er gyldig. Takk for bekreftelsen.\n\nVennligst husk å holde gjenopprettingsnøkkelen din trygt sikkerhetskopiert."),
        "recoveryKeyVerified": MessageLookupByLibrary.simpleMessage(
            "Gjenopprettingsnøkkel bekreftet"),
        "recoverySuccessful": MessageLookupByLibrary.simpleMessage(
            "Gjenopprettingen var vellykket!"),
        "recreatePasswordBody": MessageLookupByLibrary.simpleMessage(
            "Den gjeldende enheten er ikke kraftig nok til å verifisere passordet ditt, men vi kan regenerere på en måte som fungerer på alle enheter.\n\nVennligst logg inn med gjenopprettingsnøkkelen og regenerer passordet (du kan bruke den samme igjen om du vil)."),
        "recreatePasswordTitle":
            MessageLookupByLibrary.simpleMessage("Gjenopprett passord"),
        "referrals": MessageLookupByLibrary.simpleMessage("Vervinger"),
        "remindToEmptyEnteTrash": MessageLookupByLibrary.simpleMessage(
            "Du kan også tømme \"Papirkurven\" for å få den frigjorte lagringsplassen"),
        "remove": MessageLookupByLibrary.simpleMessage("Fjern"),
        "removeLink": MessageLookupByLibrary.simpleMessage("Fjern lenke"),
        "removeParticipant":
            MessageLookupByLibrary.simpleMessage("Fjern deltaker"),
        "removePublicLink":
            MessageLookupByLibrary.simpleMessage("Fjern offentlig lenke"),
        "resendEmail":
            MessageLookupByLibrary.simpleMessage("Send e-posten på nytt"),
        "resetPasswordTitle":
            MessageLookupByLibrary.simpleMessage("Tilbakestill passord"),
        "saveKey": MessageLookupByLibrary.simpleMessage("Lagre nøkkel"),
        "saveYourRecoveryKeyIfYouHaventAlready":
            MessageLookupByLibrary.simpleMessage(
                "Lagre gjenopprettingsnøkkelen hvis du ikke allerede har gjort det"),
        "scanCode": MessageLookupByLibrary.simpleMessage("Skann kode"),
        "scanThisBarcodeWithnyourAuthenticatorApp":
            MessageLookupByLibrary.simpleMessage(
                "Skann denne strekkoden med\nautentiseringsappen din"),
        "security": MessageLookupByLibrary.simpleMessage("Sikkerhet"),
        "selectAll": MessageLookupByLibrary.simpleMessage("Velg alle"),
        "selectFoldersForBackup": MessageLookupByLibrary.simpleMessage(
            "Velg mapper for sikkerhetskopiering"),
        "selectReason": MessageLookupByLibrary.simpleMessage("Velg grunn"),
        "selectedFoldersWillBeEncryptedAndBackedUp":
            MessageLookupByLibrary.simpleMessage(
                "Valgte mapper vil bli kryptert og sikkerhetskopiert"),
        "selectedPhotos": m4,
<<<<<<< HEAD
        "selectedPhotosWithYours": m59,
=======
        "selectedPhotosWithYours": m58,
>>>>>>> 8692421b
        "sendEmail": MessageLookupByLibrary.simpleMessage("Send e-post"),
        "sendInvite": MessageLookupByLibrary.simpleMessage("Send invitasjon"),
        "sendLink": MessageLookupByLibrary.simpleMessage("Send lenke"),
        "setAPassword": MessageLookupByLibrary.simpleMessage("Lag et passord"),
        "setPasswordTitle":
            MessageLookupByLibrary.simpleMessage("Lag et passord"),
        "setupComplete":
            MessageLookupByLibrary.simpleMessage("Oppsett fullført"),
        "shareALink": MessageLookupByLibrary.simpleMessage("Del en lenke"),
<<<<<<< HEAD
        "shareMyVerificationID": m60,
        "shareTextConfirmOthersVerificationID": m5,
        "shareWithPeopleSectionTitle": m62,
=======
        "shareMyVerificationID": m59,
        "shareTextConfirmOthersVerificationID": m5,
        "shareWithPeopleSectionTitle": m61,
>>>>>>> 8692421b
        "sharedPhotoNotifications":
            MessageLookupByLibrary.simpleMessage("Nye delte bilder"),
        "sharedPhotoNotificationsExplanation": MessageLookupByLibrary.simpleMessage(
            "Motta varsler når noen legger til et bilde i et delt album som du er en del av"),
        "sharing": MessageLookupByLibrary.simpleMessage("Deler..."),
        "signUpTerms": MessageLookupByLibrary.simpleMessage(
            "Jeg godtar <u-terms>bruksvilkårene</u-terms> og <u-policy>personvernreglene</u-policy>"),
        "singleFileDeleteHighlight": MessageLookupByLibrary.simpleMessage(
            "Den vil bli slettet fra alle album."),
        "skip": MessageLookupByLibrary.simpleMessage("Hopp over"),
        "someoneSharingAlbumsWithYouShouldSeeTheSameId":
            MessageLookupByLibrary.simpleMessage(
                "Folk som deler album med deg bør se den samme ID-en på deres enhet."),
        "somethingWentWrong":
            MessageLookupByLibrary.simpleMessage("Noe gikk galt"),
        "somethingWentWrongPleaseTryAgain":
            MessageLookupByLibrary.simpleMessage(
                "Noe gikk galt. Vennligst prøv igjen"),
        "sorry": MessageLookupByLibrary.simpleMessage("Beklager"),
        "sorryWeCouldNotGenerateSecureKeysOnThisDevicennplease":
            MessageLookupByLibrary.simpleMessage(
                "Beklager, vi kunne ikke generere sikre nøkler på denne enheten.\n\nvennligst registrer deg fra en annen enhet."),
        "sparkleSuccess": MessageLookupByLibrary.simpleMessage("✨ Suksess"),
        "status": MessageLookupByLibrary.simpleMessage("Status"),
        "strongStrength": MessageLookupByLibrary.simpleMessage("Sterkt"),
        "tapToCopy":
            MessageLookupByLibrary.simpleMessage("trykk for å kopiere"),
        "tapToEnterCode":
            MessageLookupByLibrary.simpleMessage("Trykk for å angi kode"),
        "terminate": MessageLookupByLibrary.simpleMessage("Avslutte"),
        "terminateSession":
            MessageLookupByLibrary.simpleMessage("Avslutte økten?"),
        "termsOfServicesTitle": MessageLookupByLibrary.simpleMessage("Vilkår"),
        "thisCanBeUsedToRecoverYourAccountIfYou":
            MessageLookupByLibrary.simpleMessage(
                "Dette kan brukes til å gjenopprette kontoen din hvis du mister din andre faktor"),
        "thisDevice": MessageLookupByLibrary.simpleMessage("Denne enheten"),
<<<<<<< HEAD
        "thisIsPersonVerificationId": m73,
=======
        "thisIsPersonVerificationId": m72,
>>>>>>> 8692421b
        "thisIsYourVerificationId": MessageLookupByLibrary.simpleMessage(
            "Dette er din bekreftelses-ID"),
        "thisWillLogYouOutOfTheFollowingDevice":
            MessageLookupByLibrary.simpleMessage(
                "Dette vil logge deg ut av følgende enhet:"),
        "thisWillLogYouOutOfThisDevice": MessageLookupByLibrary.simpleMessage(
            "Dette vil logge deg ut av denne enheten!"),
        "toResetVerifyEmail": MessageLookupByLibrary.simpleMessage(
            "For å tilbakestille passordet ditt, vennligt bekreft e-posten din først."),
        "trash": MessageLookupByLibrary.simpleMessage("Papirkurv"),
        "tryAgain": MessageLookupByLibrary.simpleMessage("Prøv igjen"),
        "twofactorAuthenticationPageTitle":
            MessageLookupByLibrary.simpleMessage("Tofaktorautentisering"),
        "twofactorSetup":
            MessageLookupByLibrary.simpleMessage("Oppsett av to-faktor"),
        "uncategorized": MessageLookupByLibrary.simpleMessage("Ukategorisert"),
        "unselectAll": MessageLookupByLibrary.simpleMessage("Velg bort alle"),
        "updatingFolderSelection":
            MessageLookupByLibrary.simpleMessage("Oppdaterer mappevalg..."),
        "useRecoveryKey":
            MessageLookupByLibrary.simpleMessage("Bruk gjenopprettingsnøkkel"),
        "verificationId":
            MessageLookupByLibrary.simpleMessage("Verifiserings-ID"),
        "verify": MessageLookupByLibrary.simpleMessage("Bekreft"),
        "verifyEmail":
            MessageLookupByLibrary.simpleMessage("Bekreft e-postadresse"),
<<<<<<< HEAD
        "verifyEmailID": m79,
=======
        "verifyEmailID": m78,
>>>>>>> 8692421b
        "verifyPassword":
            MessageLookupByLibrary.simpleMessage("Bekreft passord"),
        "verifyingRecoveryKey": MessageLookupByLibrary.simpleMessage(
            "Verifiserer gjenopprettingsnøkkel..."),
        "videoSmallCase": MessageLookupByLibrary.simpleMessage("video"),
        "viewRecoveryKey":
            MessageLookupByLibrary.simpleMessage("Vis gjenopprettingsnøkkel"),
        "viewer": MessageLookupByLibrary.simpleMessage("Seer"),
        "weHaveSendEmailTo": m2,
        "weakStrength": MessageLookupByLibrary.simpleMessage("Svakt"),
        "welcomeBack":
            MessageLookupByLibrary.simpleMessage("Velkommen tilbake!"),
        "yesConvertToViewer":
            MessageLookupByLibrary.simpleMessage("Ja, konverter til seer"),
        "yesDelete": MessageLookupByLibrary.simpleMessage("Ja, slett"),
        "you": MessageLookupByLibrary.simpleMessage("Deg"),
        "youCannotShareWithYourself": MessageLookupByLibrary.simpleMessage(
            "Du kan ikke dele med deg selv"),
        "yourAccountHasBeenDeleted": MessageLookupByLibrary.simpleMessage(
            "Brukeren din har blitt slettet")
      };
}<|MERGE_RESOLUTION|>--- conflicted
+++ resolved
@@ -26,22 +26,22 @@
   static String m16(user) =>
       "${user} vil ikke kunne legge til flere bilder til dette albumet\n\nDe vil fortsatt kunne fjerne eksisterende bilder lagt til av dem";
 
-  static String m23(count) =>
+  static String m22(count) =>
       "${Intl.plural(count, one: 'Slett ${count} element', other: 'Slett ${count} elementer')}";
 
-  static String m25(albumName) =>
+  static String m24(albumName) =>
       "Dette fjerner den offentlige lenken for tilgang til \"${albumName}\".";
 
-  static String m26(supportEmail) =>
+  static String m25(supportEmail) =>
       "Vennligst send en e-post til ${supportEmail} fra din registrerte e-postadresse";
 
-  static String m28(count, formattedSize) =>
+  static String m27(count, formattedSize) =>
       "${count} filer, ${formattedSize} hver";
 
-  static String m40(count) =>
+  static String m39(count) =>
       "${Intl.plural(count, one: '${count} element', other: '${count} elementer')}";
 
-  static String m41(expiryTime) => "Lenken utløper på ${expiryTime}";
+  static String m40(expiryTime) => "Lenken utløper på ${expiryTime}";
 
   static String m3(count, formattedCount) =>
       "${Intl.plural(count, zero: 'ingen minner', one: '${formattedCount} minne', other: '${formattedCount} minner')}";
@@ -51,35 +51,20 @@
 
   static String m4(count) => "${count} valgt";
 
-<<<<<<< HEAD
-  static String m59(count, yourCount) => "${count} valgt (${yourCount} dine)";
-
-  static String m60(verificationID) =>
-=======
   static String m58(count, yourCount) => "${count} valgt (${yourCount} dine)";
 
   static String m59(verificationID) =>
->>>>>>> 8692421b
       "Her er min verifiserings-ID: ${verificationID} for ente.io.";
 
   static String m5(verificationID) =>
       "Hei, kan du bekrefte at dette er din ente.io verifiserings-ID: ${verificationID}";
 
-<<<<<<< HEAD
-  static String m62(numberOfPeople) =>
-      "${Intl.plural(numberOfPeople, zero: 'Del med bestemte personer', one: 'Delt med 1 person', other: 'Delt med ${numberOfPeople} personer')}";
-
-  static String m73(email) => "Dette er ${email} sin verifiserings-ID";
-
-  static String m79(email) => "Verifiser ${email}";
-=======
   static String m61(numberOfPeople) =>
       "${Intl.plural(numberOfPeople, zero: 'Del med bestemte personer', one: 'Delt med 1 person', other: 'Delt med ${numberOfPeople} personer')}";
 
   static String m72(email) => "Dette er ${email} sin verifiserings-ID";
 
   static String m78(email) => "Verifiser ${email}";
->>>>>>> 8692421b
 
   static String m2(email) =>
       "Vi har sendt en e-post til <green>${email}</green>";
@@ -179,7 +164,7 @@
             MessageLookupByLibrary.simpleMessage("Slett fra begge"),
         "deleteFromDevice":
             MessageLookupByLibrary.simpleMessage("Slett fra enhet"),
-        "deleteItemCount": m23,
+        "deleteItemCount": m22,
         "deletePhotos": MessageLookupByLibrary.simpleMessage("Slett bilder"),
         "deleteReason1": MessageLookupByLibrary.simpleMessage(
             "Det mangler en hovedfunksjon jeg trenger"),
@@ -195,12 +180,12 @@
             "Seere kan fremdeles ta skjermbilder eller lagre en kopi av bildene dine ved bruk av eksterne verktøy"),
         "disableDownloadWarningTitle":
             MessageLookupByLibrary.simpleMessage("Vær oppmerksom på"),
-        "disableLinkMessage": m25,
+        "disableLinkMessage": m24,
         "doThisLater":
             MessageLookupByLibrary.simpleMessage("Gjør dette senere"),
         "done": MessageLookupByLibrary.simpleMessage("Ferdig"),
-        "dropSupportEmail": m26,
-        "duplicateItemsGroup": m28,
+        "dropSupportEmail": m25,
+        "duplicateItemsGroup": m27,
         "email": MessageLookupByLibrary.simpleMessage("E-post"),
         "encryption": MessageLookupByLibrary.simpleMessage("Kryptering"),
         "encryptionKeys":
@@ -260,14 +245,14 @@
         "invalidKey": MessageLookupByLibrary.simpleMessage("Ugyldig nøkkel"),
         "invalidRecoveryKey": MessageLookupByLibrary.simpleMessage(
             "Gjenopprettingsnøkkelen du har skrevet inn er ikke gyldig. Kontroller at den inneholder 24 ord og kontroller stavemåten av hvert ord.\n\nHvis du har angitt en eldre gjenopprettingskode, må du kontrollere at den er 64 tegn lang, og kontrollere hvert av dem."),
-        "itemCount": m40,
+        "itemCount": m39,
         "keepPhotos": MessageLookupByLibrary.simpleMessage("Behold Bilder"),
         "kindlyHelpUsWithThisInformation": MessageLookupByLibrary.simpleMessage(
             "Vær vennlig og hjelp oss med denne informasjonen"),
         "linkDeviceLimit": MessageLookupByLibrary.simpleMessage("Enhetsgrense"),
         "linkEnabled": MessageLookupByLibrary.simpleMessage("Aktivert"),
         "linkExpired": MessageLookupByLibrary.simpleMessage("Utløpt"),
-        "linkExpiresOn": m41,
+        "linkExpiresOn": m40,
         "linkExpiry": MessageLookupByLibrary.simpleMessage("Lenkeutløp"),
         "linkHasExpired":
             MessageLookupByLibrary.simpleMessage("Lenken har utløpt"),
@@ -370,11 +355,7 @@
             MessageLookupByLibrary.simpleMessage(
                 "Valgte mapper vil bli kryptert og sikkerhetskopiert"),
         "selectedPhotos": m4,
-<<<<<<< HEAD
-        "selectedPhotosWithYours": m59,
-=======
         "selectedPhotosWithYours": m58,
->>>>>>> 8692421b
         "sendEmail": MessageLookupByLibrary.simpleMessage("Send e-post"),
         "sendInvite": MessageLookupByLibrary.simpleMessage("Send invitasjon"),
         "sendLink": MessageLookupByLibrary.simpleMessage("Send lenke"),
@@ -384,15 +365,9 @@
         "setupComplete":
             MessageLookupByLibrary.simpleMessage("Oppsett fullført"),
         "shareALink": MessageLookupByLibrary.simpleMessage("Del en lenke"),
-<<<<<<< HEAD
-        "shareMyVerificationID": m60,
-        "shareTextConfirmOthersVerificationID": m5,
-        "shareWithPeopleSectionTitle": m62,
-=======
         "shareMyVerificationID": m59,
         "shareTextConfirmOthersVerificationID": m5,
         "shareWithPeopleSectionTitle": m61,
->>>>>>> 8692421b
         "sharedPhotoNotifications":
             MessageLookupByLibrary.simpleMessage("Nye delte bilder"),
         "sharedPhotoNotificationsExplanation": MessageLookupByLibrary.simpleMessage(
@@ -430,11 +405,7 @@
             MessageLookupByLibrary.simpleMessage(
                 "Dette kan brukes til å gjenopprette kontoen din hvis du mister din andre faktor"),
         "thisDevice": MessageLookupByLibrary.simpleMessage("Denne enheten"),
-<<<<<<< HEAD
-        "thisIsPersonVerificationId": m73,
-=======
         "thisIsPersonVerificationId": m72,
->>>>>>> 8692421b
         "thisIsYourVerificationId": MessageLookupByLibrary.simpleMessage(
             "Dette er din bekreftelses-ID"),
         "thisWillLogYouOutOfTheFollowingDevice":
@@ -461,11 +432,7 @@
         "verify": MessageLookupByLibrary.simpleMessage("Bekreft"),
         "verifyEmail":
             MessageLookupByLibrary.simpleMessage("Bekreft e-postadresse"),
-<<<<<<< HEAD
-        "verifyEmailID": m79,
-=======
         "verifyEmailID": m78,
->>>>>>> 8692421b
         "verifyPassword":
             MessageLookupByLibrary.simpleMessage("Bekreft passord"),
         "verifyingRecoveryKey": MessageLookupByLibrary.simpleMessage(
