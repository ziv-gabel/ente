// DO NOT EDIT. This is code generated via package:intl/generate_localized.dart
// This is a library that provides messages for a no locale. All the
// messages from the main program should be duplicated here with the same
// function name.

// Ignore issues from commonly used lints in this file.
// ignore_for_file:unnecessary_brace_in_string_interps, unnecessary_new
// ignore_for_file:prefer_single_quotes,comment_references, directives_ordering
// ignore_for_file:annotate_overrides,prefer_generic_function_type_aliases
// ignore_for_file:unused_import, file_names, avoid_escaping_inner_quotes
// ignore_for_file:unnecessary_string_interpolations, unnecessary_string_escapes

import 'package:intl/intl.dart';
import 'package:intl/message_lookup_by_library.dart';

final messages = new MessageLookup();

typedef String MessageIfAbsent(String messageStr, List<dynamic> args);

class MessageLookup extends MessageLookupByLibrary {
  String get localeName => 'no';

  static String m18(count) =>
      "${Intl.plural(count, zero: 'Ingen deltakere', one: '1 deltaker', other: '${count} deltakere')}";

  static String m22(user) =>
      "${user} vil ikke kunne legge til flere bilder til dette albumet\n\nDe vil fortsatt kunne fjerne eksisterende bilder lagt til av dem";

  static String m28(count) =>
      "${Intl.plural(count, one: 'Slett ${count} element', other: 'Slett ${count} elementer')}";

  static String m30(albumName) =>
      "Dette fjerner den offentlige lenken for tilgang til \"${albumName}\".";

  static String m31(supportEmail) =>
      "Vennligst send en e-post til ${supportEmail} fra din registrerte e-postadresse";

  static String m33(count, formattedSize) =>
      "${count} filer, ${formattedSize} hver";

  static String m45(count) =>
      "${Intl.plural(count, one: '${count} element', other: '${count} elementer')}";

  static String m46(expiryTime) => "Lenken utløper på ${expiryTime}";

  static String m9(count, formattedCount) =>
      "${Intl.plural(count, zero: 'ingen minner', one: '${formattedCount} minne', other: '${formattedCount} minner')}";

  static String m0(personName) => "No suggestions for ${personName}";

  static String m6(passwordStrengthValue) =>
      "Passordstyrke: ${passwordStrengthValue}";

  static String m1(count) => "${count} photos";

  static String m2(snapshotLenght, searchLenght) =>
      "Sections length mismatch: ${snapshotLenght} != ${searchLenght}";

  static String m10(count) => "${count} valgt";

  static String m61(count, yourCount) => "${count} valgt (${yourCount} dine)";

  static String m62(verificationID) =>
      "Her er min verifiserings-ID: ${verificationID} for ente.io.";

  static String m11(verificationID) =>
      "Hei, kan du bekrefte at dette er din ente.io verifiserings-ID: ${verificationID}";

  static String m64(numberOfPeople) =>
      "${Intl.plural(numberOfPeople, zero: 'Del med bestemte personer', one: 'Delt med 1 person', other: 'Delt med ${numberOfPeople} personer')}";

  static String m3(ignoreReason) =>
      "Tap to upload, upload is currently ignored due to ${ignoreReason}";

  static String m74(email) => "Dette er ${email} sin verifiserings-ID";

  static String m4(galleryType) =>
      "Type of gallery ${galleryType} is not supported for rename";

  static String m5(ignoreReason) => "Upload is ignored due to ${ignoreReason}";

  static String m78(email) => "Verifiser ${email}";

  static String m8(email) =>
      "Vi har sendt en e-post til <green>${email}</green>";

  final messages = _notInlinedMessages(_notInlinedMessages);
  static Map<String, Function> _notInlinedMessages(_) => <String, Function>{
        "accountIsAlreadyConfigured": MessageLookupByLibrary.simpleMessage(
            "Account is already configured."),
        "accountWelcomeBack":
            MessageLookupByLibrary.simpleMessage("Velkommen tilbake!"),
        "ackPasswordLostWarning": MessageLookupByLibrary.simpleMessage(
            "Jeg forstår at dersom jeg mister passordet mitt, kan jeg miste dataen min, siden daten er <underline>ende-til-ende-kryptert</underline>."),
        "activeSessions": MessageLookupByLibrary.simpleMessage("Aktive økter"),
        "add": MessageLookupByLibrary.simpleMessage("Add"),
        "addANewEmail":
            MessageLookupByLibrary.simpleMessage("Legg til ny e-post"),
        "addCollaborator":
            MessageLookupByLibrary.simpleMessage("Legg til samarbeidspartner"),
        "addFiles": MessageLookupByLibrary.simpleMessage("Add Files"),
        "addMore": MessageLookupByLibrary.simpleMessage("Legg til flere"),
        "addNew": MessageLookupByLibrary.simpleMessage("Add new"),
        "addViewer": MessageLookupByLibrary.simpleMessage("Legg til seer"),
        "addedAs": MessageLookupByLibrary.simpleMessage("Lagt til som"),
        "advanced": MessageLookupByLibrary.simpleMessage("Avansert"),
        "advancedSettings": MessageLookupByLibrary.simpleMessage("Avansert"),
        "after1Day": MessageLookupByLibrary.simpleMessage("Etter 1 dag"),
        "after1Hour": MessageLookupByLibrary.simpleMessage("Etter 1 time"),
        "after1Month": MessageLookupByLibrary.simpleMessage("Etter 1 måned"),
        "after1Week": MessageLookupByLibrary.simpleMessage("Etter 1 uke"),
        "after1Year": MessageLookupByLibrary.simpleMessage("Etter 1 år"),
        "albumOwner": MessageLookupByLibrary.simpleMessage("Eier"),
        "albumParticipantsCount": m18,
        "albumUpdated": MessageLookupByLibrary.simpleMessage("Album oppdatert"),
        "albums": MessageLookupByLibrary.simpleMessage("Album"),
        "allowAddPhotosDescription": MessageLookupByLibrary.simpleMessage(
            "Tillat folk med lenken å også legge til bilder til det delte albumet."),
        "allowAddingPhotos":
            MessageLookupByLibrary.simpleMessage("Tillat å legge til bilder"),
        "allowDownloads":
            MessageLookupByLibrary.simpleMessage("Tillat nedlastinger"),
        "apply": MessageLookupByLibrary.simpleMessage("Anvend"),
        "askDeleteReason": MessageLookupByLibrary.simpleMessage(
            "Hva er hovedårsaken til at du sletter kontoen din?"),
        "authToViewYourHiddenFiles": MessageLookupByLibrary.simpleMessage(
            "Vennligst autentiser deg for å se dine skjulte filer"),
        "authToViewYourRecoveryKey": MessageLookupByLibrary.simpleMessage(
            "Vennligst autentiser deg for å se gjennopprettingsnøkkelen din"),
        "cancel": MessageLookupByLibrary.simpleMessage("Avbryt"),
        "cannotAddMorePhotosAfterBecomingViewer": m22,
        "castAlbum": MessageLookupByLibrary.simpleMessage("Cast album"),
        "changeEmail":
            MessageLookupByLibrary.simpleMessage("Endre e-postadresse"),
        "changeLogBackupStatusContent": MessageLookupByLibrary.simpleMessage(
            "We\\\'ve added a log of all the files that have been uploaded to Ente, including failures and queued."),
        "changeLogBackupStatusTitle":
            MessageLookupByLibrary.simpleMessage("Backup Status"),
        "changeLogDiscoverContent": MessageLookupByLibrary.simpleMessage(
            "Looking for photos of your id cards, notes, or even memes? Go to the search tab and check out Discover. Based on our semantic search, it\\\'s a place to find photos that might be important for you.\\n\\nOnly available if you have enabled Machine Learning."),
        "changeLogDiscoverTitle":
            MessageLookupByLibrary.simpleMessage("Discover"),
        "changeLogMagicSearchImprovementContent":
            MessageLookupByLibrary.simpleMessage(
                "We have improved magic search to become much faster, so you don\\\'t have to wait to find what you\\\'re looking for."),
        "changeLogMagicSearchImprovementTitle":
            MessageLookupByLibrary.simpleMessage("Magic Search Improvement"),
        "changePasswordTitle":
            MessageLookupByLibrary.simpleMessage("Bytt passord"),
        "changePermissions":
            MessageLookupByLibrary.simpleMessage("Endre tillatelser?"),
        "checkInboxAndSpamFolder": MessageLookupByLibrary.simpleMessage(
            "Sjekk innboksen din (og spam) for å fullføre verifikasjonen"),
        "clearIndexes": MessageLookupByLibrary.simpleMessage("Tøm indekser"),
        "codeCopiedToClipboard": MessageLookupByLibrary.simpleMessage(
            "Kode kopiert til utklippstavlen"),
        "collaborativeLink":
            MessageLookupByLibrary.simpleMessage("Samarbeidslenke"),
        "collaborator":
            MessageLookupByLibrary.simpleMessage("Samarbeidspartner"),
        "collaboratorsCanAddPhotosAndVideosToTheSharedAlbum":
            MessageLookupByLibrary.simpleMessage(
                "Samarbeidspartnere kan legge til bilder og videoer i det delte albumet."),
        "collectPhotos": MessageLookupByLibrary.simpleMessage("Samle bilder"),
        "confirm": MessageLookupByLibrary.simpleMessage("Bekreft"),
        "confirmAccountDeletion":
            MessageLookupByLibrary.simpleMessage("Bekreft sletting av konto"),
        "confirmPassword":
            MessageLookupByLibrary.simpleMessage("Bekreft passordet"),
        "confirmRecoveryKey": MessageLookupByLibrary.simpleMessage(
            "Bekreft gjenopprettingsnøkkel"),
        "confirmYourRecoveryKey": MessageLookupByLibrary.simpleMessage(
            "Bekreft din gjenopprettingsnøkkel"),
        "contactSupport":
            MessageLookupByLibrary.simpleMessage("Kontakt kundestøtte"),
        "continueLabel": MessageLookupByLibrary.simpleMessage("Fortsett"),
        "copyLink": MessageLookupByLibrary.simpleMessage("Kopier lenke"),
        "copypasteThisCodentoYourAuthenticatorApp":
            MessageLookupByLibrary.simpleMessage(
                "Kopier og lim inn denne koden\ntil autentiseringsappen din"),
        "createAccount": MessageLookupByLibrary.simpleMessage("Opprett konto"),
        "createAlbumActionHint": MessageLookupByLibrary.simpleMessage(
            "Trykk og holde inne for å velge bilder, og trykk på + for å lage et album"),
        "createNewAccount":
            MessageLookupByLibrary.simpleMessage("Opprett ny konto"),
        "createPublicLink":
            MessageLookupByLibrary.simpleMessage("Opprett offentlig lenke"),
        "currentlyRunning":
            MessageLookupByLibrary.simpleMessage("currently running"),
        "custom": MessageLookupByLibrary.simpleMessage("Egendefinert"),
        "decrypting": MessageLookupByLibrary.simpleMessage("Dekrypterer..."),
        "deleteAccount": MessageLookupByLibrary.simpleMessage("Slett konto"),
        "deleteAccountFeedbackPrompt": MessageLookupByLibrary.simpleMessage(
            "Vi er lei oss for at du forlater oss. Gi oss gjerne en tilbakemelding så vi kan forbedre oss."),
        "deleteAccountPermanentlyButton":
            MessageLookupByLibrary.simpleMessage("Slett bruker for altid"),
        "deleteEmailRequest": MessageLookupByLibrary.simpleMessage(
            "Vennligst send en e-post til <warning>account-deletion@ente.io</warning> fra din registrerte e-postadresse."),
        "deleteFromBoth":
            MessageLookupByLibrary.simpleMessage("Slett fra begge"),
        "deleteFromDevice":
            MessageLookupByLibrary.simpleMessage("Slett fra enhet"),
        "deleteItemCount": m28,
        "deletePhotos": MessageLookupByLibrary.simpleMessage("Slett bilder"),
        "deleteReason1": MessageLookupByLibrary.simpleMessage(
            "Det mangler en hovedfunksjon jeg trenger"),
        "deleteReason2": MessageLookupByLibrary.simpleMessage(
            "Appen, eller en bestemt funksjon, fungerer ikke slik jeg tror den skal"),
        "deleteReason3": MessageLookupByLibrary.simpleMessage(
            "Jeg fant en annen tjeneste jeg liker bedre"),
        "deleteReason4":
            MessageLookupByLibrary.simpleMessage("Grunnen min er ikke listet"),
        "deleteRequestSLAText": MessageLookupByLibrary.simpleMessage(
            "Forespørselen din vil bli behandlet innen 72 timer."),
        "disableDownloadWarningBody": MessageLookupByLibrary.simpleMessage(
            "Seere kan fremdeles ta skjermbilder eller lagre en kopi av bildene dine ved bruk av eksterne verktøy"),
        "disableDownloadWarningTitle":
            MessageLookupByLibrary.simpleMessage("Vær oppmerksom på"),
        "disableLinkMessage": m30,
        "doThisLater":
            MessageLookupByLibrary.simpleMessage("Gjør dette senere"),
        "done": MessageLookupByLibrary.simpleMessage("Ferdig"),
        "dropSupportEmail": m31,
        "duplicateItemsGroup": m33,
        "edit": MessageLookupByLibrary.simpleMessage("Edit"),
        "email": MessageLookupByLibrary.simpleMessage("E-post"),
        "encryption": MessageLookupByLibrary.simpleMessage("Kryptering"),
        "encryptionKeys":
            MessageLookupByLibrary.simpleMessage("Krypteringsnøkkel"),
        "entePhotosPerm": MessageLookupByLibrary.simpleMessage(
            "Ente <i>trenger tillatelse</i> for å bevare bildene dine"),
        "enterCode": MessageLookupByLibrary.simpleMessage("Angi kode"),
        "enterCodeDescription": MessageLookupByLibrary.simpleMessage(
            "Angi koden fra vennen din for å få gratis lagringsplass for dere begge"),
        "enterEmail": MessageLookupByLibrary.simpleMessage("Skriv inn e-post"),
        "enterNewPasswordToEncrypt": MessageLookupByLibrary.simpleMessage(
            "Angi et nytt passord vi kan bruke til å kryptere dataene dine"),
        "enterPassword": MessageLookupByLibrary.simpleMessage("Angi passord"),
        "enterPasswordToEncrypt": MessageLookupByLibrary.simpleMessage(
            "Angi et passord vi kan bruke til å kryptere dataene dine"),
        "enterReferralCode":
            MessageLookupByLibrary.simpleMessage("Angi vervekode"),
        "enterThe6digitCodeFromnyourAuthenticatorApp":
            MessageLookupByLibrary.simpleMessage(
                "Skriv inn den 6-sifrede koden fra\ndin autentiseringsapp"),
        "enterValidEmail": MessageLookupByLibrary.simpleMessage(
            "Vennligst skriv inn en gyldig e-postadresse."),
        "enterYourEmailAddress": MessageLookupByLibrary.simpleMessage(
            "Skriv inn e-postadressen din"),
        "enterYourPassword":
            MessageLookupByLibrary.simpleMessage("Angi passordet ditt"),
        "enterYourRecoveryKey": MessageLookupByLibrary.simpleMessage(
            "Skriv inn din gjenopprettingsnøkkel"),
        "error": MessageLookupByLibrary.simpleMessage("Error"),
        "expiredLinkInfo": MessageLookupByLibrary.simpleMessage(
            "Denne lenken er utløpt. Vennligst velg en ny utløpstid eller deaktiver lenkeutløp."),
<<<<<<< HEAD
        "faceNotClusteredYet": MessageLookupByLibrary.simpleMessage(
            "Face not clustered yet, please come back later"),
=======
        "failedToFetchActiveSessions": MessageLookupByLibrary.simpleMessage(
            "Failed to fetch active sessions"),
>>>>>>> 0ee657af
        "failedToLoadAlbums":
            MessageLookupByLibrary.simpleMessage("Kunne ikke laste inn album"),
        "failedToPlayVideo":
            MessageLookupByLibrary.simpleMessage("Failed to play video"),
        "failedToRefreshStripeSubscription":
            MessageLookupByLibrary.simpleMessage(
                "Failed to refresh subscription"),
        "familyPlans":
            MessageLookupByLibrary.simpleMessage("Familieabonnementer"),
        "feedback": MessageLookupByLibrary.simpleMessage("Tilbakemelding"),
        "file": MessageLookupByLibrary.simpleMessage("File"),
        "fileNotUploadedYet":
            MessageLookupByLibrary.simpleMessage("File not uploaded yet"),
        "forgotPassword": MessageLookupByLibrary.simpleMessage("Glemt passord"),
        "general": MessageLookupByLibrary.simpleMessage("Generelt"),
        "generatingEncryptionKeys": MessageLookupByLibrary.simpleMessage(
            "Genererer krypteringsnøkler..."),
        "hidden": MessageLookupByLibrary.simpleMessage("Skjult"),
        "howItWorks":
            MessageLookupByLibrary.simpleMessage("Hvordan det fungerer"),
        "howToViewShareeVerificationID": MessageLookupByLibrary.simpleMessage(
            "Vennligst be dem om å trykke og holde inne på e-postadressen sin på innstillingsskjermen, og bekreft at ID-ene på begge enhetene er like."),
        "ignored": MessageLookupByLibrary.simpleMessage("ignored"),
        "imageNotAnalyzed":
            MessageLookupByLibrary.simpleMessage("Image not analyzed"),
        "importing": MessageLookupByLibrary.simpleMessage("Importerer...."),
        "incorrectPasswordTitle":
            MessageLookupByLibrary.simpleMessage("Feil passord"),
        "incorrectRecoveryKeyBody": MessageLookupByLibrary.simpleMessage(
            "Gjennopprettingsnøkkelen du skrev inn er feil"),
        "incorrectRecoveryKeyTitle":
            MessageLookupByLibrary.simpleMessage("Feil gjenopprettingsnøkkel"),
        "indexedItems":
            MessageLookupByLibrary.simpleMessage("Indekserte elementer"),
        "info": MessageLookupByLibrary.simpleMessage("Info"),
        "insecureDevice": MessageLookupByLibrary.simpleMessage("Usikker enhet"),
        "invalidEmailAddress":
            MessageLookupByLibrary.simpleMessage("Ugyldig e-postadresse"),
        "invalidKey": MessageLookupByLibrary.simpleMessage("Ugyldig nøkkel"),
        "invalidRecoveryKey": MessageLookupByLibrary.simpleMessage(
            "Gjenopprettingsnøkkelen du har skrevet inn er ikke gyldig. Kontroller at den inneholder 24 ord og kontroller stavemåten av hvert ord.\n\nHvis du har angitt en eldre gjenopprettingskode, må du kontrollere at den er 64 tegn lang, og kontrollere hvert av dem."),
        "itemCount": m45,
        "keepPhotos": MessageLookupByLibrary.simpleMessage("Behold Bilder"),
        "kindlyHelpUsWithThisInformation": MessageLookupByLibrary.simpleMessage(
            "Vær vennlig og hjelp oss med denne informasjonen"),
        "linkDeviceLimit": MessageLookupByLibrary.simpleMessage("Enhetsgrense"),
        "linkEnabled": MessageLookupByLibrary.simpleMessage("Aktivert"),
        "linkExpired": MessageLookupByLibrary.simpleMessage("Utløpt"),
        "linkExpiresOn": m46,
        "linkExpiry": MessageLookupByLibrary.simpleMessage("Lenkeutløp"),
        "linkHasExpired":
            MessageLookupByLibrary.simpleMessage("Lenken har utløpt"),
        "linkNeverExpires": MessageLookupByLibrary.simpleMessage("Aldri"),
        "lockButtonLabel": MessageLookupByLibrary.simpleMessage("Lås"),
        "logInLabel": MessageLookupByLibrary.simpleMessage("Logg inn"),
        "loginTerms": MessageLookupByLibrary.simpleMessage(
            "Ved å klikke Logg inn, godtar jeg <u-terms>brukervilkårene</u-terms> og <u-policy>personvernreglene</u-policy>"),
        "lostDevice": MessageLookupByLibrary.simpleMessage("Mistet enhet?"),
        "machineLearning": MessageLookupByLibrary.simpleMessage("Maskinlæring"),
        "magicSearch": MessageLookupByLibrary.simpleMessage("Magisk søk"),
        "manage": MessageLookupByLibrary.simpleMessage("Administrer"),
        "manageDeviceStorage":
            MessageLookupByLibrary.simpleMessage("Behandle enhetslagring"),
        "manageLink": MessageLookupByLibrary.simpleMessage("Administrer lenke"),
        "manageParticipants":
            MessageLookupByLibrary.simpleMessage("Administrer"),
        "memoryCount": m9,
        "moderateStrength": MessageLookupByLibrary.simpleMessage("Moderat"),
        "month": MessageLookupByLibrary.simpleMessage("month"),
        "monthly": MessageLookupByLibrary.simpleMessage("Monthly"),
        "movedToTrash":
            MessageLookupByLibrary.simpleMessage("Flyttet til papirkurven"),
        "never": MessageLookupByLibrary.simpleMessage("Aldri"),
        "newAlbum": MessageLookupByLibrary.simpleMessage("Nytt album"),
        "newLocation": MessageLookupByLibrary.simpleMessage("New location"),
        "noDeviceLimit": MessageLookupByLibrary.simpleMessage("Ingen"),
        "noFacesFound": MessageLookupByLibrary.simpleMessage("No faces found"),
        "noInternetConnection":
            MessageLookupByLibrary.simpleMessage("No internet connection"),
        "noRecoveryKey": MessageLookupByLibrary.simpleMessage(
            "Ingen gjenopprettingsnøkkel?"),
        "noRecoveryKeyNoDecryption": MessageLookupByLibrary.simpleMessage(
            "Grunnet vår type ente-til-ende-krypteringsprotokoll kan ikke dine data dekrypteres uten passordet ditt eller gjenopprettingsnøkkelen din"),
        "noResultsFound":
            MessageLookupByLibrary.simpleMessage("No results found"),
        "noSuggestionsForPerson": m0,
        "notifications": MessageLookupByLibrary.simpleMessage("Varslinger"),
        "ok": MessageLookupByLibrary.simpleMessage("Ok"),
        "onlyThem": MessageLookupByLibrary.simpleMessage("Only them"),
        "oops": MessageLookupByLibrary.simpleMessage("Oisann"),
        "orPickAnExistingOne":
            MessageLookupByLibrary.simpleMessage("Eller velg en eksisterende"),
        "password": MessageLookupByLibrary.simpleMessage("Passord"),
        "passwordChangedSuccessfully":
            MessageLookupByLibrary.simpleMessage("Passordet ble endret"),
        "passwordLock": MessageLookupByLibrary.simpleMessage("Passordlås"),
        "passwordStrength": m6,
        "passwordWarning": MessageLookupByLibrary.simpleMessage(
            "Vi lagrer ikke dette passordet, så hvis du glemmer det, <underline>kan vi ikke dekryptere dataene dine</underline>"),
        "pendingItems":
            MessageLookupByLibrary.simpleMessage("Ventende elementer"),
        "photoGridSize":
            MessageLookupByLibrary.simpleMessage("Bilderutenettstørrelse"),
        "photoSmallCase": MessageLookupByLibrary.simpleMessage("bilde"),
        "photosCount": m1,
        "pleaseCheckYourInternetConnectionAndTryAgain":
            MessageLookupByLibrary.simpleMessage(
                "Please check your internet connection and try again."),
        "pleaseTryAgain":
            MessageLookupByLibrary.simpleMessage("Vennligst prøv igjen"),
        "pleaseWait": MessageLookupByLibrary.simpleMessage("Vennligst vent..."),
        "privacyPolicyTitle":
            MessageLookupByLibrary.simpleMessage("Personvernserklæring"),
        "publicLinkEnabled":
            MessageLookupByLibrary.simpleMessage("Offentlig lenke aktivert"),
        "recover": MessageLookupByLibrary.simpleMessage("Gjenopprett"),
        "recoverAccount":
            MessageLookupByLibrary.simpleMessage("Gjenopprett konto"),
        "recoverButton": MessageLookupByLibrary.simpleMessage("Gjenopprett"),
        "recoveryKey":
            MessageLookupByLibrary.simpleMessage("Gjenopprettingsnøkkel"),
        "recoveryKeyCopiedToClipboard": MessageLookupByLibrary.simpleMessage(
            "Gjenopprettingsnøkkel kopiert til utklippstavlen"),
        "recoveryKeyOnForgotPassword": MessageLookupByLibrary.simpleMessage(
            "Hvis du glemmer passordet ditt er den eneste måten du kan gjenopprette dataene dine på med denne nøkkelen."),
        "recoveryKeySaveDescription": MessageLookupByLibrary.simpleMessage(
            "Vi lagrer ikke denne nøkkelen, vennligst lagre denne 24-ords nøkkelen på et trygt sted."),
        "recoveryKeySuccessBody": MessageLookupByLibrary.simpleMessage(
            "Flott! Din gjenopprettingsnøkkel er gyldig. Takk for bekreftelsen.\n\nVennligst husk å holde gjenopprettingsnøkkelen din trygt sikkerhetskopiert."),
        "recoveryKeyVerified": MessageLookupByLibrary.simpleMessage(
            "Gjenopprettingsnøkkel bekreftet"),
        "recoverySuccessful": MessageLookupByLibrary.simpleMessage(
            "Gjenopprettingen var vellykket!"),
        "recreatePasswordBody": MessageLookupByLibrary.simpleMessage(
            "Den gjeldende enheten er ikke kraftig nok til å verifisere passordet ditt, men vi kan regenerere på en måte som fungerer på alle enheter.\n\nVennligst logg inn med gjenopprettingsnøkkelen og regenerer passordet (du kan bruke den samme igjen om du vil)."),
        "recreatePasswordTitle":
            MessageLookupByLibrary.simpleMessage("Gjenopprett passord"),
        "referrals": MessageLookupByLibrary.simpleMessage("Vervinger"),
        "remindToEmptyEnteTrash": MessageLookupByLibrary.simpleMessage(
            "Du kan også tømme \"Papirkurven\" for å få den frigjorte lagringsplassen"),
        "remove": MessageLookupByLibrary.simpleMessage("Fjern"),
        "removeLink": MessageLookupByLibrary.simpleMessage("Fjern lenke"),
        "removeParticipant":
            MessageLookupByLibrary.simpleMessage("Fjern deltaker"),
        "removePublicLink":
            MessageLookupByLibrary.simpleMessage("Fjern offentlig lenke"),
        "resendEmail":
            MessageLookupByLibrary.simpleMessage("Send e-posten på nytt"),
        "resetPasswordTitle":
            MessageLookupByLibrary.simpleMessage("Tilbakestill passord"),
        "saveKey": MessageLookupByLibrary.simpleMessage("Lagre nøkkel"),
        "saveYourRecoveryKeyIfYouHaventAlready":
            MessageLookupByLibrary.simpleMessage(
                "Lagre gjenopprettingsnøkkelen hvis du ikke allerede har gjort det"),
        "scanCode": MessageLookupByLibrary.simpleMessage("Skann kode"),
        "scanThisBarcodeWithnyourAuthenticatorApp":
            MessageLookupByLibrary.simpleMessage(
                "Skann denne strekkoden med\nautentiseringsappen din"),
        "searchSectionsLengthMismatch": m2,
        "security": MessageLookupByLibrary.simpleMessage("Sikkerhet"),
        "selectAll": MessageLookupByLibrary.simpleMessage("Velg alle"),
        "selectAllShort": MessageLookupByLibrary.simpleMessage("All"),
        "selectCoverPhoto":
            MessageLookupByLibrary.simpleMessage("Select cover photo"),
        "selectFoldersForBackup": MessageLookupByLibrary.simpleMessage(
            "Velg mapper for sikkerhetskopiering"),
        "selectMailApp":
            MessageLookupByLibrary.simpleMessage("Select mail app"),
        "selectReason": MessageLookupByLibrary.simpleMessage("Velg grunn"),
        "selectYourPlan":
            MessageLookupByLibrary.simpleMessage("Select your plan"),
        "selectedFoldersWillBeEncryptedAndBackedUp":
            MessageLookupByLibrary.simpleMessage(
                "Valgte mapper vil bli kryptert og sikkerhetskopiert"),
        "selectedPhotos": m10,
        "selectedPhotosWithYours": m61,
        "sendEmail": MessageLookupByLibrary.simpleMessage("Send e-post"),
        "sendInvite": MessageLookupByLibrary.simpleMessage("Send invitasjon"),
        "sendLink": MessageLookupByLibrary.simpleMessage("Send lenke"),
        "sessionExpired":
            MessageLookupByLibrary.simpleMessage("Session expired"),
        "sessionIdMismatch":
            MessageLookupByLibrary.simpleMessage("Session ID mismatch"),
        "setAPassword": MessageLookupByLibrary.simpleMessage("Lag et passord"),
        "setPasswordTitle":
            MessageLookupByLibrary.simpleMessage("Lag et passord"),
        "setupComplete":
            MessageLookupByLibrary.simpleMessage("Oppsett fullført"),
        "share": MessageLookupByLibrary.simpleMessage("Share"),
        "shareALink": MessageLookupByLibrary.simpleMessage("Del en lenke"),
        "shareMyVerificationID": m62,
        "shareTextConfirmOthersVerificationID": m11,
        "shareWithPeopleSectionTitle": m64,
        "sharedPhotoNotifications":
            MessageLookupByLibrary.simpleMessage("Nye delte bilder"),
        "sharedPhotoNotificationsExplanation": MessageLookupByLibrary.simpleMessage(
            "Motta varsler når noen legger til et bilde i et delt album som du er en del av"),
        "sharing": MessageLookupByLibrary.simpleMessage("Deler..."),
        "signUpTerms": MessageLookupByLibrary.simpleMessage(
            "Jeg godtar <u-terms>bruksvilkårene</u-terms> og <u-policy>personvernreglene</u-policy>"),
        "singleFileDeleteHighlight": MessageLookupByLibrary.simpleMessage(
            "Den vil bli slettet fra alle album."),
        "skip": MessageLookupByLibrary.simpleMessage("Hopp over"),
        "someoneSharingAlbumsWithYouShouldSeeTheSameId":
            MessageLookupByLibrary.simpleMessage(
                "Folk som deler album med deg bør se den samme ID-en på deres enhet."),
        "somethingWentWrong":
            MessageLookupByLibrary.simpleMessage("Noe gikk galt"),
        "somethingWentWrongPleaseTryAgain":
            MessageLookupByLibrary.simpleMessage(
                "Noe gikk galt. Vennligst prøv igjen"),
        "sorry": MessageLookupByLibrary.simpleMessage("Beklager"),
        "sorryWeCouldNotGenerateSecureKeysOnThisDevicennplease":
            MessageLookupByLibrary.simpleMessage(
                "Beklager, vi kunne ikke generere sikre nøkler på denne enheten.\n\nvennligst registrer deg fra en annen enhet."),
        "sparkleSuccess": MessageLookupByLibrary.simpleMessage("✨ Suksess"),
        "status": MessageLookupByLibrary.simpleMessage("Status"),
        "strongStrength": MessageLookupByLibrary.simpleMessage("Sterkt"),
        "subscription": MessageLookupByLibrary.simpleMessage("Subscription"),
        "tapToCopy":
            MessageLookupByLibrary.simpleMessage("trykk for å kopiere"),
        "tapToEnterCode":
            MessageLookupByLibrary.simpleMessage("Trykk for å angi kode"),
        "tapToUpload": MessageLookupByLibrary.simpleMessage("Tap to upload"),
        "tapToUploadIsIgnoredDue": m3,
        "terminate": MessageLookupByLibrary.simpleMessage("Avslutte"),
        "terminateSession":
            MessageLookupByLibrary.simpleMessage("Avslutte økten?"),
        "termsOfServicesTitle": MessageLookupByLibrary.simpleMessage("Vilkår"),
        "thisCanBeUsedToRecoverYourAccountIfYou":
            MessageLookupByLibrary.simpleMessage(
                "Dette kan brukes til å gjenopprette kontoen din hvis du mister din andre faktor"),
        "thisDevice": MessageLookupByLibrary.simpleMessage("Denne enheten"),
        "thisIsPersonVerificationId": m74,
        "thisIsYourVerificationId": MessageLookupByLibrary.simpleMessage(
            "Dette er din bekreftelses-ID"),
        "thisWillLogYouOutOfTheFollowingDevice":
            MessageLookupByLibrary.simpleMessage(
                "Dette vil logge deg ut av følgende enhet:"),
        "thisWillLogYouOutOfThisDevice": MessageLookupByLibrary.simpleMessage(
            "Dette vil logge deg ut av denne enheten!"),
        "toResetVerifyEmail": MessageLookupByLibrary.simpleMessage(
            "For å tilbakestille passordet ditt, vennligt bekreft e-posten din først."),
        "trash": MessageLookupByLibrary.simpleMessage("Papirkurv"),
        "tryAgain": MessageLookupByLibrary.simpleMessage("Prøv igjen"),
        "twofactorAuthenticationPageTitle":
            MessageLookupByLibrary.simpleMessage("Tofaktorautentisering"),
        "twofactorSetup":
            MessageLookupByLibrary.simpleMessage("Oppsett av to-faktor"),
        "typeOfGallerGallerytypeIsNotSupportedForRename": m4,
        "uncategorized": MessageLookupByLibrary.simpleMessage("Ukategorisert"),
        "unselectAll": MessageLookupByLibrary.simpleMessage("Velg bort alle"),
        "updatingFolderSelection":
            MessageLookupByLibrary.simpleMessage("Oppdaterer mappevalg..."),
        "uploadIsIgnoredDueToIgnorereason": m5,
        "useRecoveryKey":
            MessageLookupByLibrary.simpleMessage("Bruk gjenopprettingsnøkkel"),
        "verificationId":
            MessageLookupByLibrary.simpleMessage("Verifiserings-ID"),
        "verify": MessageLookupByLibrary.simpleMessage("Bekreft"),
        "verifyEmail":
            MessageLookupByLibrary.simpleMessage("Bekreft e-postadresse"),
        "verifyEmailID": m78,
        "verifyPassword":
            MessageLookupByLibrary.simpleMessage("Bekreft passord"),
        "verifyingRecoveryKey": MessageLookupByLibrary.simpleMessage(
            "Verifiserer gjenopprettingsnøkkel..."),
        "videoSmallCase": MessageLookupByLibrary.simpleMessage("video"),
        "viewRecoveryKey":
            MessageLookupByLibrary.simpleMessage("Vis gjenopprettingsnøkkel"),
        "viewer": MessageLookupByLibrary.simpleMessage("Seer"),
        "weHaveSendEmailTo": m8,
        "weakStrength": MessageLookupByLibrary.simpleMessage("Svakt"),
        "welcomeBack":
            MessageLookupByLibrary.simpleMessage("Velkommen tilbake!"),
        "yearShort": MessageLookupByLibrary.simpleMessage("yr"),
        "yearly": MessageLookupByLibrary.simpleMessage("Yearly"),
        "yesConvertToViewer":
            MessageLookupByLibrary.simpleMessage("Ja, konverter til seer"),
        "yesDelete": MessageLookupByLibrary.simpleMessage("Ja, slett"),
        "you": MessageLookupByLibrary.simpleMessage("Deg"),
        "youCannotShareWithYourself": MessageLookupByLibrary.simpleMessage(
            "Du kan ikke dele med deg selv"),
        "yourAccountHasBeenDeleted": MessageLookupByLibrary.simpleMessage(
            "Brukeren din har blitt slettet"),
        "yourMap": MessageLookupByLibrary.simpleMessage("Your Map")
      };
}<|MERGE_RESOLUTION|>--- conflicted
+++ resolved
@@ -254,13 +254,10 @@
         "error": MessageLookupByLibrary.simpleMessage("Error"),
         "expiredLinkInfo": MessageLookupByLibrary.simpleMessage(
             "Denne lenken er utløpt. Vennligst velg en ny utløpstid eller deaktiver lenkeutløp."),
-<<<<<<< HEAD
+        "failedToFetchActiveSessions": MessageLookupByLibrary.simpleMessage(
+            "Failed to fetch active sessions"),
         "faceNotClusteredYet": MessageLookupByLibrary.simpleMessage(
             "Face not clustered yet, please come back later"),
-=======
-        "failedToFetchActiveSessions": MessageLookupByLibrary.simpleMessage(
-            "Failed to fetch active sessions"),
->>>>>>> 0ee657af
         "failedToLoadAlbums":
             MessageLookupByLibrary.simpleMessage("Kunne ikke laste inn album"),
         "failedToPlayVideo":
