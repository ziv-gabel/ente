import 'dart:io';

import 'package:archive/archive_io.dart';
import 'package:email_validator/email_validator.dart';
import "package:file_saver/file_saver.dart";
import 'package:flutter/cupertino.dart';
import 'package:flutter/material.dart';
import 'package:flutter/services.dart';
import 'package:flutter_email_sender/flutter_email_sender.dart';
import "package:intl/intl.dart";
import 'package:logging/logging.dart';
import 'package:open_mail_app/open_mail_app.dart';
import 'package:package_info_plus/package_info_plus.dart';
import 'package:path_provider/path_provider.dart';
import 'package:photos/core/configuration.dart';
import 'package:photos/core/error-reporting/super_logging.dart';
import "package:photos/generated/l10n.dart";
import "package:photos/ui/common/progress_dialog.dart";
import 'package:photos/ui/components/buttons/button_widget.dart';
import 'package:photos/ui/components/dialog_widget.dart';
import 'package:photos/ui/components/models/button_type.dart';
import 'package:photos/ui/tools/debug/log_file_viewer.dart';
import 'package:photos/utils/dialog_util.dart';
import 'package:photos/utils/toast_util.dart';
import 'package:share_plus/share_plus.dart';
import 'package:url_launcher/url_launcher.dart';

final Logger _logger = Logger('email_util');

bool isValidEmail(String? email) {
  if (email == null) {
    return false;
  }
  return EmailValidator.validate(email);
}

Future<void> sendLogs(
  BuildContext context,
  String title,
  String toEmail, {
  Function? postShare,
  String? subject,
  String? body,
}) async {
  // ignore: unawaited_futures
  showDialogWidget(
    context: context,
    title: S.of(context).reportABug,
    icon: Icons.bug_report_outlined,
    body: S.of(context).logsDialogBody,
    buttons: [
      ButtonWidget(
        isInAlert: true,
        buttonType: ButtonType.neutral,
        labelText: S.of(context).reportABug,
        buttonAction: ButtonAction.first,
        shouldSurfaceExecutionStates: false,
        onTap: () async {
          await _sendLogs(context, toEmail, subject, body);
          if (postShare != null) {
            postShare();
          }
        },
      ),
      //isInAlert is false here as we don't want to the dialog to dismiss
      //on pressing this button
      ButtonWidget(
        buttonType: ButtonType.secondary,
        labelText: S.of(context).viewLogs,
        buttonAction: ButtonAction.second,
        onTap: () async {
          // ignore: unawaited_futures
          showDialog(
            context: context,
            builder: (BuildContext context) {
              return LogFileViewer(SuperLogging.logFile!);
            },
            barrierColor: Colors.black87,
            barrierDismissible: false,
          );
        },
      ),
      ButtonWidget(
        buttonType: ButtonType.secondary,
        labelText: S.of(context).exportLogs,
        buttonAction: ButtonAction.third,
        onTap: () async {
          final zipFilePath = await getZippedLogsFile(context);
          await exportLogs(context, zipFilePath);
        },
      ),
      ButtonWidget(
        isInAlert: true,
        buttonType: ButtonType.secondary,
        labelText: S.of(context).cancel,
        buttonAction: ButtonAction.cancel,
      ),
    ],
  );
}

Future<void> _sendLogs(
  BuildContext context,
  String toEmail,
  String? subject,
  String? body,
) async {
  final String zipFilePath = await getZippedLogsFile(context);
  final Email email = Email(
    recipients: [toEmail],
    subject: subject ?? '',
    body: body ?? '',
    attachmentPaths: [zipFilePath],
    isHTML: false,
  );
  try {
    await FlutterEmailSender.send(email);
  } catch (e, s) {
    _logger.severe('email sender failed', e, s);
    Navigator.of(context, rootNavigator: true).pop();
    await shareLogs(context, toEmail, zipFilePath);
  }
}

Future<void> sendLogsForInit(
  String toEmail,
  String? subject,
  String? body,
) async {
  final String zipFilePath = await getZippedLogsFile(null);
  final Email email = Email(
    recipients: [toEmail],
    subject: subject ?? '',
    body: body ?? '',
    attachmentPaths: [zipFilePath],
    isHTML: false,
  );
  await FlutterEmailSender.send(email);
}

Future<String> getZippedLogsFile(BuildContext? context) async {
  late final ProgressDialog dialog;
  if (context != null) {
    dialog = createProgressDialog(context, S.of(context).preparingLogs);
    await dialog.show();
  }
  final logsPath = (await getApplicationSupportDirectory()).path;
  final logsDirectory = Directory(logsPath + "/logs");
  final tempPath = (await getTemporaryDirectory()).path;
  final zipFilePath =
      tempPath + "/logs-${Configuration.instance.getUserID() ?? 0}.zip";
  final encoder = ZipFileEncoder();
  encoder.create(zipFilePath);
  await encoder.addDirectory(logsDirectory);
<<<<<<< HEAD
  encoder.close();
  if (context != null) {
    await dialog.hide();
  }
=======
  encoder.close().ignore();
  await dialog.hide();
>>>>>>> 5448ca11
  return zipFilePath;
}

Future<void> shareLogs(
  BuildContext context,
  String toEmail,
  String zipFilePath,
) async {
  final result = await showDialogWidget(
    context: context,
    title: S.of(context).emailYourLogs,
    body: S.of(context).pleaseSendTheLogsTo(toEmail),
    buttons: [
      ButtonWidget(
        buttonType: ButtonType.neutral,
        labelText: S.of(context).copyEmailAddress,
        isInAlert: true,
        buttonAction: ButtonAction.first,
        onTap: () async {
          await Clipboard.setData(ClipboardData(text: toEmail));
        },
        shouldShowSuccessConfirmation: true,
      ),
      ButtonWidget(
        buttonType: ButtonType.neutral,
        labelText: S.of(context).exportLogs,
        isInAlert: true,
        buttonAction: ButtonAction.second,
      ),
      ButtonWidget(
        buttonType: ButtonType.secondary,
        labelText: S.of(context).cancel,
        isInAlert: true,
        buttonAction: ButtonAction.cancel,
      ),
    ],
  );
  if (result?.action != null && result!.action == ButtonAction.second) {
    await exportLogs(context, zipFilePath);
  }
}

Future<void> exportLogs(BuildContext context, String zipFilePath) async {
  final Size size = MediaQuery.of(context).size;
  if (Platform.isAndroid) {
    final DateTime now = DateTime.now().toUtc();
    final String shortMonthName = DateFormat('MMM').format(now); // Short month
    final String logFileName =
        'ente-logs-${now.year}-$shortMonthName-${now.day}-${now.hour}-${now.minute}';
    await FileSaver.instance.saveAs(
      name: logFileName,
      filePath: zipFilePath,
      mimeType: MimeType.zip,
      ext: 'zip',
    );
  } else {
    await Share.shareXFiles(
      [XFile(zipFilePath, mimeType: 'application/zip')],
      sharePositionOrigin: Rect.fromLTWH(0, 0, size.width, size.height / 2),
    );
  }
}

Future<void> sendEmail(
  BuildContext context, {
  required String to,
  String? subject,
  String? body,
}) async {
  try {
    final String clientDebugInfo = await _clientInfo();
    final EmailContent emailContent = EmailContent(
      to: [
        to,
      ],
      subject: subject ?? '[Support]',
      body: (body ?? '') + clientDebugInfo,
    );
    if (Platform.isAndroid) {
      // Special handling due to issue in proton mail android client
      // https://github.com/ente-io/photos-app/pull/253
      final Uri params = Uri(
        scheme: 'mailto',
        path: to,
        query: 'subject=${emailContent.subject}&body=${emailContent.body}',
      );
      if (await canLaunchUrl(params)) {
        await launchUrl(params);
      } else {
        // this will trigger _showNoMailAppsDialog
        throw Exception('Could not launch ${params.toString()}');
      }
    } else {
      final OpenMailAppResult result =
          await OpenMailApp.composeNewEmailInMailApp(
        nativePickerTitle: 'Select emailContent app',
        emailContent: emailContent,
      );
      if (!result.didOpen && !result.canOpen) {
        _showNoMailAppsDialog(context, to);
      } else if (!result.didOpen && result.canOpen) {
        await showCupertinoModalPopup(
          context: context,
          builder: (_) => CupertinoActionSheet(
            title: Text("Select mail app \n $to"),
            actions: [
              for (var app in result.options)
                CupertinoActionSheetAction(
                  child: Text(app.name),
                  onPressed: () {
                    final content = emailContent;

                    OpenMailApp.composeNewEmailInSpecificMailApp(
                      mailApp: app,
                      emailContent: content,
                    );

                    Navigator.of(context, rootNavigator: true).pop();
                  },
                ),
            ],
            cancelButton: CupertinoActionSheetAction(
              child: Text(S.of(context).cancel),
              onPressed: () {
                Navigator.of(context, rootNavigator: true).pop();
              },
            ),
          ),
        );
      }
    }
  } catch (e) {
    _logger.severe("Failed to send emailContent to $to", e);
    _showNoMailAppsDialog(context, to);
  }
}

Future<String> _clientInfo() async {
  final packageInfo = await PackageInfo.fromPlatform();
  final String debugInfo =
      '\n\n\n\n ------------------- \nFollowing information can '
      'help us in debugging if you are facing any issue '
      '\nRegistered email: ${Configuration.instance.getEmail()}'
      '\nClient: ${packageInfo.packageName}'
      '\nVersion : ${packageInfo.version}';
  return debugInfo;
}

void _showNoMailAppsDialog(BuildContext context, String toEmail) {
  showChoiceDialog(
    context,
    icon: Icons.email_outlined,
    title: S.of(context).pleaseEmailUsAt(toEmail),
    firstButtonLabel: S.of(context).copyEmailAddress,
    secondButtonLabel: S.of(context).dismiss,
    firstButtonOnTap: () async {
      await Clipboard.setData(ClipboardData(text: toEmail));
      showShortToast(context, 'Copied');
    },
  );
}<|MERGE_RESOLUTION|>--- conflicted
+++ resolved
@@ -152,15 +152,10 @@
   final encoder = ZipFileEncoder();
   encoder.create(zipFilePath);
   await encoder.addDirectory(logsDirectory);
-<<<<<<< HEAD
   encoder.close();
   if (context != null) {
     await dialog.hide();
   }
-=======
-  encoder.close().ignore();
-  await dialog.hide();
->>>>>>> 5448ca11
   return zipFilePath;
 }
 
