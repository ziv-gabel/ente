{
  "@@locale ": "en",
  "enterYourEmailAddress": "Enter your email address",
  "accountWelcomeBack": "Welcome back!",
  "email": "Email",
  "cancel": "Cancel",
  "verify": "Verify",
  "invalidEmailAddress": "Invalid email address",
  "enterValidEmail": "Please enter a valid email address.",
  "deleteAccount": "Delete account",
  "askDeleteReason": "What is the main reason you are deleting your account?",
  "deleteAccountFeedbackPrompt": "We are sorry to see you go. Please share your feedback to help us improve.",
  "feedback": "Feedback",
  "kindlyHelpUsWithThisInformation": "Kindly help us with this information",
  "confirmDeletePrompt": "Yes, I want to permanently delete this account and its data across all apps.",
  "confirmAccountDeletion": "Confirm Account Deletion",
  "deleteAccountPermanentlyButton": "Delete Account Permanently",
  "yourAccountHasBeenDeleted": "Your account has been deleted",
  "selectReason": "Select reason",
  "deleteReason1": "It’s missing a key feature that I need",
  "deleteReason2": "The app or a certain feature does not behave as I think it should",
  "deleteReason3": "I found another service that I like better",
  "deleteReason4": "My reason isn’t listed",
  "sendEmail": "Send email",
  "deleteRequestSLAText": "Your request will be processed within 72 hours.",
  "deleteEmailRequest": "Please send an email to <warning>account-deletion@ente.io</warning> from your registered email address.",
  "entePhotosPerm": "Ente <i>needs permission to</i> preserve your photos",
  "ok": "Ok",
  "createAccount": "Create account",
  "createNewAccount": "Create new account",
  "password": "Password",
  "confirmPassword": "Confirm password",
  "activeSessions": "Active sessions",
  "oops": "Oops",
  "somethingWentWrongPleaseTryAgain": "Something went wrong, please try again",
  "thisWillLogYouOutOfThisDevice": "This will log you out of this device!",
  "thisWillLogYouOutOfTheFollowingDevice": "This will log you out of the following device:",
  "terminateSession": "Terminate session?",
  "terminate": "Terminate",
  "thisDevice": "This device",
  "recoverButton": "Recover",
  "recoverySuccessful": "Recovery successful!",
  "decrypting": "Decrypting...",
  "incorrectRecoveryKeyTitle": "Incorrect recovery key",
  "incorrectRecoveryKeyBody": "The recovery key you entered is incorrect",
  "forgotPassword": "Forgot password",
  "enterYourRecoveryKey": "Enter your recovery key",
  "noRecoveryKey": "No recovery key?",
  "sorry": "Sorry",
  "noRecoveryKeyNoDecryption": "Due to the nature of our end-to-end encryption protocol, your data cannot be decrypted without your password or recovery key",
  "verifyEmail": "Verify email",
  "toResetVerifyEmail": "To reset your password, please verify your email first.",
  "checkInboxAndSpamFolder": "Please check your inbox (and spam) to complete verification",
  "tapToEnterCode": "Tap to enter code",
  "resendEmail": "Resend email",
  "weHaveSendEmailTo": "We have sent a mail to <green>{email}</green>",
  "@weHaveSendEmailTo": {
    "description": "Text to indicate that we have sent a mail to the user",
    "placeholders": {
      "email": {
        "description": "The email address of the user",
        "type": "String",
        "example": "example@ente.io"
      }
    }
  },
  "setPasswordTitle": "Set password",
  "changePasswordTitle": "Change password",
  "resetPasswordTitle": "Reset password",
  "encryptionKeys": "Encryption keys",
  "passwordWarning": "We don't store this password, so if you forget, <underline>we cannot decrypt your data</underline>",
  "enterPasswordToEncrypt": "Enter a password we can use to encrypt your data",
  "enterNewPasswordToEncrypt": "Enter a new password we can use to encrypt your data",
  "weakStrength": "Weak",
  "strongStrength": "Strong",
  "moderateStrength": "Moderate",
  "passwordStrength": "Password strength: {passwordStrengthValue}",
  "@passwordStrength": {
    "description": "Text to indicate the password strength",
    "placeholders": {
      "passwordStrengthValue": {
        "description": "The strength of the password as a string",
        "type": "String",
        "example": "Weak or Moderate or Strong"
      }
    },
    "message": "Password Strength: {passwordStrengthText}"
  },
  "passwordChangedSuccessfully": "Password changed successfully",
  "generatingEncryptionKeys": "Generating encryption keys...",
  "pleaseWait": "Please wait...",
  "continueLabel": "Continue",
  "insecureDevice": "Insecure device",
  "sorryWeCouldNotGenerateSecureKeysOnThisDevicennplease": "Sorry, we could not generate secure keys on this device.\n\nplease sign up from a different device.",
  "howItWorks": "How it works",
  "encryption": "Encryption",
  "ackPasswordLostWarning": "I understand that if I lose my password, I may lose my data since my data is <underline>end-to-end encrypted</underline>.",
  "privacyPolicyTitle": "Privacy Policy",
  "termsOfServicesTitle": "Terms",
  "signUpTerms": "I agree to the <u-terms>terms of service</u-terms> and <u-policy>privacy policy</u-policy>",
  "logInLabel": "Log in",
  "loginTerms": "By clicking log in, I agree to the <u-terms>terms of service</u-terms> and <u-policy>privacy policy</u-policy>",
  "changeEmail": "Change email",
  "enterYourPassword": "Enter your password",
  "welcomeBack": "Welcome back!",
  "contactSupport": "Contact support",
  "incorrectPasswordTitle": "Incorrect password",
  "pleaseTryAgain": "Please try again",
  "recreatePasswordTitle": "Recreate password",
  "useRecoveryKey": "Use recovery key",
  "recreatePasswordBody": "The current device is not powerful enough to verify your password, but we can regenerate in a way that works with all devices.\n\nPlease login using your recovery key and regenerate your password (you can use the same one again if you wish).",
  "verifyPassword": "Verify password",
  "recoveryKey": "Recovery key",
  "recoveryKeyOnForgotPassword": "If you forget your password, the only way you can recover your data is with this key.",
  "recoveryKeySaveDescription": "We don't store this key, please save this 24 word key in a safe place.",
  "doThisLater": "Do this later",
  "saveKey": "Save key",
  "recoveryKeyCopiedToClipboard": "Recovery key copied to clipboard",
  "recoverAccount": "Recover account",
  "recover": "Recover",
  "dropSupportEmail": "Please drop an email to {supportEmail} from your registered email address",
  "@dropSupportEmail": {
    "placeholders": {
      "supportEmail": {
        "description": "The support email address",
        "type": "String",
        "example": "support@ente.io"
      }
    }
  },
  "twofactorSetup": "Two-factor setup",
  "enterCode": "Enter code",
  "scanCode": "Scan code",
  "codeCopiedToClipboard": "Code copied to clipboard",
  "copypasteThisCodentoYourAuthenticatorApp": "Copy-paste this code\nto your authenticator app",
  "tapToCopy": "tap to copy",
  "scanThisBarcodeWithnyourAuthenticatorApp": "Scan this barcode with\nyour authenticator app",
  "enterThe6digitCodeFromnyourAuthenticatorApp": "Enter the 6-digit code from\nyour authenticator app",
  "confirm": "Confirm",
  "setupComplete": "Setup complete",
  "saveYourRecoveryKeyIfYouHaventAlready": "Save your recovery key if you haven't already",
  "thisCanBeUsedToRecoverYourAccountIfYou": "This can be used to recover your account if you lose your second factor",
  "twofactorAuthenticationPageTitle": "Two-factor authentication",
  "lostDevice": "Lost device?",
  "verifyingRecoveryKey": "Verifying recovery key...",
  "recoveryKeyVerified": "Recovery key verified",
  "recoveryKeySuccessBody": "Great! Your recovery key is valid. Thank you for verifying.\n\nPlease remember to keep your recovery key safely backed up.",
  "invalidRecoveryKey": "The recovery key you entered is not valid. Please make sure it contains 24 words, and check the spelling of each.\n\nIf you entered an older recovery code, make sure it is 64 characters long, and check each of them.",
  "invalidKey": "Invalid key",
  "tryAgain": "Try again",
  "viewRecoveryKey": "View recovery key",
  "confirmRecoveryKey": "Confirm recovery key",
  "recoveryKeyVerifyReason": "Your recovery key is the only way to recover your photos if you forget your password. You can find your recovery key in Settings > Account.\n\nPlease enter your recovery key here to verify that you have saved it correctly.",
  "confirmYourRecoveryKey": "Confirm your recovery key",
  "addViewer": "Add viewer",
  "addCollaborator": "Add collaborator",
  "addANewEmail": "Add a new email",
  "orPickAnExistingOne": "Or pick an existing one",
  "collaboratorsCanAddPhotosAndVideosToTheSharedAlbum": "Collaborators can add photos and videos to the shared album.",
  "enterEmail": "Enter email",
  "albumOwner": "Owner",
  "@albumOwner": {
    "description": "Role of the album owner"
  },
  "you": "You",
  "collaborator": "Collaborator",
  "addMore": "Add more",
  "@addMore": {
    "description": "Button text to add more collaborators/viewers"
  },
  "viewer": "Viewer",
  "remove": "Remove",
  "removeParticipant": "Remove participant",
  "@removeParticipant": {
    "description": "menuSectionTitle for removing a participant"
  },
  "manage": "Manage",
  "addedAs": "Added as",
  "changePermissions": "Change permissions?",
  "yesConvertToViewer": "Yes, convert to viewer",
  "cannotAddMorePhotosAfterBecomingViewer": "{user} will not be able to add more photos to this album\n\nThey will still be able to remove existing photos added by them",
  "allowAddingPhotos": "Allow adding photos",
  "@allowAddingPhotos": {
    "description": "Switch button to enable uploading photos to a public link"
  },
  "allowAddPhotosDescription": "Allow people with the link to also add photos to the shared album.",
  "passwordLock": "Password lock",
  "disableDownloadWarningTitle": "Please note",
  "disableDownloadWarningBody": "Viewers can still take screenshots or save a copy of your photos using external tools",
  "allowDownloads": "Allow downloads",
  "linkDeviceLimit": "Device limit",
  "noDeviceLimit": "None",
  "@noDeviceLimit": {
    "description": "Text to indicate that there is limit on number of devices"
  },
  "linkExpiry": "Link expiry",
  "linkExpired": "Expired",
  "linkEnabled": "Enabled",
  "linkNeverExpires": "Never",
  "expiredLinkInfo": "This link has expired. Please select a new expiry time or disable link expiry.",
  "setAPassword": "Set a password",
  "lockButtonLabel": "Lock",
  "enterPassword": "Enter password",
  "removeLink": "Remove link",
  "manageLink": "Manage link",
  "linkExpiresOn": "Link will expire on {expiryTime}",
  "albumUpdated": "Album updated",
  "never": "Never",
  "custom": "Custom",
  "@custom": {
    "description": "Label for setting custom value for link expiry"
  },
  "after1Hour": "After 1 hour",
  "after1Day": "After 1 day",
  "after1Week": "After 1 week",
  "after1Month": "After 1 month",
  "after1Year": "After 1 year",
  "manageParticipants": "Manage",
  "albumParticipantsCount": "{count, plural, =0 {No Participants} =1 {1 Participant} other {{count} Participants}}",
  "@albumParticipantsCount": {
    "placeholders": {
      "count": {
        "type": "int",
        "example": "5"
      }
    },
    "description": "Number of participants in an album, including the album owner."
  },
  "collabLinkSectionDescription": "Create a link to allow people to add and view photos in your shared album without needing an Ente app or account. Great for collecting event photos.",
  "collectPhotos": "Collect photos",
  "collaborativeLink": "Collaborative link",
  "shareWithNonenteUsers": "Share with non-Ente users",
  "createPublicLink": "Create public link",
  "sendLink": "Send link",
  "copyLink": "Copy link",
  "linkHasExpired": "Link has expired",
  "publicLinkEnabled": "Public link enabled",
  "shareALink": "Share a link",
  "sharedAlbumSectionDescription": "Create shared and collaborative albums with other Ente users, including users on free plans.",
  "shareWithPeopleSectionTitle": "{numberOfPeople, plural, =0 {Share with specific people} =1 {Shared with 1 person} other {Shared with {numberOfPeople} people}}",
  "@shareWithPeopleSectionTitle": {
    "placeholders": {
      "numberOfPeople": {
        "type": "int",
        "example": "2"
      }
    }
  },
  "thisIsYourVerificationId": "This is your Verification ID",
  "someoneSharingAlbumsWithYouShouldSeeTheSameId": "Someone sharing albums with you should see the same ID on their device.",
  "howToViewShareeVerificationID": "Please ask them to long-press their email address on the settings screen, and verify that the IDs on both devices match.",
  "thisIsPersonVerificationId": "This is {email}'s Verification ID",
  "@thisIsPersonVerificationId": {
    "placeholders": {
      "email": {
        "type": "String",
        "example": "someone@ente.io"
      }
    }
  },
  "verificationId": "Verification ID",
  "verifyEmailID": "Verify {email}",
  "emailNoEnteAccount": "{email} does not have an Ente account.\n\nSend them an invite to share photos.",
  "shareMyVerificationID": "Here's my verification ID: {verificationID} for ente.io.",
  "shareTextConfirmOthersVerificationID": "Hey, can you confirm that this is your ente.io verification ID: {verificationID}",
  "somethingWentWrong": "Something went wrong",
  "sendInvite": "Send invite",
  "shareTextRecommendUsingEnte": "Download Ente so we can easily share original quality photos and videos\n\nhttps://ente.io",
  "done": "Done",
  "applyCodeTitle": "Apply code",
  "enterCodeDescription": "Enter the code provided by your friend to claim free storage for both of you",
  "apply": "Apply",
  "failedToApplyCode": "Failed to apply code",
  "enterReferralCode": "Enter referral code",
  "codeAppliedPageTitle": "Code applied",
  "changeYourReferralCode": "Change your referral code",
  "change": "Change",
  "unavailableReferralCode": "Sorry, this code is unavailable.",
  "codeChangeLimitReached": "Sorry, you've reached the limit of code changes.",
  "onlyFamilyAdminCanChangeCode": "Please contact {familyAdminEmail} to change your code.",
  "storageInGB": "{storageAmountInGB} GB",
  "claimed": "Claimed",
  "@claimed": {
    "description": "Used to indicate storage claimed, like 10GB Claimed"
  },
  "details": "Details",
  "claimMore": "Claim more!",
  "theyAlsoGetXGb": "They also get {storageAmountInGB} GB",
  "freeStorageOnReferralSuccess": "{storageAmountInGB} GB each time someone signs up for a paid plan and applies your code",
  "shareTextReferralCode": "Ente referral code: {referralCode} \n\nApply it in Settings → General → Referrals to get {referralStorageInGB} GB free after you signup for a paid plan\n\nhttps://ente.io",
  "claimFreeStorage": "Claim free storage",
  "inviteYourFriends": "Invite your friends",
  "failedToFetchReferralDetails": "Unable to fetch referral details. Please try again later.",
  "referralStep1": "1. Give this code to your friends",
  "referralStep2": "2. They sign up for a paid plan",
  "referralStep3": "3. Both of you get {storageInGB} GB* free",
  "referralsAreCurrentlyPaused": "Referrals are currently paused",
  "youCanAtMaxDoubleYourStorage": "* You can at max double your storage",
  "claimedStorageSoFar": "{isFamilyMember, select, true {Your family has claimed {storageAmountInGb} GB so far} false {You have claimed {storageAmountInGb} GB so far} other {You have claimed {storageAmountInGb} GB so far!}}",
  "@claimedStorageSoFar": {
    "placeholders": {
      "isFamilyMember": {
        "type": "String",
        "example": "true"
      },
      "storageAmountInGb": {
        "type": "int",
        "example": "10"
      }
    }
  },
  "faq": "FAQ",
  "help": "Help",
  "oopsSomethingWentWrong": "Oops, something went wrong",
  "peopleUsingYourCode": "People using your code",
  "eligible": "eligible",
  "total": "total",
  "codeUsedByYou": "Code used by you",
  "freeStorageClaimed": "Free storage claimed",
  "freeStorageUsable": "Free storage usable",
  "usableReferralStorageInfo": "Usable storage is limited by your current plan. Excess claimed storage will automatically become usable when you upgrade your plan.",
  "removeFromAlbumTitle": "Remove from album?",
  "removeFromAlbum": "Remove from album",
  "itemsWillBeRemovedFromAlbum": "Selected items will be removed from this album",
  "removeShareItemsWarning": "Some of the items you are removing were added by other people, and you will lose access to them",
  "addingToFavorites": "Adding to favorites...",
  "removingFromFavorites": "Removing from favorites...",
  "sorryCouldNotAddToFavorites": "Sorry, could not add to favorites!",
  "sorryCouldNotRemoveFromFavorites": "Sorry, could not remove from favorites!",
  "subscribeToEnableSharing": "You need an active paid subscription to enable sharing.",
  "subscribe": "Subscribe",
  "canOnlyRemoveFilesOwnedByYou": "Can only remove files owned by you",
  "deleteSharedAlbum": "Delete shared album?",
  "deleteAlbum": "Delete album",
  "deleteAlbumDialog": "Also delete the photos (and videos) present in this album from <bold>all</bold> other albums they are part of?",
  "deleteSharedAlbumDialogBody": "The album will be deleted for everyone\n\nYou will lose access to shared photos in this album that are owned by others",
  "yesRemove": "Yes, remove",
  "creatingLink": "Creating link...",
  "removeWithQuestionMark": "Remove?",
  "removeParticipantBody": "{userEmail} will be removed from this shared album\n\nAny photos added by them will also be removed from the album",
  "keepPhotos": "Keep Photos",
  "deletePhotos": "Delete photos",
  "inviteToEnte": "Invite to Ente",
  "removePublicLink": "Remove public link",
  "disableLinkMessage": "This will remove the public link for accessing \"{albumName}\".",
  "sharing": "Sharing...",
  "youCannotShareWithYourself": "You cannot share with yourself",
  "archive": "Archive",
  "createAlbumActionHint": "Long press to select photos and click + to create an album",
  "importing": "Importing....",
  "failedToLoadAlbums": "Failed to load albums",
  "hidden": "Hidden",
  "authToViewYourHiddenFiles": "Please authenticate to view your hidden files",
  "trash": "Trash",
  "uncategorized": "Uncategorized",
  "videoSmallCase": "video",
  "photoSmallCase": "photo",
  "singleFileDeleteHighlight": "It will be deleted from all albums.",
  "singleFileInBothLocalAndRemote": "This {fileType} is in both Ente and your device.",
  "singleFileInRemoteOnly": "This {fileType} will be deleted from Ente.",
  "singleFileDeleteFromDevice": "This {fileType} will be deleted from your device.",
  "deleteFromEnte": "Delete from Ente",
  "yesDelete": "Yes, delete",
  "movedToTrash": "Moved to trash",
  "deleteFromDevice": "Delete from device",
  "deleteFromBoth": "Delete from both",
  "newAlbum": "New album",
  "albums": "Albums",
  "memoryCount": "{count, plural, zero{no memories} one{{formattedCount} memory} other{{formattedCount} memories}}",
  "@memoryCount": {
    "description": "The text to display the number of memories",
    "type": "text",
    "placeholders": {
      "count": {
        "example": "1",
        "type": "int"
      },
      "formattedCount": {
        "type": "String",
        "example": "11.513, 11,511"
      }
    }
  },
  "selectedPhotos": "{count} selected",
  "@selectedPhotos": {
    "description": "Display the number of selected photos",
    "type": "text",
    "placeholders": {
      "count": {
        "example": "5",
        "type": "int"
      }
    }
  },
  "selectedPhotosWithYours": "{count} selected ({yourCount} yours)",
  "@selectedPhotosWithYours": {
    "description": "Display the number of selected photos, including the number of selected photos owned by the user",
    "type": "text",
    "placeholders": {
      "count": {
        "example": "12",
        "type": "int"
      },
      "yourCount": {
        "example": "2",
        "type": "int"
      }
    }
  },
  "advancedSettings": "Advanced",
  "@advancedSettings": {
    "description": "The text to display in the advanced settings section"
  },
  "photoGridSize": "Photo grid size",
  "manageDeviceStorage": "Manage device storage",
  "machineLearning": "Machine learning",
  "mlConsent": "Enable machine learning",
  "mlConsentTitle": "Enable machine learning?",
  "mlConsentDescription": "If you enable machine learning, Ente will extract information like face geometry from files, including those shared with you.\n\nThis will happen on your device, and any generated biometric information will be end-to-end encrypted.",
  "mlConsentPrivacy": "Please click here for more details about this feature in our privacy policy",
  "mlConsentConfirmation": "I understand, and wish to enable machine learning",
  "magicSearch": "Magic search",
  "discover": "Discover",
  "@discover": {
    "description": "The text to display for the discover section under which we show receipts, screenshots, sunsets, greenery, etc."
  },
  "discover_identity": "Identity",
  "discover_screenshots": "Screenshots",
  "discover_receipts": "Receipts",
  "discover_notes": "Notes",
  "discover_memes": "Memes",
  "discover_visiting_cards": "Visiting Cards",
  "discover_babies": "Babies",
  "discover_pets": "Pets",
  "discover_selfies": "Selfies",
  "discover_wallpapers": "Wallpapers",
  "discover_food": "Food",
  "discover_celebrations": "Celebrations",
  "discover_sunset": "Sunset",
  "discover_hills": "Hills",
  "discover_greenery": "Greenery",
  "mlIndexingDescription": "Please note that machine learning will result in a higher bandwidth and battery usage until all items are indexed. Consider using the desktop app for faster indexing, all results will be synced automatically.",
  "loadingModel": "Downloading models...",
  "waitingForWifi": "Waiting for WiFi...",
  "status": "Status",
  "indexedItems": "Indexed items",
  "pendingItems": "Pending items",
  "clearIndexes": "Clear indexes",
  "selectFoldersForBackup": "Select folders for backup",
  "selectedFoldersWillBeEncryptedAndBackedUp": "Selected folders will be encrypted and backed up",
  "unselectAll": "Unselect all",
  "selectAll": "Select all",
  "skip": "Skip",
  "updatingFolderSelection": "Updating folder selection...",
  "itemCount": "{count, plural, one{{count} item} other{{count} items}}",
  "deleteItemCount": "{count, plural, =1 {Delete {count} item} other {Delete {count} items}}",
  "duplicateItemsGroup": "{count} files, {formattedSize} each",
  "@duplicateItemsGroup": {
    "description": "Display the number of duplicate files and their size",
    "type": "text",
    "placeholders": {
      "count": {
        "example": "12",
        "type": "int"
      },
      "formattedSize": {
        "example": "2.3 MB",
        "type": "String"
      }
    }
  },
  "showMemories": "Show memories",
  "yearsAgo": "{count, plural, one{{count} year ago} other{{count} years ago}}",
  "backupSettings": "Backup settings",
  "backupStatus": "Backup status",
  "backupStatusDescription": "Items that have been backed up will show up here",
  "backupOverMobileData": "Backup over mobile data",
  "backupVideos": "Backup videos",
  "disableAutoLock": "Disable auto lock",
  "deviceLockExplanation": "Disable the device screen lock when Ente is in the foreground and there is a backup in progress. This is normally not needed, but may help big uploads and initial imports of large libraries complete faster.",
  "about": "About",
  "weAreOpenSource": "We are open source!",
  "privacy": "Privacy",
  "terms": "Terms",
  "checkForUpdates": "Check for updates",
  "checkStatus": "Check status",
  "checking": "Checking...",
  "youAreOnTheLatestVersion": "You are on the latest version",
  "account": "Account",
  "manageSubscription": "Manage subscription",
  "authToChangeYourEmail": "Please authenticate to change your email",
  "changePassword": "Change password",
  "authToChangeYourPassword": "Please authenticate to change your password",
  "emailVerificationToggle": "Email verification",
  "authToChangeEmailVerificationSetting": "Please authenticate to change email verification",
  "exportYourData": "Export your data",
  "logout": "Logout",
  "authToInitiateAccountDeletion": "Please authenticate to initiate account deletion",
  "areYouSureYouWantToLogout": "Are you sure you want to logout?",
  "yesLogout": "Yes, logout",
  "aNewVersionOfEnteIsAvailable": "A new version of Ente is available.",
  "update": "Update",
  "installManually": "Install manually",
  "criticalUpdateAvailable": "Critical update available",
  "updateAvailable": "Update available",
  "ignoreUpdate": "Ignore",
  "downloading": "Downloading...",
  "cannotDeleteSharedFiles": "Cannot delete shared files",
  "theDownloadCouldNotBeCompleted": "The download could not be completed",
  "retry": "Retry",
  "backedUpFolders": "Backed up folders",
  "backup": "Backup",
  "freeUpDeviceSpace": "Free up device space",
  "freeUpDeviceSpaceDesc": "Save space on your device by clearing files that have been already backed up.",
  "allClear": "✨ All clear",
  "noDeviceThatCanBeDeleted": "You've no files on this device that can be deleted",
  "removeDuplicates": "Remove duplicates",
  "removeDuplicatesDesc": "Review and remove files that are exact duplicates.",
  "viewLargeFiles": "Large files",
  "viewLargeFilesDesc": "View files that are consuming the most amount of storage.",
  "noDuplicates": "✨ No duplicates",
  "youveNoDuplicateFilesThatCanBeCleared": "You've no duplicate files that can be cleared",
  "success": "Success",
  "rateUs": "Rate us",
  "remindToEmptyDeviceTrash": "Also empty \"Recently Deleted\" from \"Settings\" -> \"Storage\" to claim the freed space",
  "youHaveSuccessfullyFreedUp": "You have successfully freed up {storageSaved}!",
  "@youHaveSuccessfullyFreedUp": {
    "description": "The text to display when the user has successfully freed up storage",
    "type": "text",
    "placeholders": {
      "storageSaved": {
        "example": "1.2 GB",
        "type": "String"
      }
    }
  },
  "remindToEmptyEnteTrash": "Also empty your \"Trash\" to claim the freed up space",
  "sparkleSuccess": "✨ Success",
  "duplicateFileCountWithStorageSaved": "You have cleaned up {count, plural, one{{count} duplicate file} other{{count} duplicate files}}, saving ({storageSaved}!)",
  "@duplicateFileCountWithStorageSaved": {
    "description": "The text to display when the user has successfully cleaned up duplicate files",
    "type": "text",
    "placeholders": {
      "count": {
        "example": "1",
        "type": "int"
      },
      "storageSaved": {
        "example": "1.2 GB",
        "type": "String"
      }
    }
  },
  "familyPlans": "Family plans",
  "referrals": "Referrals",
  "notifications": "Notifications",
  "sharedPhotoNotifications": "New shared photos",
  "sharedPhotoNotificationsExplanation": "Receive notifications when someone adds a photo to a shared album that you're a part of",
  "advanced": "Advanced",
  "general": "General",
  "security": "Security",
  "authToViewYourRecoveryKey": "Please authenticate to view your recovery key",
  "twofactor": "Two-factor",
  "authToConfigureTwofactorAuthentication": "Please authenticate to configure two-factor authentication",
  "lockscreen": "Lockscreen",
  "authToChangeLockscreenSetting": "Please authenticate to change lockscreen setting",
  "viewActiveSessions": "View active sessions",
  "authToViewYourActiveSessions": "Please authenticate to view your active sessions",
  "disableTwofactor": "Disable two-factor",
  "confirm2FADisable": "Are you sure you want to disable two-factor authentication?",
  "no": "No",
  "yes": "Yes",
  "social": "Social",
  "rateUsOnStore": "Rate us on {storeName}",
  "blog": "Blog",
  "merchandise": "Merchandise",
  "twitter": "Twitter",
  "mastodon": "Mastodon",
  "matrix": "Matrix",
  "discord": "Discord",
  "reddit": "Reddit",
  "yourStorageDetailsCouldNotBeFetched": "Your storage details could not be fetched",
  "reportABug": "Report a bug",
  "reportBug": "Report bug",
  "suggestFeatures": "Suggest features",
  "support": "Support",
  "theme": "Theme",
  "lightTheme": "Light",
  "darkTheme": "Dark",
  "systemTheme": "System",
  "freeTrial": "Free trial",
  "selectYourPlan": "Select your plan",
  "enteSubscriptionPitch": "Ente preserves your memories, so they're always available to you, even if you lose your device.",
  "enteSubscriptionShareWithFamily": "Your family can be added to your plan as well.",
  "currentUsageIs": "Current usage is ",
  "@currentUsageIs": {
    "description": "This text is followed by storage usage",
    "examples": [
      "Current usage is 1.2 GB"
    ],
    "type": "text"
  },
  "faqs": "FAQs",
  "renewsOn": "Subscription renews on {endDate}",
  "freeTrialValidTill": "Free trial valid till {endDate}",
  "validTill": "Valid till {endDate}",
  "addOnValidTill": "Your {storageAmount} add-on is valid till {endDate}",
  "playStoreFreeTrialValidTill": "Free trial valid till {endDate}.\nYou can choose a paid plan afterwards.",
  "subWillBeCancelledOn": "Your subscription will be cancelled on {endDate}",
  "subscription": "Subscription",
  "paymentDetails": "Payment details",
  "manageFamily": "Manage Family",
  "contactToManageSubscription": "Please contact us at support@ente.io to manage your {provider} subscription.",
  "renewSubscription": "Renew subscription",
  "cancelSubscription": "Cancel subscription",
  "areYouSureYouWantToRenew": "Are you sure you want to renew?",
  "yesRenew": "Yes, Renew",
  "areYouSureYouWantToCancel": "Are you sure you want to cancel?",
  "yesCancel": "Yes, cancel",
  "failedToRenew": "Failed to renew",
  "failedToCancel": "Failed to cancel",
  "twoMonthsFreeOnYearlyPlans": "2 months free on yearly plans",
  "monthly": "Monthly",
  "@monthly": {
    "description": "The text to display for monthly plans",
    "type": "text"
  },
  "yearly": "Yearly",
  "@yearly": {
    "description": "The text to display for yearly plans",
    "type": "text"
  },
  "confirmPlanChange": "Confirm plan change",
  "areYouSureYouWantToChangeYourPlan": "Are you sure you want to change your plan?",
  "youCannotDowngradeToThisPlan": "You cannot downgrade to this plan",
  "cancelOtherSubscription": "Please cancel your existing subscription from {paymentProvider} first",
  "@cancelOtherSubscription": {
    "description": "The text to display when the user has an existing subscription from a different payment provider",
    "type": "text",
    "placeholders": {
      "paymentProvider": {
        "example": "Apple",
        "type": "String"
      }
    }
  },
  "optionalAsShortAsYouLike": "Optional, as short as you like...",
  "send": "Send",
  "askCancelReason": "Your subscription was cancelled. Would you like to share the reason?",
  "thankYouForSubscribing": "Thank you for subscribing!",
  "yourPurchaseWasSuccessful": "Your purchase was successful",
  "yourPlanWasSuccessfullyUpgraded": "Your plan was successfully upgraded",
  "yourPlanWasSuccessfullyDowngraded": "Your plan was successfully downgraded",
  "yourSubscriptionWasUpdatedSuccessfully": "Your subscription was updated successfully",
  "googlePlayId": "Google Play ID",
  "appleId": "Apple ID",
  "playstoreSubscription": "PlayStore subscription",
  "appstoreSubscription": "AppStore subscription",
  "subAlreadyLinkedErrMessage": "Your {id} is already linked to another Ente account.\nIf you would like to use your {id} with this account, please contact our support''",
  "visitWebToManage": "Please visit web.ente.io to manage your subscription",
  "couldNotUpdateSubscription": "Could not update subscription",
  "pleaseContactSupportAndWeWillBeHappyToHelp": "Please contact support@ente.io and we will be happy to help!",
  "paymentFailed": "Payment failed",
  "paymentFailedTalkToProvider": "Please talk to {providerName} support if you were charged",
  "@paymentFailedTalkToProvider": {
    "description": "The text to display when the payment failed",
    "type": "text",
    "placeholders": {
      "providerName": {
        "example": "AppStore|PlayStore",
        "type": "String"
      }
    }
  },
  "continueOnFreeTrial": "Continue on free trial",
  "areYouSureYouWantToExit": "Are you sure you want to exit?",
  "thankYou": "Thank you",
  "failedToVerifyPaymentStatus": "Failed to verify payment status",
  "pleaseWaitForSometimeBeforeRetrying": "Please wait for sometime before retrying",
  "paymentFailedMessage": "Unfortunately your payment failed. Please contact support and we'll help you out!",
  "youAreOnAFamilyPlan": "You are on a family plan!",
  "contactFamilyAdmin": "Please contact <green>{familyAdminEmail}</green> to manage your subscription",
  "leaveFamily": "Leave family",
  "areYouSureThatYouWantToLeaveTheFamily": "Are you sure that you want to leave the family plan?",
  "leave": "Leave",
  "rateTheApp": "Rate the app",
  "startBackup": "Start backup",
  "noPhotosAreBeingBackedUpRightNow": "No photos are being backed up right now",
  "preserveMore": "Preserve more",
  "grantFullAccessPrompt": "Please allow access to all photos in the Settings app",
  "openSettings": "Open Settings",
  "selectMorePhotos": "Select more photos",
  "existingUser": "Existing user",
  "privateBackups": "Private backups",
  "forYourMemories": "for your memories",
  "endtoendEncryptedByDefault": "End-to-end encrypted by default",
  "safelyStored": "Safely stored",
  "atAFalloutShelter": "at a fallout shelter",
  "designedToOutlive": "Designed to outlive",
  "available": "Available",
  "everywhere": "everywhere",
  "androidIosWebDesktop": "Android, iOS, Web, Desktop",
  "mobileWebDesktop": "Mobile, Web, Desktop",
  "newToEnte": "New to Ente",
  "pleaseLoginAgain": "Please login again",
  "autoLogoutMessage": "Due to technical glitch, you have been logged out. Our apologies for the inconvenience.",
  "yourSubscriptionHasExpired": "Your subscription has expired",
  "storageLimitExceeded": "Storage limit exceeded",
  "upgrade": "Upgrade",
  "raiseTicket": "Raise ticket",
  "@raiseTicket": {
    "description": "Button text for raising a support tickets in case of unhandled errors during backup",
    "type": "text"
  },
  "backupFailed": "Backup failed",
  "couldNotBackUpTryLater": "We could not backup your data.\nWe will retry later.",
  "enteCanEncryptAndPreserveFilesOnlyIfYouGrant": "Ente can encrypt and preserve files only if you grant access to them",
  "pleaseGrantPermissions": "Please grant permissions",
  "grantPermission": "Grant permission",
  "privateSharing": "Private sharing",
  "shareOnlyWithThePeopleYouWant": "Share only with the people you want",
  "usePublicLinksForPeopleNotOnEnte": "Use public links for people not on Ente",
  "allowPeopleToAddPhotos": "Allow people to add photos",
  "shareAnAlbumNow": "Share an album now",
  "collectEventPhotos": "Collect event photos",
  "sessionExpired": "Session expired",
  "loggingOut": "Logging out...",
  "@onDevice": {
    "description": "The text displayed above folders/albums stored on device",
    "type": "text"
  },
  "onDevice": "On device",
  "@onEnte": {
    "description": "The text displayed above albums backed up to Ente",
    "type": "text"
  },
  "onEnte": "On <branding>ente</branding>",
  "name": "Name",
  "newest": "Newest",
  "lastUpdated": "Last updated",
  "deleteEmptyAlbums": "Delete empty albums",
  "deleteEmptyAlbumsWithQuestionMark": "Delete empty albums?",
  "deleteAlbumsDialogBody": "This will delete all empty albums. This is useful when you want to reduce the clutter in your album list.",
  "deleteProgress": "Deleting {currentlyDeleting} / {totalCount}",
  "genericProgress": "Processing {currentlyProcessing} / {totalCount}",
  "@genericProgress": {
    "description": "Generic progress text to display when processing multiple items",
    "type": "text",
    "placeholders": {
      "currentlyProcessing": {
        "example": "1",
        "type": "int"
      },
      "totalCount": {
        "example": "10",
        "type": "int"
      }
    }
  },
  "permanentlyDelete": "Permanently delete",
  "canOnlyCreateLinkForFilesOwnedByYou": "Can only create link for files owned by you",
  "publicLinkCreated": "Public link created",
  "youCanManageYourLinksInTheShareTab": "You can manage your links in the share tab.",
  "linkCopiedToClipboard": "Link copied to clipboard",
  "restore": "Restore",
  "@restore": {
    "description": "Display text for an action which triggers a restore of item from trash",
    "type": "text"
  },
  "moveToAlbum": "Move to album",
  "unhide": "Unhide",
  "unarchive": "Unarchive",
  "favorite": "Favorite",
  "removeFromFavorite": "Remove from favorites",
  "shareLink": "Share link",
  "createCollage": "Create collage",
  "saveCollage": "Save collage",
  "collageSaved": "Collage saved to gallery",
  "collageLayout": "Layout",
  "addToEnte": "Add to Ente",
  "addToAlbum": "Add to album",
  "delete": "Delete",
  "hide": "Hide",
  "share": "Share",
  "unhideToAlbum": "Unhide to album",
  "restoreToAlbum": "Restore to album",
  "moveItem": "{count, plural, one {Move item} other {Move items}}",
  "@moveItem": {
    "description": "Page title while moving one or more items to an album"
  },
  "addItem": "{count, plural, one {Add item} other {Add items}}",
  "@addItem": {
    "description": "Page title while adding one or more items to album"
  },
  "createOrSelectAlbum": "Create or select album",
  "selectAlbum": "Select album",
  "searchByAlbumNameHint": "Album name",
  "albumTitle": "Album title",
  "enterAlbumName": "Enter album name",
  "restoringFiles": "Restoring files...",
  "movingFilesToAlbum": "Moving files to album...",
  "unhidingFilesToAlbum": "Unhiding files to album",
  "canNotUploadToAlbumsOwnedByOthers": "Can not upload to albums owned by others",
  "uploadingFilesToAlbum": "Uploading files to album...",
  "addedSuccessfullyTo": "Added successfully to  {albumName}",
  "movedSuccessfullyTo": "Moved successfully to {albumName}",
  "thisAlbumAlreadyHDACollaborativeLink": "This album already has a collaborative link",
  "collaborativeLinkCreatedFor": "Collaborative link created for {albumName}",
  "askYourLovedOnesToShare": "Ask your loved ones to share",
  "invite": "Invite",
  "shareYourFirstAlbum": "Share your first album",
  "sharedWith": "Shared with {emailIDs}",
  "sharedWithMe": "Shared with me",
  "sharedByMe": "Shared by me",
  "doubleYourStorage": "Double your storage",
  "referFriendsAnd2xYourPlan": "Refer friends and 2x your plan",
  "shareAlbumHint": "Open an album and tap the share button on the top right to share.",
  "itemsShowTheNumberOfDaysRemainingBeforePermanentDeletion": "Items show the number of days remaining before permanent deletion",
  "trashDaysLeft": "{count, plural, =0 {Soon} =1 {1 day} other {{count} days}}",
  "@trashDaysLeft": {
    "description": "Text to indicate number of days remaining before permanent deletion",
    "placeholders": {
      "count": {
        "example": "1|2|3",
        "type": "int"
      }
    }
  },
  "deleteAll": "Delete All",
  "renameAlbum": "Rename album",
  "convertToAlbum": "Convert to album",
  "setCover": "Set cover",
  "@setCover": {
    "description": "Text to set cover photo for an album"
  },
  "sortAlbumsBy": "Sort by",
  "sortNewestFirst": "Newest first",
  "sortOldestFirst": "Oldest first",
  "rename": "Rename",
  "leaveSharedAlbum": "Leave shared album?",
  "leaveAlbum": "Leave album",
  "photosAddedByYouWillBeRemovedFromTheAlbum": "Photos added by you will be removed from the album",
  "youveNoFilesInThisAlbumThatCanBeDeleted": "You've no files in this album that can be deleted",
  "youDontHaveAnyArchivedItems": "You don't have any archived items.",
  "ignoredFolderUploadReason": "Some files in this album are ignored from upload because they had previously been deleted from Ente.",
  "resetIgnoredFiles": "Reset ignored files",
  "deviceFilesAutoUploading": "Files added to this device album will automatically get uploaded to Ente.",
  "turnOnBackupForAutoUpload": "Turn on backup to automatically upload files added to this device folder to Ente.",
  "noHiddenPhotosOrVideos": "No hidden photos or videos",
  "toHideAPhotoOrVideo": "To hide a photo or video",
  "openTheItem": "• Open the item",
  "clickOnTheOverflowMenu": "• Click on the overflow menu",
  "click": "• Click",
  "nothingToSeeHere": "Nothing to see here! 👀",
  "unarchiveAlbum": "Unarchive album",
  "archiveAlbum": "Archive album",
  "calculating": "Calculating...",
  "pleaseWaitDeletingAlbum": "Please wait, deleting album",
  "searchByExamples": "• Album names (e.g. \"Camera\")\n• Types of files (e.g. \"Videos\", \".gif\")\n• Years and months (e.g. \"2022\", \"January\")\n• Holidays (e.g. \"Christmas\")\n• Photo descriptions (e.g. “#fun”)",
  "youCanTrySearchingForADifferentQuery": "You can try searching for a different query.",
  "noResultsFound": "No results found",
  "addedBy": "Added by {emailOrName}",
  "loadingExifData": "Loading EXIF data...",
  "viewAllExifData": "View all EXIF data",
  "noExifData": "No EXIF data",
  "thisImageHasNoExifData": "This image has no exif data",
  "exif": "EXIF",
  "noResults": "No results",
  "weDontSupportEditingPhotosAndAlbumsThatYouDont": "We don't support editing photos and albums that you don't own yet",
  "failedToFetchOriginalForEdit": "Failed to fetch original for edit",
  "close": "Close",
  "setAs": "Set as",
  "fileSavedToGallery": "File saved to gallery",
  "filesSavedToGallery": "Files saved to gallery",
  "fileFailedToSaveToGallery": "Failed to save file to gallery",
  "download": "Download",
  "pressAndHoldToPlayVideo": "Press and hold to play video",
  "pressAndHoldToPlayVideoDetailed": "Press and hold on the image to  play video",
  "downloadFailed": "Download failed",
  "deduplicateFiles": "Deduplicate Files",
  "deselectAll": "Deselect all",
  "reviewDeduplicateItems": "Please review and delete the items you believe are duplicates.",
  "clubByCaptureTime": "Club by capture time",
  "clubByFileName": "Club by file name",
  "count": "Count",
  "totalSize": "Total size",
  "longpressOnAnItemToViewInFullscreen": "Long-press on an item to view in full-screen",
  "decryptingVideo": "Decrypting video...",
  "authToViewYourMemories": "Please authenticate to view your memories",
  "unlock": "Unlock",
  "freeUpSpace": "Free up space",
  "freeUpSpaceSaving": "{count, plural, one {It can be deleted from the device to free up {formattedSize}} other {They can be deleted from the device to free up {formattedSize}}}",
  "filesBackedUpInAlbum": "{count, plural, one {1 file} other {{formattedNumber} files}} in this album has been backed up safely",
  "@filesBackedUpInAlbum": {
    "description": "Text to tell user how many files have been backed up in the album",
    "placeholders": {
      "count": {
        "example": "1",
        "type": "int"
      },
      "formattedNumber": {
        "content": "{formattedNumber}",
        "example": "1,000",
        "type": "String"
      }
    }
  },
  "filesBackedUpFromDevice": "{count, plural, one {1 file} other {{formattedNumber} files}} on this device have been backed up safely",
  "@filesBackedUpFromDevice": {
    "description": "Text to tell user how many files have been backed up from this device",
    "placeholders": {
      "count": {
        "example": "1",
        "type": "int"
      },
      "formattedNumber": {
        "content": "{formattedNumber}",
        "example": "1,000",
        "type": "String"
      }
    }
  },
  "@freeUpSpaceSaving": {
    "description": "Text to tell user how much space they can free up by deleting items from the device"
  },
  "freeUpAccessPostDelete": "You can still access {count, plural, one {it} other {them}} on Ente as long as you have an active subscription",
  "@freeUpAccessPostDelete": {
    "placeholders": {
      "count": {
        "example": "1",
        "type": "int"
      }
    }
  },
  "freeUpAmount": "Free up {sizeInMBorGB}",
  "thisEmailIsAlreadyInUse": "This email is already in use",
  "incorrectCode": "Incorrect code",
  "authenticationFailedPleaseTryAgain": "Authentication failed, please try again",
  "verificationFailedPleaseTryAgain": "Verification failed, please try again",
  "authenticating": "Authenticating...",
  "authenticationSuccessful": "Authentication successful!",
  "incorrectRecoveryKey": "Incorrect recovery key",
  "theRecoveryKeyYouEnteredIsIncorrect": "The recovery key you entered is incorrect",
  "twofactorAuthenticationSuccessfullyReset": "Two-factor authentication successfully reset",
  "pleaseVerifyTheCodeYouHaveEntered": "Please verify the code you have entered",
  "pleaseContactSupportIfTheProblemPersists": "Please contact support if the problem persists",
  "twofactorAuthenticationHasBeenDisabled": "Two-factor authentication has been disabled",
  "sorryTheCodeYouveEnteredIsIncorrect": "Sorry, the code you've entered is incorrect",
  "yourVerificationCodeHasExpired": "Your verification code has expired",
  "emailChangedTo": "Email changed to {newEmail}",
  "verifying": "Verifying...",
  "disablingTwofactorAuthentication": "Disabling two-factor authentication...",
  "allMemoriesPreserved": "All memories preserved",
  "loadingGallery": "Loading gallery...",
  "syncing": "Syncing...",
  "encryptingBackup": "Encrypting backup...",
  "syncStopped": "Sync stopped",
  "syncProgress": "{completed}/{total} memories preserved",
  "uploadingMultipleMemories": "Preserving {count} memories...",
  "uploadingSingleMemory": "Preserving 1 memory...",
  "@syncProgress": {
    "description": "Text to tell user how many memories have been preserved",
    "placeholders": {
      "completed": {
        "type": "String"
      },
      "total": {
        "type": "String"
      }
    }
  },
  "archiving": "Archiving...",
  "unarchiving": "Unarchiving...",
  "successfullyArchived": "Successfully archived",
  "successfullyUnarchived": "Successfully unarchived",
  "renameFile": "Rename file",
  "enterFileName": "Enter file name",
  "filesDeleted": "Files deleted",
  "selectedFilesAreNotOnEnte": "Selected files are not on Ente",
  "thisActionCannotBeUndone": "This action cannot be undone",
  "emptyTrash": "Empty trash?",
  "permDeleteWarning": "All items in trash will be permanently deleted\n\nThis action cannot be undone",
  "empty": "Empty",
  "couldNotFreeUpSpace": "Could not free up space",
  "permanentlyDeleteFromDevice": "Permanently delete from device?",
  "someOfTheFilesYouAreTryingToDeleteAre": "Some of the files you are trying to delete are only available on your device and cannot be recovered if deleted",
  "theyWillBeDeletedFromAllAlbums": "They will be deleted from all albums.",
  "someItemsAreInBothEnteAndYourDevice": "Some items are in both Ente and your device.",
  "selectedItemsWillBeDeletedFromAllAlbumsAndMoved": "Selected items will be deleted from all albums and moved to trash.",
  "theseItemsWillBeDeletedFromYourDevice": "These items will be deleted from your device.",
  "itLooksLikeSomethingWentWrongPleaseRetryAfterSome": "It looks like something went wrong. Please retry after some time. If the error persists, please contact our support team.",
  "error": "Error",
  "tempErrorContactSupportIfPersists": "It looks like something went wrong. Please retry after some time. If the error persists, please contact our support team.",
  "networkHostLookUpErr": "Unable to connect to Ente, please check your network settings and contact support if the error persists.",
  "networkConnectionRefusedErr": "Unable to connect to Ente, please retry after sometime. If the error persists, please contact support.",
  "cachedData": "Cached data",
  "clearCaches": "Clear caches",
  "remoteImages": "Remote images",
  "remoteVideos": "Remote videos",
  "remoteThumbnails": "Remote thumbnails",
  "pendingSync": "Pending sync",
  "localGallery": "Local gallery",
  "todaysLogs": "Today's logs",
  "viewLogs": "View logs",
  "logsDialogBody": "This will send across logs to help us debug your issue. Please note that file names will be included to help track issues with specific files.",
  "preparingLogs": "Preparing logs...",
  "emailYourLogs": "Email your logs",
  "pleaseSendTheLogsTo": "Please send the logs to \n{toEmail}",
  "copyEmailAddress": "Copy email address",
  "exportLogs": "Export logs",
  "pleaseEmailUsAt": "Please email us at {toEmail}",
  "dismiss": "Dismiss",
  "didYouKnow": "Did you know?",
  "loadingMessage": "Loading your photos...",
  "loadMessage1": "You can share your subscription with your family",
  "loadMessage2": "We have preserved over 30 million memories so far",
  "loadMessage3": "We keep 3 copies of your data, one in an underground fallout shelter",
  "loadMessage4": "All our apps are open source",
  "loadMessage5": "Our source code and cryptography have been externally audited",
  "loadMessage6": "You can share links to your albums with your loved ones",
  "loadMessage7": "Our mobile apps run in the background to encrypt and backup any new photos you click",
  "loadMessage8": "web.ente.io has a slick uploader",
  "loadMessage9": "We use Xchacha20Poly1305 to safely encrypt your data",
  "photoDescriptions": "Photo descriptions",
  "fileTypesAndNames": "File types and names",
  "location": "Location",
  "moments": "Moments",
  "searchFaceEmptySection": "People will be shown here once indexing is done",
  "searchDatesEmptySection": "Search by a date, month or year",
  "searchLocationEmptySection": "Group photos that are taken within some radius of a photo",
  "searchPeopleEmptySection": "Invite people, and you'll see all photos shared by them here",
  "searchAlbumsEmptySection": "Albums",
  "searchFileTypesAndNamesEmptySection": "File types and names",
  "searchCaptionEmptySection": "Add descriptions like \"#trip\" in photo info to quickly find them here",
  "language": "Language",
  "selectLanguage": "Select Language",
  "locationName": "Location name",
  "addLocation": "Add location",
  "groupNearbyPhotos": "Group nearby photos",
  "kiloMeterUnit": "km",
  "addLocationButton": "Add",
  "radius": "Radius",
  "locationTagFeatureDescription": "A location tag groups all photos that were taken within some radius of a photo",
  "galleryMemoryLimitInfo": "Up to 1000 memories shown in gallery",
  "save": "Save",
  "centerPoint": "Center point",
  "pickCenterPoint": "Pick center point",
  "useSelectedPhoto": "Use selected photo",
  "resetToDefault": "Reset to default",
  "@resetToDefault": {
    "description": "Button text to reset cover photo to default"
  },
  "edit": "Edit",
  "deleteLocation": "Delete location",
  "rotateLeft": "Rotate left",
  "flip": "Flip",
  "rotateRight": "Rotate right",
  "saveCopy": "Save copy",
  "light": "Light",
  "color": "Color",
  "yesDiscardChanges": "Yes, discard changes",
  "doYouWantToDiscardTheEditsYouHaveMade": "Do you want to discard the edits you have made?",
  "saving": "Saving...",
  "editsSaved": "Edits saved",
  "oopsCouldNotSaveEdits": "Oops, could not save edits",
  "distanceInKMUnit": "km",
  "@distanceInKMUnit": {
    "description": "Unit for distance in km"
  },
  "dayToday": "Today",
  "dayYesterday": "Yesterday",
  "storage": "Storage",
  "usedSpace": "Used space",
  "storageBreakupFamily": "Family",
  "storageBreakupYou": "You",
  "@storageBreakupYou": {
    "description": "Label to indicate how much storage you are using when you are part of a family plan"
  },
  "storageUsageInfo": "{usedAmount} {usedStorageUnit} of {totalAmount} {totalStorageUnit} used",
  "@storageUsageInfo": {
    "description": "Example: 1.2 GB of 2 GB used or 100 GB or 2TB used"
  },
  "availableStorageSpace": "{freeAmount} {storageUnit} free",
  "appVersion": "Version: {versionValue}",
  "verifyIDLabel": "Verify",
  "fileInfoAddDescHint": "Add a description...",
  "editLocationTagTitle": "Edit location",
  "setLabel": "Set",
  "@setLabel": {
    "description": "Label of confirm button to add a new custom radius to the radius selector of a location tag"
  },
  "setRadius": "Set radius",
  "familyPlanPortalTitle": "Family",
  "familyPlanOverview": "Add 5 family members to your existing plan without paying extra.\n\nEach member gets their own private space, and cannot see each other's files unless they're shared.\n\nFamily plans are available to customers who have a paid Ente subscription.\n\nSubscribe now to get started!",
  "androidBiometricHint": "Verify identity",
  "@androidBiometricHint": {
    "description": "Hint message advising the user how to authenticate with biometrics. It is used on Android side. Maximum 60 characters."
  },
  "androidBiometricNotRecognized": "Not recognized. Try again.",
  "@androidBiometricNotRecognized": {
    "description": "Message to let the user know that authentication was failed. It is used on Android side. Maximum 60 characters."
  },
  "androidBiometricSuccess": "Success",
  "@androidBiometricSuccess": {
    "description": "Message to let the user know that authentication was successful. It is used on Android side. Maximum 60 characters."
  },
  "androidCancelButton": "Cancel",
  "@androidCancelButton": {
    "description": "Message showed on a button that the user can click to leave the current dialog. It is used on Android side. Maximum 30 characters."
  },
  "androidSignInTitle": "Authentication required",
  "@androidSignInTitle": {
    "description": "Message showed as a title in a dialog which indicates the user that they need to scan biometric to continue. It is used on Android side. Maximum 60 characters."
  },
  "androidBiometricRequiredTitle": "Biometric required",
  "@androidBiometricRequiredTitle": {
    "description": "Message showed as a title in a dialog which indicates the user has not set up biometric authentication on their device. It is used on Android side. Maximum 60 characters."
  },
  "androidDeviceCredentialsRequiredTitle": "Device credentials required",
  "@androidDeviceCredentialsRequiredTitle": {
    "description": "Message showed as a title in a dialog which indicates the user has not set up credentials authentication on their device. It is used on Android side. Maximum 60 characters."
  },
  "androidDeviceCredentialsSetupDescription": "Device credentials required",
  "@androidDeviceCredentialsSetupDescription": {
    "description": "Message advising the user to go to the settings and configure device credentials on their device. It shows in a dialog on Android side."
  },
  "goToSettings": "Go to settings",
  "@goToSettings": {
    "description": "Message showed on a button that the user can click to go to settings pages from the current dialog. It is used on both Android and iOS side. Maximum 30 characters."
  },
  "androidGoToSettingsDescription": "Biometric authentication is not set up on your device. Go to 'Settings > Security' to add biometric authentication.",
  "@androidGoToSettingsDescription": {
    "description": "Message advising the user to go to the settings and configure biometric on their device. It shows in a dialog on Android side."
  },
  "iOSLockOut": "Biometric authentication is disabled. Please lock and unlock your screen to enable it.",
  "@iOSLockOut": {
    "description": "Message advising the user to re-enable biometrics on their device. It shows in a dialog on iOS side."
  },
  "iOSGoToSettingsDescription": "Biometric authentication is not set up on your device. Please either enable Touch ID or Face ID on your phone.",
  "@iOSGoToSettingsDescription": {
    "description": "Message advising the user to go to the settings and configure Biometrics for their device. It shows in a dialog on iOS side."
  },
  "iOSOkButton": "OK",
  "@iOSOkButton": {
    "description": "Message showed on a button that the user can click to leave the current dialog. It is used on iOS side. Maximum 30 characters."
  },
  "openstreetmapContributors": "OpenStreetMap contributors",
  "hostedAtOsmFrance": "Hosted at OSM France",
  "map": "Map",
  "@map": {
    "description": "Label for the map view"
  },
  "maps": "Maps",
  "enableMaps": "Enable Maps",
  "enableMapsDesc": "This will show your photos on a world map.\n\nThis map is hosted by Open Street Map, and the exact locations of your photos are never shared.\n\nYou can disable this feature anytime from Settings.",
  "quickLinks": "Quick links",
  "selectItemsToAdd": "Select items to add",
  "addSelected": "Add selected",
  "addFromDevice": "Add from device",
  "addPhotos": "Add photos",
  "noPhotosFoundHere": "No photos found here",
  "zoomOutToSeePhotos": "Zoom out to see photos",
  "noImagesWithLocation": "No images with location",
  "unpinAlbum": "Unpin album",
  "pinAlbum": "Pin album",
  "create": "Create",
  "viewAll": "View all",
  "nothingSharedWithYouYet": "Nothing shared with you yet",
  "noAlbumsSharedByYouYet": "No albums shared by you yet",
  "sharedWithYou": "Shared with you",
  "sharedByYou": "Shared by you",
  "inviteYourFriendsToEnte": "Invite your friends to Ente",
  "failedToDownloadVideo": "Failed to download video",
  "hiding": "Hiding...",
  "unhiding": "Unhiding...",
  "successfullyHid": "Successfully hid",
  "successfullyUnhid": "Successfully unhid",
  "crashReporting": "Crash reporting",
  "resumableUploads": "Resumable uploads",
  "addToHiddenAlbum": "Add to hidden album",
  "moveToHiddenAlbum": "Move to hidden album",
  "fileTypes": "File types",
  "deleteConfirmDialogBody": "This account is linked to other Ente apps, if you use any. Your uploaded data, across all Ente apps, will be scheduled for deletion, and your account will be permanently deleted.",
  "hearUsWhereTitle": "How did you hear about Ente? (optional)",
  "hearUsExplanation": "We don't track app installs. It'd help if you told us where you found us!",
  "viewAddOnButton": "View add-ons",
  "addOns": "Add-ons",
  "addOnPageSubtitle": "Details of add-ons",
  "yourMap": "Your map",
  "modifyYourQueryOrTrySearchingFor": "Modify your query, or try searching for",
  "blackFridaySale": "Black Friday Sale",
  "upto50OffUntil4thDec": "Upto 50% off, until 4th Dec.",
  "photos": "Photos",
  "videos": "Videos",
  "livePhotos": "Live Photos",
  "searchHint1": "Fast, on-device search",
  "searchHint2": "Photo dates, descriptions",
  "searchHint3": "Albums, file names, and types",
  "searchHint4": "Location",
  "searchHint5": "Coming soon: Faces & magic search ✨",
  "addYourPhotosNow": "Add your photos now",
  "searchResultCount": "{count, plural, one{{count} result found} other{{count} results found}}",
  "@searchResultCount": {
    "description": "Text to tell user how many results were found for their search query",
    "placeholders": {
      "count": {
        "example": "1|2|3",
        "type": "int"
      }
    }
  },
  "faces": "Faces",
  "people": "People",
  "contents": "Contents",
  "addNew": "Add new",
  "@addNew": {
    "description": "Text to add a new item (location tag, album, caption etc)"
  },
  "contacts": "Contacts",
  "noInternetConnection": "No internet connection",
  "pleaseCheckYourInternetConnectionAndTryAgain": "Please check your internet connection and try again.",
  "signOutFromOtherDevices": "Sign out from other devices",
  "signOutOtherBody": "If you think someone might know your password, you can force all other devices using your account to sign out.",
  "signOutOtherDevices": "Sign out other devices",
  "doNotSignOut": "Do not sign out",
  "editLocation": "Edit location",
  "selectALocation": "Select a location",
  "selectALocationFirst": "Select a location first",
  "changeLocationOfSelectedItems": "Change location of selected items?",
  "editsToLocationWillOnlyBeSeenWithinEnte": "Edits to location will only be seen within Ente",
  "cleanUncategorized": "Clean Uncategorized",
  "cleanUncategorizedDescription": "Remove all files from Uncategorized that are present in other albums",
  "waitingForVerification": "Waiting for verification...",
  "passkey": "Passkey",
  "passkeyAuthTitle": "Passkey verification",
  "passKeyPendingVerification": "Verification is still pending",
  "loginSessionExpired": "Session expired",
  "loginSessionExpiredDetails": "Your session has expired. Please login again.",
  "verifyPasskey": "Verify passkey",
  "playOnTv": "Play album on TV",
  "pair": "Pair",
  "deviceNotFound": "Device not found",
  "castInstruction": "Visit cast.ente.io on the device you want to pair.\n\nEnter the code below to play the album on your TV.",
  "deviceCodeHint": "Enter the code",
  "joinDiscord": "Join Discord",
  "locations": "Locations",
  "descriptions": "Descriptions",
  "addAName": "Add a name",
  "findThemQuickly": "Find them quickly",
  "@findThemQuickly": {
    "description": "Subtitle to indicate that the user can find people quickly by name"
  },
  "findPeopleByName": "Find people quickly by name",
  "addViewers": "{count, plural, zero {Add viewer} one {Add viewer} other {Add viewers}}",
  "addCollaborators": "{count, plural, zero {Add collaborator} one {Add collaborator} other {Add collaborators}}",
  "longPressAnEmailToVerifyEndToEndEncryption": "Long press an email to verify end to end encryption.",
  "developerSettingsWarning": "Are you sure that you want to modify Developer settings?",
  "developerSettings": "Developer settings",
  "serverEndpoint": "Server endpoint",
  "invalidEndpoint": "Invalid endpoint",
  "invalidEndpointMessage": "Sorry, the endpoint you entered is invalid. Please enter a valid endpoint and try again.",
  "endpointUpdatedMessage": "Endpoint updated successfully",
  "customEndpoint": "Connected to {endpoint}",
  "createCollaborativeLink": "Create collaborative link",
  "search": "Search",
  "enterPersonName": "Enter person name",
  "enterName": "Enter name",
  "savePerson": "Save person",
  "editPerson": "Edit person",
  "mergedPhotos": "Merged photos",
  "orMergeWithExistingPerson": "Or merge with existing",
  "enterDateOfBirth": "Birthday (optional)",
  "birthday": "Birthday",
  "removePersonLabel": "Remove person label",
  "autoPairDesc": "Auto pair works only with devices that support Chromecast.",
  "manualPairDesc": "Pair with PIN works with any screen you wish to view your album on.",
  "connectToDevice": "Connect to device",
  "autoCastDialogBody": "You'll see available Cast devices here.",
  "autoCastiOSPermission": "Make sure Local Network permissions are turned on for the Ente Photos app, in Settings.",
  "noDeviceFound": "No device found",
  "stopCastingTitle": "Stop casting",
  "stopCastingBody": "Do you want to stop casting?",
  "castIPMismatchTitle": "Failed to cast album",
  "castIPMismatchBody": "Please make sure you are on the same network as the TV.",
  "pairingComplete": "Pairing complete",
  "savingEdits": "Saving edits...",
  "autoPair": "Auto pair",
  "pairWithPin": "Pair with PIN",
  "faceRecognition": "Face recognition",
  "foundFaces": "Found faces",
  "clusteringProgress": "Clustering progress",
  "indexingIsPaused": "Indexing is paused. It will automatically resume when device is ready.",
  "trim": "Trim",
  "crop": "Crop",
  "rotate": "Rotate",
  "left": "Left",
  "right": "Right",
  "whatsNew": "What's new",
  "reviewSuggestions": "Review suggestions",
  "review": "Review",
  "useAsCover": "Use as cover",
  "notPersonLabel": "Not {name}?",
  "@notPersonLabel": {
    "description": "Label to indicate that the person in the photo is not the person whose name is mentioned",
    "placeholders": {
      "name": {
        "content": "{name}",
        "type": "String"
      }
    }
  },
  "enable": "Enable",
  "enabled": "Enabled",
  "moreDetails": "More details",
  "enableMLIndexingDesc": "Ente supports on-device machine learning for face recognition, magic search and other advanced search features",
  "magicSearchHint": "Magic search allows to search photos by their contents, e.g. 'flower', 'red car', 'identity documents'",
  "panorama": "Panorama",
  "reenterPassword": "Re-enter password",
  "reenterPin": "Re-enter PIN",
  "deviceLock": "Device lock",
  "pinLock": "PIN lock",
  "next": "Next",
  "setNewPassword": "Set new password",
  "enterPin": "Enter PIN",
  "setNewPin": "Set new PIN",
  "appLock": "App lock",
  "noSystemLockFound": "No system lock found",
  "tapToUnlock": "Tap to unlock",
  "tooManyIncorrectAttempts": "Too many incorrect attempts",
  "videoInfo": "Video Info",
  "autoLock": "Auto lock",
  "immediately": "Immediately",
  "autoLockFeatureDescription": "Time after which the app locks after being put in the background",
  "hideContent": "Hide content",
  "hideContentDescriptionAndroid": "Hides app content in the app switcher and disables screenshots",
  "hideContentDescriptionIos": "Hides app content in the app switcher",
  "passwordStrengthInfo": "Password strength is calculated considering the length of the password, used characters, and whether or not the password appears in the top 10,000 most used passwords",
  "noQuickLinksSelected": "No quick links selected",
  "pleaseSelectQuickLinksToRemove": "Please select quick links to remove",
  "removePublicLinks": "Remove public links",
  "thisWillRemovePublicLinksOfAllSelectedQuickLinks": "This will remove public links of all selected quick links.",
  "guestView": "Guest view",
  "guestViewEnablePreSteps": "To enable guest view, please setup device passcode or screen lock in your system settings.",
  "nameTheAlbum": "Name the album",
  "collectPhotosDescription": "Create a link where your friends can upload photos in original quality.",
  "collect": "Collect",
  "appLockDescriptions": "Choose between your device's default lock screen and a custom lock screen with a PIN or password.",
  "toEnableAppLockPleaseSetupDevicePasscodeOrScreen": "To enable app lock, please setup device passcode or screen lock in your system settings.",
  "authToViewPasskey": "Please authenticate to view your passkey",
  "loopVideoOn": "Loop video on",
  "loopVideoOff": "Loop video off",
  "localSyncErrorMessage": "Looks like something went wrong since local photos sync is taking more time than expected. Please reach out to our support team",
  "showPerson": "Show person",
  "sort": "Sort",
  "mostRecent": "Most recent",
  "mostRelevant": "Most relevant",
  "loadingYourPhotos": "Loading your photos...",
  "processingImport": "Processing {folderName}...",
  "personName": "Person name",
  "addNewPerson": "Add new person",
  "addNameOrMerge": "Add name or merge",
  "mergeWithExisting": "Merge with existing",
  "newPerson": "New person",
  "addName": "Add name",
  "add": "Add",
  "extraPhotosFoundFor": "Extra photos found for {text}",
  "@extraPhotosFoundFor": {
    "placeholders": {
      "text": {
        "type": "String"
      }
    }
  },
  "extraPhotosFound": "Extra photos found",
  "configuration": "Configuration",
  "localIndexing": "Local indexing",
  "resetPerson": "Remove",
  "areYouSureYouWantToResetThisPerson": "Are you sure you want to reset this person?",
  "allPersonGroupingWillReset": "All groupings for this person will be reset, and you will lose all suggestions made for this person",
  "yesResetPerson": "Yes, reset person",
  "onlyThem": "Only them",
  "checkingModels": "Checking models...",
  "enableMachineLearningBanner": "Enable machine learning for magic search and face recognition",
  "searchDiscoverEmptySection": "Images will be shown here once processing is complete",
  "searchPersonsEmptySection": "People will be shown here once processing is complete",
  "viewersSuccessfullyAdded": "{count, plural, =0 {Added 0 viewer} =1 {Added 1 viewer} other {Added {count} viewers}}",
  "@viewersSuccessfullyAdded": {
    "placeholders": {
      "count": {
        "type": "int",
        "example": "2"
      }
    },
    "description": "Number of viewers that were successfully added to an album."
  },
  "collaboratorsSuccessfullyAdded": "{count, plural, =0 {Added 0 collaborator} =1 {Added 1 collaborator} other {Added {count} collaborators}}",
  "@collaboratorsSuccessfullyAdded": {
    "placeholders": {
      "count": {
        "type": "int",
        "example": "2"
      }
    },
    "description": "Number of collaborators that were successfully added to an album."
  },
  "accountIsAlreadyConfigured": "Account is already configured.",
  "sessionIdMismatch": "Session ID mismatch",
  "@sessionIdMismatch": {
    "description": "In passkey page, deeplink is ignored because of session ID mismatch."
  },
  "failedToFetchActiveSessions": "Failed to fetch active sessions",
  "@failedToFetchActiveSessions": {
    "description": "In session page, warn user (in toast) that active sessions could not be fetched."
  },
  "failedToRefreshStripeSubscription": "Failed to refresh subscription",
  "failedToPlayVideo": "Failed to play video",
  "uploadIsIgnoredDueToIgnorereason": "Upload is ignored due to {ignoreReason}",
  "@uploadIsIgnoredDueToIgnorereason": {
    "placeholders": {
      "ignoreReason": {
        "type": "String",
        "example": "no network"
      }
    }
  },
  "typeOfGallerGallerytypeIsNotSupportedForRename": "Type of gallery {galleryType} is not supported for rename",
  "@typeOfGallerGallerytypeIsNotSupportedForRename": {
    "placeholders": {
      "galleryType": {
        "type": "String",
        "example": "no network"
      }
    }
  },
  "tapToUploadIsIgnoredDue": "Tap to upload, upload is currently ignored due to {ignoreReason}",
  "@tapToUploadIsIgnoredDue": {
    "description": "Shown in upload icon widet, inside a tooltip.",
    "placeholders": {
      "ignoreReason": {
        "type": "String",
        "example": "no network"
      }
    }
  },
  "tapToUpload": "Tap to upload",
  "@tapToUpload": {
    "description": "Shown in upload icon widet, inside a tooltip."
  },
  "info": "Info",
  "addFiles": "Add Files",
  "castAlbum": "Cast album",
  "imageNotAnalyzed": "Image not analyzed",
  "noFacesFound": "No faces found",
  "fileNotUploadedYet": "File not uploaded yet",
  "noSuggestionsForPerson": "No suggestions for {personName}",
  "@noSuggestionsForPerson": {
    "placeholders": {
      "personName": {
        "type": "String",
        "example": "Alice"
      }
    }
  },
  "month": "month",
  "yearShort": "yr",
  "@yearShort": {
    "description": "Appears in pricing page (/yr)"
  },
  "currentlyRunning": "currently running",
  "ignored": "ignored",
  "photosCount": "{count, plural, =0 {0 photo} =1 {1 photo} other {{count} photos}}",
  "@photosCount": {
    "placeholders": {
      "count": {
        "type": "int",
        "example": "2"
      }
    }
  },
  "file": "File",
  "searchSectionsLengthMismatch": "Sections length mismatch: {snapshotLenght} != {searchLenght}",
  "@searchSectionsLengthMismatch": {
    "description": "Appears in search tab page",
    "placeholders": {
      "snapshotLenght": {
        "type": "int",
        "example": "1"
      },
      "searchLenght": {
        "type": "int",
        "example": "2"
      }
    }
  },
  "selectMailApp": "Select mail app",
  "selectAllShort": "All",
  "@selectAllShort": {
    "description": "Text that appears in bottom right when you start to select multiple photos. When clicked, it selects all photos."
  },
  "changeLogMagicSearchImprovementTitle": "Magic Search Improvement",
  "changeLogMagicSearchImprovementContent": "We have improved magic search to become much faster, so you don\\'t have to wait to find what you\\'re looking for.",
  "changeLogBackupStatusTitle": "Backup Status",
  "changeLogBackupStatusContent": "We\\'ve added a log of all the files that have been uploaded to Ente, including failures and queued.",
  "changeLogDiscoverTitle": "Discover",
  "changeLogDiscoverContent": "Looking for photos of your id cards, notes, or even memes? Go to the search tab and check out Discover. Based on our semantic search, it\\'s a place to find photos that might be important for you.\\n\\nOnly available if you have enabled Machine Learning.",
  "selectCoverPhoto": "Select cover photo",
  "newLocation": "New location",
<<<<<<< HEAD
  "faceNotClusteredYet": "Face not clustered yet, please come back later"
=======
  "theLinkYouAreTryingToAccessHasExpired": "The link you are trying to access has expired.",
  "openFile": "Open file",
  "backupFile": "Backup file",
  "openAlbumInBrowser": "Open album in browser",
  "openAlbumInBrowserTitle": "Please use the web app to add photos to this album",
  "allow": "Allow",
  "allowAppToOpenSharedAlbumLinks": "Allow app to open shared album links",
  "seePublicAlbumLinksInApp": "See public album links in app"
>>>>>>> bf7d6a5f
}<|MERGE_RESOLUTION|>--- conflicted
+++ resolved
@@ -1505,9 +1505,7 @@
   "changeLogDiscoverContent": "Looking for photos of your id cards, notes, or even memes? Go to the search tab and check out Discover. Based on our semantic search, it\\'s a place to find photos that might be important for you.\\n\\nOnly available if you have enabled Machine Learning.",
   "selectCoverPhoto": "Select cover photo",
   "newLocation": "New location",
-<<<<<<< HEAD
-  "faceNotClusteredYet": "Face not clustered yet, please come back later"
-=======
+  "faceNotClusteredYet": "Face not clustered yet, please come back later",
   "theLinkYouAreTryingToAccessHasExpired": "The link you are trying to access has expired.",
   "openFile": "Open file",
   "backupFile": "Backup file",
@@ -1516,5 +1514,4 @@
   "allow": "Allow",
   "allowAppToOpenSharedAlbumLinks": "Allow app to open shared album links",
   "seePublicAlbumLinksInApp": "See public album links in app"
->>>>>>> bf7d6a5f
 }