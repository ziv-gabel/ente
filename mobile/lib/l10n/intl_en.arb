--- conflicted
+++ resolved
@@ -1601,10 +1601,6 @@
   "linkEmail": "Link email",
   "link": "Link",
   "noEnteAccountExclamation": "No Ente account!",
-<<<<<<< HEAD
-  "videoStreaming": "Video streaming",
-  "processingVideos": "Processing videos",
-=======
   "orPickFromYourContacts": "or pick from your contacts",
   "emailDoesNotHaveEnteAccount": "{email} does not have an Ente account.",
   "@emailDoesNotHaveEnteAccount": {
@@ -1669,8 +1665,7 @@
   "@linkPersonCaption": {
     "description": "Caption for the 'Link person' title. It should be a continuation of the 'Link person' title. Just like how 'Link person' + 'for better sharing experience' forms a proper sentence in English, the combination of these two strings should also be a proper sentence in other languages."
   },
-  "videoStreaming": "Video Streaming",
-  "processingVideos": "Processing Videos",
->>>>>>> f65ab4a5
+  "videoStreaming": "Video streaming",
+  "processingVideos": "Processing videos",
   "streamDetails": "Stream details"
 }