import "dart:async";
import "dart:math" show max, min;

import "package:flutter/material.dart";
import "package:intl/intl.dart";
import "package:photos/core/event_bus.dart";
import 'package:photos/events/embedding_updated_event.dart';
import "package:photos/face/db.dart";
import "package:photos/generated/l10n.dart";
import "package:photos/models/ml/ml_versions.dart";
import "package:photos/service_locator.dart";
import "package:photos/services/machine_learning/face_ml/face_ml_service.dart";
import 'package:photos/services/machine_learning/semantic_search/frameworks/ml_framework.dart';
import 'package:photos/services/machine_learning/semantic_search/semantic_search_service.dart';
import "package:photos/services/remote_assets_service.dart";
import "package:photos/theme/ente_theme.dart";
import "package:photos/ui/common/loading_widget.dart";
import "package:photos/ui/components/buttons/icon_button_widget.dart";
import "package:photos/ui/components/captioned_text_widget.dart";
import "package:photos/ui/components/menu_item_widget/menu_item_widget.dart";
import "package:photos/ui/components/menu_section_description_widget.dart";
import "package:photos/ui/components/menu_section_title.dart";
import "package:photos/ui/components/title_bar_title_widget.dart";
import "package:photos/ui/components/title_bar_widget.dart";
import "package:photos/ui/components/toggle_switch_widget.dart";
import "package:photos/utils/data_util.dart";
import "package:photos/utils/local_settings.dart";

class MachineLearningSettingsPage extends StatefulWidget {
  const MachineLearningSettingsPage({super.key});

  @override
  State<MachineLearningSettingsPage> createState() =>
      _MachineLearningSettingsPageState();
}

class _MachineLearningSettingsPageState
    extends State<MachineLearningSettingsPage> {
  late InitializationState _state;

  late StreamSubscription<MLFrameworkInitializationUpdateEvent>
      _eventSubscription;

  @override
  void initState() {
    super.initState();
    _eventSubscription =
        Bus.instance.on<MLFrameworkInitializationUpdateEvent>().listen((event) {
      _fetchState();
      setState(() {});
    });
    _fetchState();
  }

  void _fetchState() {
    _state = SemanticSearchService.instance.getFrameworkInitializationState();
  }

  @override
  void dispose() {
    super.dispose();
    _eventSubscription.cancel();
  }

  @override
  Widget build(BuildContext context) {
    return Scaffold(
      body: CustomScrollView(
        primary: false,
        slivers: <Widget>[
          TitleBarWidget(
            flexibleSpaceTitle: TitleBarTitleWidget(
              title: S.of(context).machineLearning,
            ),
            actionIcons: [
              IconButtonWidget(
                icon: Icons.close_outlined,
                iconButtonType: IconButtonType.secondary,
                onTap: () {
                  Navigator.pop(context);
                  Navigator.pop(context);
                  Navigator.pop(context);
                },
              ),
            ],
          ),
          SliverList(
            delegate: SliverChildBuilderDelegate(
              (delegateBuildContext, index) {
                return Padding(
                  padding: const EdgeInsets.symmetric(horizontal: 16),
                  child: Padding(
                    padding: const EdgeInsets.symmetric(vertical: 20),
                    child: Column(
                      mainAxisSize: MainAxisSize.min,
                      children: [
                        _getMagicSearchSettings(context),
                        const SizedBox(height: 12),
                        _getFacesSearchSettings(context),
                      ],
                    ),
                  ),
                );
              },
              childCount: 1,
            ),
          ),
        ],
      ),
    );
  }

  Widget _getMagicSearchSettings(BuildContext context) {
    final colorScheme = getEnteColorScheme(context);
    final hasEnabled = LocalSettings.instance.hasEnabledMagicSearch();
    return Column(
      children: [
        MenuItemWidget(
          captionedTextWidget: CaptionedTextWidget(
            title: S.of(context).magicSearch,
          ),
          menuItemColor: colorScheme.fillFaint,
          trailingWidget: ToggleSwitchWidget(
            value: () => LocalSettings.instance.hasEnabledMagicSearch(),
            onChanged: () async {
              await LocalSettings.instance.setShouldEnableMagicSearch(
                !LocalSettings.instance.hasEnabledMagicSearch(),
              );
              if (LocalSettings.instance.hasEnabledMagicSearch()) {
                unawaited(
                  SemanticSearchService.instance
                      .init(shouldSyncImmediately: true),
                );
              } else {
                await SemanticSearchService.instance.clearQueue();
              }
              setState(() {});
            },
          ),
          singleBorderRadius: 8,
          alignCaptionedTextToLeft: true,
          isGestureDetectorDisabled: true,
        ),
        const SizedBox(
          height: 4,
        ),
        MenuSectionDescriptionWidget(
          content: S.of(context).magicSearchDescription,
        ),
        const SizedBox(
          height: 12,
        ),
        hasEnabled
            ? Column(
                children: [
                  _state == InitializationState.initialized
                      ? const MagicSearchIndexStatsWidget()
                      : MagicSearchModelLoadingState(_state),
                  const SizedBox(
                    height: 12,
                  ),
                  flagService.internalUser
                      ? MenuItemWidget(
                          leadingIcon: Icons.delete_sweep_outlined,
                          captionedTextWidget: CaptionedTextWidget(
                            title: S.of(context).clearIndexes,
                          ),
                          menuItemColor: getEnteColorScheme(context).fillFaint,
                          singleBorderRadius: 8,
                          alwaysShowSuccessState: true,
                          onTap: () async {
                            await SemanticSearchService.instance.clearIndexes();
                            if (mounted) {
                              setState(() => {});
                            }
                          },
                        )
                      : const SizedBox.shrink(),
                ],
              )
            : const SizedBox.shrink(),
      ],
    );
  }

  Widget _getFacesSearchSettings(BuildContext context) {
    final colorScheme = getEnteColorScheme(context);
    final hasEnabled = LocalSettings.instance.isFaceIndexingEnabled;
    return Column(
      children: [
        MenuItemWidget(
          captionedTextWidget: CaptionedTextWidget(
            title: S.of(context).faceRecognition,
          ),
          menuItemColor: colorScheme.fillFaint,
          trailingWidget: ToggleSwitchWidget(
            value: () => LocalSettings.instance.isFaceIndexingEnabled,
            onChanged: () async {
              final isEnabled =
                  await LocalSettings.instance.toggleFaceIndexing();
              if (isEnabled) {
                unawaited(FaceMlService.instance.ensureInitialized());
              } else {
                FaceMlService.instance.pauseIndexing();
              }
              if (mounted) {
                setState(() {});
              }
            },
          ),
          singleBorderRadius: 8,
          alignCaptionedTextToLeft: true,
          isGestureDetectorDisabled: true,
        ),
        const SizedBox(
          height: 4,
        ),
        MenuSectionDescriptionWidget(
          content: S.of(context).faceRecognitionIndexingDescription,
        ),
        const SizedBox(
          height: 12,
        ),
        hasEnabled
            ? const FaceRecognitionStatusWidget()
            : const SizedBox.shrink(),
      ],
    );
  }
}

<<<<<<< HEAD
class MagicSearchModelLoadingState extends StatelessWidget {
=======
class ModelLoadingState extends StatefulWidget {
>>>>>>> 19874e21
  final InitializationState state;

  const MagicSearchModelLoadingState(
    this.state, {
    Key? key,
  }) : super(key: key);

  @override
  State<ModelLoadingState> createState() => _ModelLoadingStateState();
}

class _ModelLoadingStateState extends State<ModelLoadingState> {
  StreamSubscription<(String, int, int)>? _progressStream;
  final Map<String, (int, int)> _progressMap = {};
  @override
  void initState() {
    _progressStream =
        RemoteAssetsService.instance.progressStream.listen((event) {
      final String url = event.$1;
      String title = "";
      if (url.contains("clip-image")) {
        title = "Image Model";
      } else if (url.contains("clip-text")) {
        title = "Text Model";
      }
      if (title.isNotEmpty) {
        _progressMap[title] = (event.$2, event.$3);
        setState(() {});
      }
    });
    super.initState();
  }

  @override
  void dispose() {
    super.dispose();
    _progressStream?.cancel();
  }

  @override
  Widget build(BuildContext context) {
    return Column(
      children: [
        MenuSectionTitle(title: S.of(context).status),
        MenuItemWidget(
          captionedTextWidget: CaptionedTextWidget(
            title: _getTitle(context),
          ),
          trailingWidget: EnteLoadingWidget(
            size: 12,
            color: getEnteColorScheme(context).fillMuted,
          ),
          singleBorderRadius: 8,
          alignCaptionedTextToLeft: true,
          isGestureDetectorDisabled: true,
        ),
        // show the progress map if in debug mode
        if (flagService.internalUser)
          ..._progressMap.entries.map((entry) {
            return MenuItemWidget(
              key: ValueKey(entry.value),
              captionedTextWidget: CaptionedTextWidget(
                title: entry.key,
              ),
              trailingWidget: Text(
                entry.value.$1 == entry.value.$2
                    ? "Done"
                    : "${formatBytes(entry.value.$1)} / ${formatBytes(entry.value.$2)}",
                style: Theme.of(context).textTheme.bodySmall,
              ),
              singleBorderRadius: 8,
              alignCaptionedTextToLeft: true,
              isGestureDetectorDisabled: true,
            );
          }).toList(),
      ],
    );
  }

  String _getTitle(BuildContext context) {
    switch (widget.state) {
      case InitializationState.waitingForNetwork:
        return S.of(context).waitingForWifi;
      default:
        return S.of(context).loadingModel;
    }
  }
}

class MagicSearchIndexStatsWidget extends StatefulWidget {
  const MagicSearchIndexStatsWidget({
    super.key,
  });

  @override
  State<MagicSearchIndexStatsWidget> createState() =>
      _MagicSearchIndexStatsWidgetState();
}

class _MagicSearchIndexStatsWidgetState
    extends State<MagicSearchIndexStatsWidget> {
  IndexStatus? _status;
  late StreamSubscription<EmbeddingCacheUpdatedEvent> _eventSubscription;

  @override
  void initState() {
    super.initState();
    _eventSubscription =
        Bus.instance.on<EmbeddingCacheUpdatedEvent>().listen((event) {
      _fetchIndexStatus();
    });
    _fetchIndexStatus();
  }

  void _fetchIndexStatus() {
    SemanticSearchService.instance.getIndexStatus().then((status) {
      _status = status;
      setState(() {});
    });
  }

  @override
  void dispose() {
    super.dispose();
    _eventSubscription.cancel();
  }

  @override
  Widget build(BuildContext context) {
    if (_status == null) {
      return const EnteLoadingWidget();
    }
    return Column(
      children: [
        Row(
          children: [
            MenuSectionTitle(title: S.of(context).status),
            Expanded(child: Container()),
            _status!.pendingItems > 0
                ? EnteLoadingWidget(
                    color: getEnteColorScheme(context).fillMuted,
                  )
                : const SizedBox.shrink(),
          ],
        ),
        MenuItemWidget(
          captionedTextWidget: CaptionedTextWidget(
            title: S.of(context).indexedItems,
          ),
          trailingWidget: Text(
            NumberFormat().format(_status!.indexedItems),
            style: Theme.of(context).textTheme.bodySmall,
          ),
          singleBorderRadius: 8,
          alignCaptionedTextToLeft: true,
          isGestureDetectorDisabled: true,
          // Setting a key here to ensure trailingWidget is refreshed
          key: ValueKey("indexed_items_" + _status!.indexedItems.toString()),
        ),
        MenuItemWidget(
          captionedTextWidget: CaptionedTextWidget(
            title: S.of(context).pendingItems,
          ),
          trailingWidget: Text(
            NumberFormat().format(_status!.pendingItems),
            style: Theme.of(context).textTheme.bodySmall,
          ),
          singleBorderRadius: 8,
          alignCaptionedTextToLeft: true,
          isGestureDetectorDisabled: true,
          // Setting a key here to ensure trailingWidget is refreshed
          key: ValueKey("pending_items_" + _status!.pendingItems.toString()),
        ),
      ],
    );
  }
}

class FaceRecognitionStatusWidget extends StatefulWidget {
  const FaceRecognitionStatusWidget({
    super.key,
  });

  @override
  State<FaceRecognitionStatusWidget> createState() =>
      FaceRecognitionStatusWidgetState();
}

class FaceRecognitionStatusWidgetState
    extends State<FaceRecognitionStatusWidget> {
  Timer? _timer;
  @override
  void initState() {
    super.initState();
    _timer = Timer.periodic(const Duration(seconds: 10), (timer) {
      setState(() {
        // Your state update logic here
      });
    });
  }

  Future<(int, int, int, double)> getIndexStatus() async {
    final indexedFiles = await FaceMLDataDB.instance
        .getIndexedFileCount(minimumMlVersion: faceMlVersion);
    final indexableFiles = await FaceMlService.getIndexableFilesCount();
    final showIndexedFiles = min(indexedFiles, indexableFiles);
    final pendingFiles = max(indexableFiles - indexedFiles, 0);
    final foundFaces = await FaceMLDataDB.instance.getTotalFaceCount();
    final clusteredFaces = await FaceMLDataDB.instance.getClusteredFaceCount();
    final clusteringDoneRatio = clusteredFaces / foundFaces;

    return (showIndexedFiles, pendingFiles, foundFaces, clusteringDoneRatio);
  }

  @override
  void dispose() {
    _timer?.cancel();
    super.dispose();
  }

  @override
  Widget build(BuildContext context) {
    return Column(
      children: [
        Row(
          children: [
            MenuSectionTitle(title: S.of(context).status),
            Expanded(child: Container()),
          ],
        ),
        FutureBuilder(
          future: getIndexStatus(),
          builder: (context, snapshot) {
            if (snapshot.hasData) {
              final int indexedFiles = snapshot.data!.$1;
              final int pendingFiles = snapshot.data!.$2;
              final int foundFaces = snapshot.data!.$3;
              final double clusteringDoneRatio = snapshot.data!.$4;
              final double clusteringPercentage =
                  (clusteringDoneRatio * 100).clamp(0, 100);

              return Column(
                children: [
                  MenuItemWidget(
                    captionedTextWidget: CaptionedTextWidget(
                      title: S.of(context).indexedItems,
                    ),
                    trailingWidget: Text(
                      NumberFormat().format(indexedFiles),
                      style: Theme.of(context).textTheme.bodySmall,
                    ),
                    singleBorderRadius: 8,
                    alignCaptionedTextToLeft: true,
                    isGestureDetectorDisabled: true,
                    key: ValueKey("indexed_items_" + indexedFiles.toString()),
                  ),
                  MenuItemWidget(
                    captionedTextWidget: CaptionedTextWidget(
                      title: S.of(context).pendingItems,
                    ),
                    trailingWidget: Text(
                      NumberFormat().format(pendingFiles),
                      style: Theme.of(context).textTheme.bodySmall,
                    ),
                    singleBorderRadius: 8,
                    alignCaptionedTextToLeft: true,
                    isGestureDetectorDisabled: true,
                    key: ValueKey("pending_items_" + pendingFiles.toString()),
                  ),
                  MenuItemWidget(
                    captionedTextWidget: CaptionedTextWidget(
                      title: S.of(context).foundFaces,
                    ),
                    trailingWidget: Text(
                      NumberFormat().format(foundFaces),
                      style: Theme.of(context).textTheme.bodySmall,
                    ),
                    singleBorderRadius: 8,
                    alignCaptionedTextToLeft: true,
                    isGestureDetectorDisabled: true,
                    key: ValueKey("found_faces_" + foundFaces.toString()),
                  ),
                  MenuItemWidget(
                    captionedTextWidget: CaptionedTextWidget(
                      title: S.of(context).clusteringProgress,
                    ),
                    trailingWidget: Text(
                      "${clusteringPercentage.toStringAsFixed(0)}%",
                      style: Theme.of(context).textTheme.bodySmall,
                    ),
                    singleBorderRadius: 8,
                    alignCaptionedTextToLeft: true,
                    isGestureDetectorDisabled: true,
                    key: ValueKey(
                      "clustering_progress_" +
                          clusteringPercentage.toStringAsFixed(0),
                    ),
                  ),
                ],
              );
            }
            return const EnteLoadingWidget();
          },
        ),
      ],
    );
  }
}<|MERGE_RESOLUTION|>--- conflicted
+++ resolved
@@ -155,7 +155,7 @@
                 children: [
                   _state == InitializationState.initialized
                       ? const MagicSearchIndexStatsWidget()
-                      : MagicSearchModelLoadingState(_state),
+                      : ModelLoadingState(_state),
                   const SizedBox(
                     height: 12,
                   ),
@@ -229,14 +229,10 @@
   }
 }
 
-<<<<<<< HEAD
-class MagicSearchModelLoadingState extends StatelessWidget {
-=======
 class ModelLoadingState extends StatefulWidget {
->>>>>>> 19874e21
   final InitializationState state;
 
-  const MagicSearchModelLoadingState(
+  const ModelLoadingState(
     this.state, {
     Key? key,
   }) : super(key: key);
